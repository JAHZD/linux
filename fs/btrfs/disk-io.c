/*
 * Copyright (C) 2007 Oracle.  All rights reserved.
 *
 * This program is free software; you can redistribute it and/or
 * modify it under the terms of the GNU General Public
 * License v2 as published by the Free Software Foundation.
 *
 * This program is distributed in the hope that it will be useful,
 * but WITHOUT ANY WARRANTY; without even the implied warranty of
 * MERCHANTABILITY or FITNESS FOR A PARTICULAR PURPOSE.  See the GNU
 * General Public License for more details.
 *
 * You should have received a copy of the GNU General Public
 * License along with this program; if not, write to the
 * Free Software Foundation, Inc., 59 Temple Place - Suite 330,
 * Boston, MA 021110-1307, USA.
 */

#include <linux/fs.h>
#include <linux/blkdev.h>
#include <linux/scatterlist.h>
#include <linux/swap.h>
#include <linux/radix-tree.h>
#include <linux/writeback.h>
#include <linux/buffer_head.h>
#include <linux/workqueue.h>
#include <linux/kthread.h>
#include <linux/slab.h>
#include <linux/migrate.h>
#include <linux/ratelimit.h>
#include <linux/uuid.h>
#include <linux/semaphore.h>
#include <asm/unaligned.h>
#include "ctree.h"
#include "disk-io.h"
#include "hash.h"
#include "transaction.h"
#include "btrfs_inode.h"
#include "volumes.h"
#include "print-tree.h"
#include "locking.h"
#include "tree-log.h"
#include "free-space-cache.h"
#include "free-space-tree.h"
#include "inode-map.h"
#include "check-integrity.h"
#include "rcu-string.h"
#include "dev-replace.h"
#include "raid56.h"
#include "sysfs.h"
#include "qgroup.h"
#include "compression.h"
#include "tree-checker.h"
#include "ref-verify.h"

#ifdef CONFIG_X86
#include <asm/cpufeature.h>
#endif

#define BTRFS_SUPER_FLAG_SUPP	(BTRFS_HEADER_FLAG_WRITTEN |\
				 BTRFS_HEADER_FLAG_RELOC |\
				 BTRFS_SUPER_FLAG_ERROR |\
				 BTRFS_SUPER_FLAG_SEEDING |\
				 BTRFS_SUPER_FLAG_METADUMP)

static const struct extent_io_ops btree_extent_io_ops;
static void end_workqueue_fn(struct btrfs_work *work);
static void free_fs_root(struct btrfs_root *root);
static int btrfs_check_super_valid(struct btrfs_fs_info *fs_info);
static void btrfs_destroy_ordered_extents(struct btrfs_root *root);
static int btrfs_destroy_delayed_refs(struct btrfs_transaction *trans,
				      struct btrfs_fs_info *fs_info);
static void btrfs_destroy_delalloc_inodes(struct btrfs_root *root);
static int btrfs_destroy_marked_extents(struct btrfs_fs_info *fs_info,
					struct extent_io_tree *dirty_pages,
					int mark);
static int btrfs_destroy_pinned_extent(struct btrfs_fs_info *fs_info,
				       struct extent_io_tree *pinned_extents);
static int btrfs_cleanup_transaction(struct btrfs_fs_info *fs_info);
static void btrfs_error_commit_super(struct btrfs_fs_info *fs_info);

/*
 * btrfs_end_io_wq structs are used to do processing in task context when an IO
 * is complete.  This is used during reads to verify checksums, and it is used
 * by writes to insert metadata for new file extents after IO is complete.
 */
struct btrfs_end_io_wq {
	struct bio *bio;
	bio_end_io_t *end_io;
	void *private;
	struct btrfs_fs_info *info;
	blk_status_t status;
	enum btrfs_wq_endio_type metadata;
	struct btrfs_work work;
};

static struct kmem_cache *btrfs_end_io_wq_cache;

int __init btrfs_end_io_wq_init(void)
{
	btrfs_end_io_wq_cache = kmem_cache_create("btrfs_end_io_wq",
					sizeof(struct btrfs_end_io_wq),
					0,
					SLAB_MEM_SPREAD,
					NULL);
	if (!btrfs_end_io_wq_cache)
		return -ENOMEM;
	return 0;
}

void btrfs_end_io_wq_exit(void)
{
	kmem_cache_destroy(btrfs_end_io_wq_cache);
}

/*
 * async submit bios are used to offload expensive checksumming
 * onto the worker threads.  They checksum file and metadata bios
 * just before they are sent down the IO stack.
 */
struct async_submit_bio {
	void *private_data;
	struct btrfs_fs_info *fs_info;
	struct bio *bio;
	extent_submit_bio_hook_t *submit_bio_start;
	extent_submit_bio_hook_t *submit_bio_done;
	int mirror_num;
	unsigned long bio_flags;
	/*
	 * bio_offset is optional, can be used if the pages in the bio
	 * can't tell us where in the file the bio should go
	 */
	u64 bio_offset;
	struct btrfs_work work;
	blk_status_t status;
};

/*
 * Lockdep class keys for extent_buffer->lock's in this root.  For a given
 * eb, the lockdep key is determined by the btrfs_root it belongs to and
 * the level the eb occupies in the tree.
 *
 * Different roots are used for different purposes and may nest inside each
 * other and they require separate keysets.  As lockdep keys should be
 * static, assign keysets according to the purpose of the root as indicated
 * by btrfs_root->objectid.  This ensures that all special purpose roots
 * have separate keysets.
 *
 * Lock-nesting across peer nodes is always done with the immediate parent
 * node locked thus preventing deadlock.  As lockdep doesn't know this, use
 * subclass to avoid triggering lockdep warning in such cases.
 *
 * The key is set by the readpage_end_io_hook after the buffer has passed
 * csum validation but before the pages are unlocked.  It is also set by
 * btrfs_init_new_buffer on freshly allocated blocks.
 *
 * We also add a check to make sure the highest level of the tree is the
 * same as our lockdep setup here.  If BTRFS_MAX_LEVEL changes, this code
 * needs update as well.
 */
#ifdef CONFIG_DEBUG_LOCK_ALLOC
# if BTRFS_MAX_LEVEL != 8
#  error
# endif

static struct btrfs_lockdep_keyset {
	u64			id;		/* root objectid */
	const char		*name_stem;	/* lock name stem */
	char			names[BTRFS_MAX_LEVEL + 1][20];
	struct lock_class_key	keys[BTRFS_MAX_LEVEL + 1];
} btrfs_lockdep_keysets[] = {
	{ .id = BTRFS_ROOT_TREE_OBJECTID,	.name_stem = "root"	},
	{ .id = BTRFS_EXTENT_TREE_OBJECTID,	.name_stem = "extent"	},
	{ .id = BTRFS_CHUNK_TREE_OBJECTID,	.name_stem = "chunk"	},
	{ .id = BTRFS_DEV_TREE_OBJECTID,	.name_stem = "dev"	},
	{ .id = BTRFS_FS_TREE_OBJECTID,		.name_stem = "fs"	},
	{ .id = BTRFS_CSUM_TREE_OBJECTID,	.name_stem = "csum"	},
	{ .id = BTRFS_QUOTA_TREE_OBJECTID,	.name_stem = "quota"	},
	{ .id = BTRFS_TREE_LOG_OBJECTID,	.name_stem = "log"	},
	{ .id = BTRFS_TREE_RELOC_OBJECTID,	.name_stem = "treloc"	},
	{ .id = BTRFS_DATA_RELOC_TREE_OBJECTID,	.name_stem = "dreloc"	},
	{ .id = BTRFS_UUID_TREE_OBJECTID,	.name_stem = "uuid"	},
	{ .id = BTRFS_FREE_SPACE_TREE_OBJECTID,	.name_stem = "free-space" },
	{ .id = 0,				.name_stem = "tree"	},
};

void __init btrfs_init_lockdep(void)
{
	int i, j;

	/* initialize lockdep class names */
	for (i = 0; i < ARRAY_SIZE(btrfs_lockdep_keysets); i++) {
		struct btrfs_lockdep_keyset *ks = &btrfs_lockdep_keysets[i];

		for (j = 0; j < ARRAY_SIZE(ks->names); j++)
			snprintf(ks->names[j], sizeof(ks->names[j]),
				 "btrfs-%s-%02d", ks->name_stem, j);
	}
}

void btrfs_set_buffer_lockdep_class(u64 objectid, struct extent_buffer *eb,
				    int level)
{
	struct btrfs_lockdep_keyset *ks;

	BUG_ON(level >= ARRAY_SIZE(ks->keys));

	/* find the matching keyset, id 0 is the default entry */
	for (ks = btrfs_lockdep_keysets; ks->id; ks++)
		if (ks->id == objectid)
			break;

	lockdep_set_class_and_name(&eb->lock,
				   &ks->keys[level], ks->names[level]);
}

#endif

/*
 * extents on the btree inode are pretty simple, there's one extent
 * that covers the entire device
 */
static struct extent_map *btree_get_extent(struct btrfs_inode *inode,
		struct page *page, size_t pg_offset, u64 start, u64 len,
		int create)
{
	struct btrfs_fs_info *fs_info = btrfs_sb(inode->vfs_inode.i_sb);
	struct extent_map_tree *em_tree = &inode->extent_tree;
	struct extent_map *em;
	int ret;

	read_lock(&em_tree->lock);
	em = lookup_extent_mapping(em_tree, start, len);
	if (em) {
		em->bdev = fs_info->fs_devices->latest_bdev;
		read_unlock(&em_tree->lock);
		goto out;
	}
	read_unlock(&em_tree->lock);

	em = alloc_extent_map();
	if (!em) {
		em = ERR_PTR(-ENOMEM);
		goto out;
	}
	em->start = 0;
	em->len = (u64)-1;
	em->block_len = (u64)-1;
	em->block_start = 0;
	em->bdev = fs_info->fs_devices->latest_bdev;

	write_lock(&em_tree->lock);
	ret = add_extent_mapping(em_tree, em, 0);
	if (ret == -EEXIST) {
		free_extent_map(em);
		em = lookup_extent_mapping(em_tree, start, len);
		if (!em)
			em = ERR_PTR(-EIO);
	} else if (ret) {
		free_extent_map(em);
		em = ERR_PTR(ret);
	}
	write_unlock(&em_tree->lock);

out:
	return em;
}

u32 btrfs_csum_data(const char *data, u32 seed, size_t len)
{
	return btrfs_crc32c(seed, data, len);
}

void btrfs_csum_final(u32 crc, u8 *result)
{
	put_unaligned_le32(~crc, result);
}

/*
 * compute the csum for a btree block, and either verify it or write it
 * into the csum field of the block.
 */
static int csum_tree_block(struct btrfs_fs_info *fs_info,
			   struct extent_buffer *buf,
			   int verify)
{
	u16 csum_size = btrfs_super_csum_size(fs_info->super_copy);
	char *result = NULL;
	unsigned long len;
	unsigned long cur_len;
	unsigned long offset = BTRFS_CSUM_SIZE;
	char *kaddr;
	unsigned long map_start;
	unsigned long map_len;
	int err;
	u32 crc = ~(u32)0;
	unsigned long inline_result;

	len = buf->len - offset;
	while (len > 0) {
		err = map_private_extent_buffer(buf, offset, 32,
					&kaddr, &map_start, &map_len);
		if (err)
			return err;
		cur_len = min(len, map_len - (offset - map_start));
		crc = btrfs_csum_data(kaddr + offset - map_start,
				      crc, cur_len);
		len -= cur_len;
		offset += cur_len;
	}
	if (csum_size > sizeof(inline_result)) {
		result = kzalloc(csum_size, GFP_NOFS);
		if (!result)
			return -ENOMEM;
	} else {
		result = (char *)&inline_result;
	}

	btrfs_csum_final(crc, result);

	if (verify) {
		if (memcmp_extent_buffer(buf, result, 0, csum_size)) {
			u32 val;
			u32 found = 0;
			memcpy(&found, result, csum_size);

			read_extent_buffer(buf, &val, 0, csum_size);
			btrfs_warn_rl(fs_info,
				"%s checksum verify failed on %llu wanted %X found %X level %d",
				fs_info->sb->s_id, buf->start,
				val, found, btrfs_header_level(buf));
			if (result != (char *)&inline_result)
				kfree(result);
			return -EUCLEAN;
		}
	} else {
		write_extent_buffer(buf, result, 0, csum_size);
	}
	if (result != (char *)&inline_result)
		kfree(result);
	return 0;
}

/*
 * we can't consider a given block up to date unless the transid of the
 * block matches the transid in the parent node's pointer.  This is how we
 * detect blocks that either didn't get written at all or got written
 * in the wrong place.
 */
static int verify_parent_transid(struct extent_io_tree *io_tree,
				 struct extent_buffer *eb, u64 parent_transid,
				 int atomic)
{
	struct extent_state *cached_state = NULL;
	int ret;
	bool need_lock = (current->journal_info == BTRFS_SEND_TRANS_STUB);

	if (!parent_transid || btrfs_header_generation(eb) == parent_transid)
		return 0;

	if (atomic)
		return -EAGAIN;

	if (need_lock) {
		btrfs_tree_read_lock(eb);
		btrfs_set_lock_blocking_rw(eb, BTRFS_READ_LOCK);
	}

	lock_extent_bits(io_tree, eb->start, eb->start + eb->len - 1,
			 &cached_state);
	if (extent_buffer_uptodate(eb) &&
	    btrfs_header_generation(eb) == parent_transid) {
		ret = 0;
		goto out;
	}
	btrfs_err_rl(eb->fs_info,
		"parent transid verify failed on %llu wanted %llu found %llu",
			eb->start,
			parent_transid, btrfs_header_generation(eb));
	ret = 1;

	/*
	 * Things reading via commit roots that don't have normal protection,
	 * like send, can have a really old block in cache that may point at a
	 * block that has been freed and re-allocated.  So don't clear uptodate
	 * if we find an eb that is under IO (dirty/writeback) because we could
	 * end up reading in the stale data and then writing it back out and
	 * making everybody very sad.
	 */
	if (!extent_buffer_under_io(eb))
		clear_extent_buffer_uptodate(eb);
out:
	unlock_extent_cached(io_tree, eb->start, eb->start + eb->len - 1,
			     &cached_state, GFP_NOFS);
	if (need_lock)
		btrfs_tree_read_unlock_blocking(eb);
	return ret;
}

/*
 * Return 0 if the superblock checksum type matches the checksum value of that
 * algorithm. Pass the raw disk superblock data.
 */
static int btrfs_check_super_csum(struct btrfs_fs_info *fs_info,
				  char *raw_disk_sb)
{
	struct btrfs_super_block *disk_sb =
		(struct btrfs_super_block *)raw_disk_sb;
	u16 csum_type = btrfs_super_csum_type(disk_sb);
	int ret = 0;

	if (csum_type == BTRFS_CSUM_TYPE_CRC32) {
		u32 crc = ~(u32)0;
		const int csum_size = sizeof(crc);
		char result[csum_size];

		/*
		 * The super_block structure does not span the whole
		 * BTRFS_SUPER_INFO_SIZE range, we expect that the unused space
		 * is filled with zeros and is included in the checksum.
		 */
		crc = btrfs_csum_data(raw_disk_sb + BTRFS_CSUM_SIZE,
				crc, BTRFS_SUPER_INFO_SIZE - BTRFS_CSUM_SIZE);
		btrfs_csum_final(crc, result);

		if (memcmp(raw_disk_sb, result, csum_size))
			ret = 1;
	}

	if (csum_type >= ARRAY_SIZE(btrfs_csum_sizes)) {
		btrfs_err(fs_info, "unsupported checksum algorithm %u",
				csum_type);
		ret = 1;
	}

	return ret;
}

/*
 * helper to read a given tree block, doing retries as required when
 * the checksums don't match and we have alternate mirrors to try.
 */
static int btree_read_extent_buffer_pages(struct btrfs_fs_info *fs_info,
					  struct extent_buffer *eb,
					  u64 parent_transid)
{
	struct extent_io_tree *io_tree;
	int failed = 0;
	int ret;
	int num_copies = 0;
	int mirror_num = 0;
	int failed_mirror = 0;

	clear_bit(EXTENT_BUFFER_CORRUPT, &eb->bflags);
	io_tree = &BTRFS_I(fs_info->btree_inode)->io_tree;
	while (1) {
		ret = read_extent_buffer_pages(io_tree, eb, WAIT_COMPLETE,
					       btree_get_extent, mirror_num);
		if (!ret) {
			if (!verify_parent_transid(io_tree, eb,
						   parent_transid, 0))
				break;
			else
				ret = -EIO;
		}

		/*
		 * This buffer's crc is fine, but its contents are corrupted, so
		 * there is no reason to read the other copies, they won't be
		 * any less wrong.
		 */
		if (test_bit(EXTENT_BUFFER_CORRUPT, &eb->bflags))
			break;

		num_copies = btrfs_num_copies(fs_info,
					      eb->start, eb->len);
		if (num_copies == 1)
			break;

		if (!failed_mirror) {
			failed = 1;
			failed_mirror = eb->read_mirror;
		}

		mirror_num++;
		if (mirror_num == failed_mirror)
			mirror_num++;

		if (mirror_num > num_copies)
			break;
	}

	if (failed && !ret && failed_mirror)
		repair_eb_io_failure(fs_info, eb, failed_mirror);

	return ret;
}

/*
 * checksum a dirty tree block before IO.  This has extra checks to make sure
 * we only fill in the checksum field in the first page of a multi-page block
 */

static int csum_dirty_buffer(struct btrfs_fs_info *fs_info, struct page *page)
{
	u64 start = page_offset(page);
	u64 found_start;
	struct extent_buffer *eb;

	eb = (struct extent_buffer *)page->private;
	if (page != eb->pages[0])
		return 0;

	found_start = btrfs_header_bytenr(eb);
	/*
	 * Please do not consolidate these warnings into a single if.
	 * It is useful to know what went wrong.
	 */
	if (WARN_ON(found_start != start))
		return -EUCLEAN;
	if (WARN_ON(!PageUptodate(page)))
		return -EUCLEAN;

	ASSERT(memcmp_extent_buffer(eb, fs_info->fsid,
			btrfs_header_fsid(), BTRFS_FSID_SIZE) == 0);

	return csum_tree_block(fs_info, eb, 0);
}

static int check_tree_block_fsid(struct btrfs_fs_info *fs_info,
				 struct extent_buffer *eb)
{
	struct btrfs_fs_devices *fs_devices = fs_info->fs_devices;
	u8 fsid[BTRFS_FSID_SIZE];
	int ret = 1;

	read_extent_buffer(eb, fsid, btrfs_header_fsid(), BTRFS_FSID_SIZE);
	while (fs_devices) {
		if (!memcmp(fsid, fs_devices->fsid, BTRFS_FSID_SIZE)) {
			ret = 0;
			break;
		}
		fs_devices = fs_devices->seed;
	}
	return ret;
}

static int btree_readpage_end_io_hook(struct btrfs_io_bio *io_bio,
				      u64 phy_offset, struct page *page,
				      u64 start, u64 end, int mirror)
{
	u64 found_start;
	int found_level;
	struct extent_buffer *eb;
	struct btrfs_root *root = BTRFS_I(page->mapping->host)->root;
	struct btrfs_fs_info *fs_info = root->fs_info;
	int ret = 0;
	int reads_done;

	if (!page->private)
		goto out;

	eb = (struct extent_buffer *)page->private;

	/* the pending IO might have been the only thing that kept this buffer
	 * in memory.  Make sure we have a ref for all this other checks
	 */
	extent_buffer_get(eb);

	reads_done = atomic_dec_and_test(&eb->io_pages);
	if (!reads_done)
		goto err;

	eb->read_mirror = mirror;
	if (test_bit(EXTENT_BUFFER_READ_ERR, &eb->bflags)) {
		ret = -EIO;
		goto err;
	}

	found_start = btrfs_header_bytenr(eb);
	if (found_start != eb->start) {
		btrfs_err_rl(fs_info, "bad tree block start %llu %llu",
			     found_start, eb->start);
		ret = -EIO;
		goto err;
	}
	if (check_tree_block_fsid(fs_info, eb)) {
		btrfs_err_rl(fs_info, "bad fsid on block %llu",
			     eb->start);
		ret = -EIO;
		goto err;
	}
	found_level = btrfs_header_level(eb);
	if (found_level >= BTRFS_MAX_LEVEL) {
		btrfs_err(fs_info, "bad tree block level %d",
			  (int)btrfs_header_level(eb));
		ret = -EIO;
		goto err;
	}

	btrfs_set_buffer_lockdep_class(btrfs_header_owner(eb),
				       eb, found_level);

	ret = csum_tree_block(fs_info, eb, 1);
	if (ret)
		goto err;

	/*
	 * If this is a leaf block and it is corrupt, set the corrupt bit so
	 * that we don't try and read the other copies of this block, just
	 * return -EIO.
	 */
	if (found_level == 0 && btrfs_check_leaf(root, eb)) {
		set_bit(EXTENT_BUFFER_CORRUPT, &eb->bflags);
		ret = -EIO;
	}

	if (found_level > 0 && btrfs_check_node(root, eb))
		ret = -EIO;

	if (!ret)
		set_extent_buffer_uptodate(eb);
err:
	if (reads_done &&
	    test_and_clear_bit(EXTENT_BUFFER_READAHEAD, &eb->bflags))
		btree_readahead_hook(eb, ret);

	if (ret) {
		/*
		 * our io error hook is going to dec the io pages
		 * again, we have to make sure it has something
		 * to decrement
		 */
		atomic_inc(&eb->io_pages);
		clear_extent_buffer_uptodate(eb);
	}
	free_extent_buffer(eb);
out:
	return ret;
}

static int btree_io_failed_hook(struct page *page, int failed_mirror)
{
	struct extent_buffer *eb;

	eb = (struct extent_buffer *)page->private;
	set_bit(EXTENT_BUFFER_READ_ERR, &eb->bflags);
	eb->read_mirror = failed_mirror;
	atomic_dec(&eb->io_pages);
	if (test_and_clear_bit(EXTENT_BUFFER_READAHEAD, &eb->bflags))
		btree_readahead_hook(eb, -EIO);
	return -EIO;	/* we fixed nothing */
}

static void end_workqueue_bio(struct bio *bio)
{
	struct btrfs_end_io_wq *end_io_wq = bio->bi_private;
	struct btrfs_fs_info *fs_info;
	struct btrfs_workqueue *wq;
	btrfs_work_func_t func;

	fs_info = end_io_wq->info;
	end_io_wq->status = bio->bi_status;

	if (bio_op(bio) == REQ_OP_WRITE) {
		if (end_io_wq->metadata == BTRFS_WQ_ENDIO_METADATA) {
			wq = fs_info->endio_meta_write_workers;
			func = btrfs_endio_meta_write_helper;
		} else if (end_io_wq->metadata == BTRFS_WQ_ENDIO_FREE_SPACE) {
			wq = fs_info->endio_freespace_worker;
			func = btrfs_freespace_write_helper;
		} else if (end_io_wq->metadata == BTRFS_WQ_ENDIO_RAID56) {
			wq = fs_info->endio_raid56_workers;
			func = btrfs_endio_raid56_helper;
		} else {
			wq = fs_info->endio_write_workers;
			func = btrfs_endio_write_helper;
		}
	} else {
		if (unlikely(end_io_wq->metadata ==
			     BTRFS_WQ_ENDIO_DIO_REPAIR)) {
			wq = fs_info->endio_repair_workers;
			func = btrfs_endio_repair_helper;
		} else if (end_io_wq->metadata == BTRFS_WQ_ENDIO_RAID56) {
			wq = fs_info->endio_raid56_workers;
			func = btrfs_endio_raid56_helper;
		} else if (end_io_wq->metadata) {
			wq = fs_info->endio_meta_workers;
			func = btrfs_endio_meta_helper;
		} else {
			wq = fs_info->endio_workers;
			func = btrfs_endio_helper;
		}
	}

	btrfs_init_work(&end_io_wq->work, func, end_workqueue_fn, NULL, NULL);
	btrfs_queue_work(wq, &end_io_wq->work);
}

blk_status_t btrfs_bio_wq_end_io(struct btrfs_fs_info *info, struct bio *bio,
			enum btrfs_wq_endio_type metadata)
{
	struct btrfs_end_io_wq *end_io_wq;

	end_io_wq = kmem_cache_alloc(btrfs_end_io_wq_cache, GFP_NOFS);
	if (!end_io_wq)
		return BLK_STS_RESOURCE;

	end_io_wq->private = bio->bi_private;
	end_io_wq->end_io = bio->bi_end_io;
	end_io_wq->info = info;
	end_io_wq->status = 0;
	end_io_wq->bio = bio;
	end_io_wq->metadata = metadata;

	bio->bi_private = end_io_wq;
	bio->bi_end_io = end_workqueue_bio;
	return 0;
}

unsigned long btrfs_async_submit_limit(struct btrfs_fs_info *info)
{
	unsigned long limit = min_t(unsigned long,
				    info->thread_pool_size,
				    info->fs_devices->open_devices);
	return 256 * limit;
}

static void run_one_async_start(struct btrfs_work *work)
{
	struct async_submit_bio *async;
	blk_status_t ret;

	async = container_of(work, struct  async_submit_bio, work);
	ret = async->submit_bio_start(async->private_data, async->bio,
				      async->mirror_num, async->bio_flags,
				      async->bio_offset);
	if (ret)
		async->status = ret;
}

static void run_one_async_done(struct btrfs_work *work)
{
	struct async_submit_bio *async;

	async = container_of(work, struct  async_submit_bio, work);

	/* If an error occurred we just want to clean up the bio and move on */
	if (async->status) {
		async->bio->bi_status = async->status;
		bio_endio(async->bio);
		return;
	}

	async->submit_bio_done(async->private_data, async->bio, async->mirror_num,
			       async->bio_flags, async->bio_offset);
}

static void run_one_async_free(struct btrfs_work *work)
{
	struct async_submit_bio *async;

	async = container_of(work, struct  async_submit_bio, work);
	kfree(async);
}

blk_status_t btrfs_wq_submit_bio(struct btrfs_fs_info *fs_info, struct bio *bio,
				 int mirror_num, unsigned long bio_flags,
				 u64 bio_offset, void *private_data,
				 extent_submit_bio_hook_t *submit_bio_start,
				 extent_submit_bio_hook_t *submit_bio_done)
{
	struct async_submit_bio *async;

	async = kmalloc(sizeof(*async), GFP_NOFS);
	if (!async)
		return BLK_STS_RESOURCE;

	async->private_data = private_data;
	async->fs_info = fs_info;
	async->bio = bio;
	async->mirror_num = mirror_num;
	async->submit_bio_start = submit_bio_start;
	async->submit_bio_done = submit_bio_done;

	btrfs_init_work(&async->work, btrfs_worker_helper, run_one_async_start,
			run_one_async_done, run_one_async_free);

	async->bio_flags = bio_flags;
	async->bio_offset = bio_offset;

	async->status = 0;

	if (op_is_sync(bio->bi_opf))
		btrfs_set_work_high_priority(&async->work);

	btrfs_queue_work(fs_info->workers, &async->work);
	return 0;
}

static blk_status_t btree_csum_one_bio(struct bio *bio)
{
	struct bio_vec *bvec;
	struct btrfs_root *root;
	int i, ret = 0;

	ASSERT(!bio_flagged(bio, BIO_CLONED));
	bio_for_each_segment_all(bvec, bio, i) {
		root = BTRFS_I(bvec->bv_page->mapping->host)->root;
		ret = csum_dirty_buffer(root->fs_info, bvec->bv_page);
		if (ret)
			break;
	}

	return errno_to_blk_status(ret);
}

static blk_status_t __btree_submit_bio_start(void *private_data, struct bio *bio,
					     int mirror_num, unsigned long bio_flags,
					     u64 bio_offset)
{
	/*
	 * when we're called for a write, we're already in the async
	 * submission context.  Just jump into btrfs_map_bio
	 */
	return btree_csum_one_bio(bio);
}

static blk_status_t __btree_submit_bio_done(void *private_data, struct bio *bio,
					    int mirror_num, unsigned long bio_flags,
					    u64 bio_offset)
{
	struct inode *inode = private_data;
	blk_status_t ret;

	/*
	 * when we're called for a write, we're already in the async
	 * submission context.  Just jump into btrfs_map_bio
	 */
	ret = btrfs_map_bio(btrfs_sb(inode->i_sb), bio, mirror_num, 1);
	if (ret) {
		bio->bi_status = ret;
		bio_endio(bio);
	}
	return ret;
}

static int check_async_write(struct btrfs_inode *bi)
{
	if (atomic_read(&bi->sync_writers))
		return 0;
#ifdef CONFIG_X86
	if (static_cpu_has(X86_FEATURE_XMM4_2))
		return 0;
#endif
	return 1;
}

static blk_status_t btree_submit_bio_hook(void *private_data, struct bio *bio,
					  int mirror_num, unsigned long bio_flags,
					  u64 bio_offset)
{
	struct inode *inode = private_data;
	struct btrfs_fs_info *fs_info = btrfs_sb(inode->i_sb);
	int async = check_async_write(BTRFS_I(inode));
	blk_status_t ret;

	if (bio_op(bio) != REQ_OP_WRITE) {
		/*
		 * called for a read, do the setup so that checksum validation
		 * can happen in the async kernel threads
		 */
		ret = btrfs_bio_wq_end_io(fs_info, bio,
					  BTRFS_WQ_ENDIO_METADATA);
		if (ret)
			goto out_w_error;
		ret = btrfs_map_bio(fs_info, bio, mirror_num, 0);
	} else if (!async) {
		ret = btree_csum_one_bio(bio);
		if (ret)
			goto out_w_error;
		ret = btrfs_map_bio(fs_info, bio, mirror_num, 0);
	} else {
		/*
		 * kthread helpers are used to submit writes so that
		 * checksumming can happen in parallel across all CPUs
		 */
		ret = btrfs_wq_submit_bio(fs_info, bio, mirror_num, 0,
					  bio_offset, private_data,
					  __btree_submit_bio_start,
					  __btree_submit_bio_done);
	}

	if (ret)
		goto out_w_error;
	return 0;

out_w_error:
	bio->bi_status = ret;
	bio_endio(bio);
	return ret;
}

#ifdef CONFIG_MIGRATION
static int btree_migratepage(struct address_space *mapping,
			struct page *newpage, struct page *page,
			enum migrate_mode mode)
{
	/*
	 * we can't safely write a btree page from here,
	 * we haven't done the locking hook
	 */
	if (PageDirty(page))
		return -EAGAIN;
	/*
	 * Buffers may be managed in a filesystem specific way.
	 * We must have no buffers or drop them.
	 */
	if (page_has_private(page) &&
	    !try_to_release_page(page, GFP_KERNEL))
		return -EAGAIN;
	return migrate_page(mapping, newpage, page, mode);
}
#endif


static int btree_writepages(struct address_space *mapping,
			    struct writeback_control *wbc)
{
	struct btrfs_fs_info *fs_info;
	int ret;

	if (wbc->sync_mode == WB_SYNC_NONE) {

		if (wbc->for_kupdate)
			return 0;

		fs_info = BTRFS_I(mapping->host)->root->fs_info;
		/* this is a bit racy, but that's ok */
		ret = percpu_counter_compare(&fs_info->dirty_metadata_bytes,
					     BTRFS_DIRTY_METADATA_THRESH);
		if (ret < 0)
			return 0;
	}
	return btree_write_cache_pages(mapping, wbc);
}

static int btree_readpage(struct file *file, struct page *page)
{
	struct extent_io_tree *tree;
	tree = &BTRFS_I(page->mapping->host)->io_tree;
	return extent_read_full_page(tree, page, btree_get_extent, 0);
}

static int btree_releasepage(struct page *page, gfp_t gfp_flags)
{
	if (PageWriteback(page) || PageDirty(page))
		return 0;

	return try_release_extent_buffer(page);
}

static void btree_invalidatepage(struct page *page, unsigned int offset,
				 unsigned int length)
{
	struct extent_io_tree *tree;
	tree = &BTRFS_I(page->mapping->host)->io_tree;
	extent_invalidatepage(tree, page, offset);
	btree_releasepage(page, GFP_NOFS);
	if (PagePrivate(page)) {
		btrfs_warn(BTRFS_I(page->mapping->host)->root->fs_info,
			   "page private not zero on page %llu",
			   (unsigned long long)page_offset(page));
		ClearPagePrivate(page);
		set_page_private(page, 0);
		put_page(page);
	}
}

static int btree_set_page_dirty(struct page *page)
{
#ifdef DEBUG
	struct extent_buffer *eb;

	BUG_ON(!PagePrivate(page));
	eb = (struct extent_buffer *)page->private;
	BUG_ON(!eb);
	BUG_ON(!test_bit(EXTENT_BUFFER_DIRTY, &eb->bflags));
	BUG_ON(!atomic_read(&eb->refs));
	btrfs_assert_tree_locked(eb);
#endif
	return __set_page_dirty_nobuffers(page);
}

static const struct address_space_operations btree_aops = {
	.readpage	= btree_readpage,
	.writepages	= btree_writepages,
	.releasepage	= btree_releasepage,
	.invalidatepage = btree_invalidatepage,
#ifdef CONFIG_MIGRATION
	.migratepage	= btree_migratepage,
#endif
	.set_page_dirty = btree_set_page_dirty,
};

void readahead_tree_block(struct btrfs_fs_info *fs_info, u64 bytenr)
{
	struct extent_buffer *buf = NULL;
	struct inode *btree_inode = fs_info->btree_inode;

	buf = btrfs_find_create_tree_block(fs_info, bytenr);
	if (IS_ERR(buf))
		return;
	read_extent_buffer_pages(&BTRFS_I(btree_inode)->io_tree,
				 buf, WAIT_NONE, btree_get_extent, 0);
	free_extent_buffer(buf);
}

int reada_tree_block_flagged(struct btrfs_fs_info *fs_info, u64 bytenr,
			 int mirror_num, struct extent_buffer **eb)
{
	struct extent_buffer *buf = NULL;
	struct inode *btree_inode = fs_info->btree_inode;
	struct extent_io_tree *io_tree = &BTRFS_I(btree_inode)->io_tree;
	int ret;

	buf = btrfs_find_create_tree_block(fs_info, bytenr);
	if (IS_ERR(buf))
		return 0;

	set_bit(EXTENT_BUFFER_READAHEAD, &buf->bflags);

	ret = read_extent_buffer_pages(io_tree, buf, WAIT_PAGE_LOCK,
				       btree_get_extent, mirror_num);
	if (ret) {
		free_extent_buffer(buf);
		return ret;
	}

	if (test_bit(EXTENT_BUFFER_CORRUPT, &buf->bflags)) {
		free_extent_buffer(buf);
		return -EIO;
	} else if (extent_buffer_uptodate(buf)) {
		*eb = buf;
	} else {
		free_extent_buffer(buf);
	}
	return 0;
}

struct extent_buffer *btrfs_find_create_tree_block(
						struct btrfs_fs_info *fs_info,
						u64 bytenr)
{
	if (btrfs_is_testing(fs_info))
		return alloc_test_extent_buffer(fs_info, bytenr);
	return alloc_extent_buffer(fs_info, bytenr);
}


int btrfs_write_tree_block(struct extent_buffer *buf)
{
	return filemap_fdatawrite_range(buf->pages[0]->mapping, buf->start,
					buf->start + buf->len - 1);
}

void btrfs_wait_tree_block_writeback(struct extent_buffer *buf)
{
	filemap_fdatawait_range(buf->pages[0]->mapping,
			        buf->start, buf->start + buf->len - 1);
}

struct extent_buffer *read_tree_block(struct btrfs_fs_info *fs_info, u64 bytenr,
				      u64 parent_transid)
{
	struct extent_buffer *buf = NULL;
	int ret;

	buf = btrfs_find_create_tree_block(fs_info, bytenr);
	if (IS_ERR(buf))
		return buf;

	ret = btree_read_extent_buffer_pages(fs_info, buf, parent_transid);
	if (ret) {
		free_extent_buffer(buf);
		return ERR_PTR(ret);
	}
	return buf;

}

void clean_tree_block(struct btrfs_fs_info *fs_info,
		      struct extent_buffer *buf)
{
	if (btrfs_header_generation(buf) ==
	    fs_info->running_transaction->transid) {
		btrfs_assert_tree_locked(buf);

		if (test_and_clear_bit(EXTENT_BUFFER_DIRTY, &buf->bflags)) {
			percpu_counter_add_batch(&fs_info->dirty_metadata_bytes,
						 -buf->len,
						 fs_info->dirty_metadata_batch);
			/* ugh, clear_extent_buffer_dirty needs to lock the page */
			btrfs_set_lock_blocking(buf);
			clear_extent_buffer_dirty(buf);
		}
	}
}

static struct btrfs_subvolume_writers *btrfs_alloc_subvolume_writers(void)
{
	struct btrfs_subvolume_writers *writers;
	int ret;

	writers = kmalloc(sizeof(*writers), GFP_NOFS);
	if (!writers)
		return ERR_PTR(-ENOMEM);

	ret = percpu_counter_init(&writers->counter, 0, GFP_KERNEL);
	if (ret < 0) {
		kfree(writers);
		return ERR_PTR(ret);
	}

	init_waitqueue_head(&writers->wait);
	return writers;
}

static void
btrfs_free_subvolume_writers(struct btrfs_subvolume_writers *writers)
{
	percpu_counter_destroy(&writers->counter);
	kfree(writers);
}

static void __setup_root(struct btrfs_root *root, struct btrfs_fs_info *fs_info,
			 u64 objectid)
{
	bool dummy = test_bit(BTRFS_FS_STATE_DUMMY_FS_INFO, &fs_info->fs_state);
	root->node = NULL;
	root->commit_root = NULL;
	root->state = 0;
	root->orphan_cleanup_state = 0;

	root->objectid = objectid;
	root->last_trans = 0;
	root->highest_objectid = 0;
	root->nr_delalloc_inodes = 0;
	root->nr_ordered_extents = 0;
	root->name = NULL;
	root->inode_tree = RB_ROOT;
	INIT_RADIX_TREE(&root->delayed_nodes_tree, GFP_ATOMIC);
	root->block_rsv = NULL;
	root->orphan_block_rsv = NULL;

	INIT_LIST_HEAD(&root->dirty_list);
	INIT_LIST_HEAD(&root->root_list);
	INIT_LIST_HEAD(&root->delalloc_inodes);
	INIT_LIST_HEAD(&root->delalloc_root);
	INIT_LIST_HEAD(&root->ordered_extents);
	INIT_LIST_HEAD(&root->ordered_root);
	INIT_LIST_HEAD(&root->logged_list[0]);
	INIT_LIST_HEAD(&root->logged_list[1]);
	spin_lock_init(&root->orphan_lock);
	spin_lock_init(&root->inode_lock);
	spin_lock_init(&root->delalloc_lock);
	spin_lock_init(&root->ordered_extent_lock);
	spin_lock_init(&root->accounting_lock);
	spin_lock_init(&root->log_extents_lock[0]);
	spin_lock_init(&root->log_extents_lock[1]);
	mutex_init(&root->objectid_mutex);
	mutex_init(&root->log_mutex);
	mutex_init(&root->ordered_extent_mutex);
	mutex_init(&root->delalloc_mutex);
	init_waitqueue_head(&root->log_writer_wait);
	init_waitqueue_head(&root->log_commit_wait[0]);
	init_waitqueue_head(&root->log_commit_wait[1]);
	INIT_LIST_HEAD(&root->log_ctxs[0]);
	INIT_LIST_HEAD(&root->log_ctxs[1]);
	atomic_set(&root->log_commit[0], 0);
	atomic_set(&root->log_commit[1], 0);
	atomic_set(&root->log_writers, 0);
	atomic_set(&root->log_batch, 0);
	atomic_set(&root->orphan_inodes, 0);
	refcount_set(&root->refs, 1);
	atomic_set(&root->will_be_snapshotted, 0);
	atomic64_set(&root->qgroup_meta_rsv, 0);
	root->log_transid = 0;
	root->log_transid_committed = -1;
	root->last_log_commit = 0;
	if (!dummy)
		extent_io_tree_init(&root->dirty_log_pages, NULL);

	memset(&root->root_key, 0, sizeof(root->root_key));
	memset(&root->root_item, 0, sizeof(root->root_item));
	memset(&root->defrag_progress, 0, sizeof(root->defrag_progress));
	if (!dummy)
		root->defrag_trans_start = fs_info->generation;
	else
		root->defrag_trans_start = 0;
	root->root_key.objectid = objectid;
	root->anon_dev = 0;

	spin_lock_init(&root->root_item_lock);
}

static struct btrfs_root *btrfs_alloc_root(struct btrfs_fs_info *fs_info,
		gfp_t flags)
{
	struct btrfs_root *root = kzalloc(sizeof(*root), flags);
	if (root)
		root->fs_info = fs_info;
	return root;
}

#ifdef CONFIG_BTRFS_FS_RUN_SANITY_TESTS
/* Should only be used by the testing infrastructure */
struct btrfs_root *btrfs_alloc_dummy_root(struct btrfs_fs_info *fs_info)
{
	struct btrfs_root *root;

	if (!fs_info)
		return ERR_PTR(-EINVAL);

	root = btrfs_alloc_root(fs_info, GFP_KERNEL);
	if (!root)
		return ERR_PTR(-ENOMEM);

	/* We don't use the stripesize in selftest, set it as sectorsize */
	__setup_root(root, fs_info, BTRFS_ROOT_TREE_OBJECTID);
	root->alloc_bytenr = 0;

	return root;
}
#endif

struct btrfs_root *btrfs_create_tree(struct btrfs_trans_handle *trans,
				     struct btrfs_fs_info *fs_info,
				     u64 objectid)
{
	struct extent_buffer *leaf;
	struct btrfs_root *tree_root = fs_info->tree_root;
	struct btrfs_root *root;
	struct btrfs_key key;
	int ret = 0;
	uuid_le uuid;

	root = btrfs_alloc_root(fs_info, GFP_KERNEL);
	if (!root)
		return ERR_PTR(-ENOMEM);

	__setup_root(root, fs_info, objectid);
	root->root_key.objectid = objectid;
	root->root_key.type = BTRFS_ROOT_ITEM_KEY;
	root->root_key.offset = 0;

	leaf = btrfs_alloc_tree_block(trans, root, 0, objectid, NULL, 0, 0, 0);
	if (IS_ERR(leaf)) {
		ret = PTR_ERR(leaf);
		leaf = NULL;
		goto fail;
	}

	memzero_extent_buffer(leaf, 0, sizeof(struct btrfs_header));
	btrfs_set_header_bytenr(leaf, leaf->start);
	btrfs_set_header_generation(leaf, trans->transid);
	btrfs_set_header_backref_rev(leaf, BTRFS_MIXED_BACKREF_REV);
	btrfs_set_header_owner(leaf, objectid);
	root->node = leaf;

	write_extent_buffer_fsid(leaf, fs_info->fsid);
	write_extent_buffer_chunk_tree_uuid(leaf, fs_info->chunk_tree_uuid);
	btrfs_mark_buffer_dirty(leaf);

	root->commit_root = btrfs_root_node(root);
	set_bit(BTRFS_ROOT_TRACK_DIRTY, &root->state);

	root->root_item.flags = 0;
	root->root_item.byte_limit = 0;
	btrfs_set_root_bytenr(&root->root_item, leaf->start);
	btrfs_set_root_generation(&root->root_item, trans->transid);
	btrfs_set_root_level(&root->root_item, 0);
	btrfs_set_root_refs(&root->root_item, 1);
	btrfs_set_root_used(&root->root_item, leaf->len);
	btrfs_set_root_last_snapshot(&root->root_item, 0);
	btrfs_set_root_dirid(&root->root_item, 0);
	uuid_le_gen(&uuid);
	memcpy(root->root_item.uuid, uuid.b, BTRFS_UUID_SIZE);
	root->root_item.drop_level = 0;

	key.objectid = objectid;
	key.type = BTRFS_ROOT_ITEM_KEY;
	key.offset = 0;
	ret = btrfs_insert_root(trans, tree_root, &key, &root->root_item);
	if (ret)
		goto fail;

	btrfs_tree_unlock(leaf);

	return root;

fail:
	if (leaf) {
		btrfs_tree_unlock(leaf);
		free_extent_buffer(root->commit_root);
		free_extent_buffer(leaf);
	}
	kfree(root);

	return ERR_PTR(ret);
}

static struct btrfs_root *alloc_log_tree(struct btrfs_trans_handle *trans,
					 struct btrfs_fs_info *fs_info)
{
	struct btrfs_root *root;
	struct extent_buffer *leaf;

	root = btrfs_alloc_root(fs_info, GFP_NOFS);
	if (!root)
		return ERR_PTR(-ENOMEM);

	__setup_root(root, fs_info, BTRFS_TREE_LOG_OBJECTID);

	root->root_key.objectid = BTRFS_TREE_LOG_OBJECTID;
	root->root_key.type = BTRFS_ROOT_ITEM_KEY;
	root->root_key.offset = BTRFS_TREE_LOG_OBJECTID;

	/*
	 * DON'T set REF_COWS for log trees
	 *
	 * log trees do not get reference counted because they go away
	 * before a real commit is actually done.  They do store pointers
	 * to file data extents, and those reference counts still get
	 * updated (along with back refs to the log tree).
	 */

	leaf = btrfs_alloc_tree_block(trans, root, 0, BTRFS_TREE_LOG_OBJECTID,
			NULL, 0, 0, 0);
	if (IS_ERR(leaf)) {
		kfree(root);
		return ERR_CAST(leaf);
	}

	memzero_extent_buffer(leaf, 0, sizeof(struct btrfs_header));
	btrfs_set_header_bytenr(leaf, leaf->start);
	btrfs_set_header_generation(leaf, trans->transid);
	btrfs_set_header_backref_rev(leaf, BTRFS_MIXED_BACKREF_REV);
	btrfs_set_header_owner(leaf, BTRFS_TREE_LOG_OBJECTID);
	root->node = leaf;

	write_extent_buffer_fsid(root->node, fs_info->fsid);
	btrfs_mark_buffer_dirty(root->node);
	btrfs_tree_unlock(root->node);
	return root;
}

int btrfs_init_log_root_tree(struct btrfs_trans_handle *trans,
			     struct btrfs_fs_info *fs_info)
{
	struct btrfs_root *log_root;

	log_root = alloc_log_tree(trans, fs_info);
	if (IS_ERR(log_root))
		return PTR_ERR(log_root);
	WARN_ON(fs_info->log_root_tree);
	fs_info->log_root_tree = log_root;
	return 0;
}

int btrfs_add_log_tree(struct btrfs_trans_handle *trans,
		       struct btrfs_root *root)
{
	struct btrfs_fs_info *fs_info = root->fs_info;
	struct btrfs_root *log_root;
	struct btrfs_inode_item *inode_item;

	log_root = alloc_log_tree(trans, fs_info);
	if (IS_ERR(log_root))
		return PTR_ERR(log_root);

	log_root->last_trans = trans->transid;
	log_root->root_key.offset = root->root_key.objectid;

	inode_item = &log_root->root_item.inode;
	btrfs_set_stack_inode_generation(inode_item, 1);
	btrfs_set_stack_inode_size(inode_item, 3);
	btrfs_set_stack_inode_nlink(inode_item, 1);
	btrfs_set_stack_inode_nbytes(inode_item,
				     fs_info->nodesize);
	btrfs_set_stack_inode_mode(inode_item, S_IFDIR | 0755);

	btrfs_set_root_node(&log_root->root_item, log_root->node);

	WARN_ON(root->log_root);
	root->log_root = log_root;
	root->log_transid = 0;
	root->log_transid_committed = -1;
	root->last_log_commit = 0;
	return 0;
}

static struct btrfs_root *btrfs_read_tree_root(struct btrfs_root *tree_root,
					       struct btrfs_key *key)
{
	struct btrfs_root *root;
	struct btrfs_fs_info *fs_info = tree_root->fs_info;
	struct btrfs_path *path;
	u64 generation;
	int ret;

	path = btrfs_alloc_path();
	if (!path)
		return ERR_PTR(-ENOMEM);

	root = btrfs_alloc_root(fs_info, GFP_NOFS);
	if (!root) {
		ret = -ENOMEM;
		goto alloc_fail;
	}

	__setup_root(root, fs_info, key->objectid);

	ret = btrfs_find_root(tree_root, key, path,
			      &root->root_item, &root->root_key);
	if (ret) {
		if (ret > 0)
			ret = -ENOENT;
		goto find_fail;
	}

	generation = btrfs_root_generation(&root->root_item);
	root->node = read_tree_block(fs_info,
				     btrfs_root_bytenr(&root->root_item),
				     generation);
	if (IS_ERR(root->node)) {
		ret = PTR_ERR(root->node);
		goto find_fail;
	} else if (!btrfs_buffer_uptodate(root->node, generation, 0)) {
		ret = -EIO;
		free_extent_buffer(root->node);
		goto find_fail;
	}
	root->commit_root = btrfs_root_node(root);
out:
	btrfs_free_path(path);
	return root;

find_fail:
	kfree(root);
alloc_fail:
	root = ERR_PTR(ret);
	goto out;
}

struct btrfs_root *btrfs_read_fs_root(struct btrfs_root *tree_root,
				      struct btrfs_key *location)
{
	struct btrfs_root *root;

	root = btrfs_read_tree_root(tree_root, location);
	if (IS_ERR(root))
		return root;

	if (root->root_key.objectid != BTRFS_TREE_LOG_OBJECTID) {
		set_bit(BTRFS_ROOT_REF_COWS, &root->state);
		btrfs_check_and_init_root_item(&root->root_item);
	}

	return root;
}

int btrfs_init_fs_root(struct btrfs_root *root)
{
	int ret;
	struct btrfs_subvolume_writers *writers;

	root->free_ino_ctl = kzalloc(sizeof(*root->free_ino_ctl), GFP_NOFS);
	root->free_ino_pinned = kzalloc(sizeof(*root->free_ino_pinned),
					GFP_NOFS);
	if (!root->free_ino_pinned || !root->free_ino_ctl) {
		ret = -ENOMEM;
		goto fail;
	}

	writers = btrfs_alloc_subvolume_writers();
	if (IS_ERR(writers)) {
		ret = PTR_ERR(writers);
		goto fail;
	}
	root->subv_writers = writers;

	btrfs_init_free_ino_ctl(root);
	spin_lock_init(&root->ino_cache_lock);
	init_waitqueue_head(&root->ino_cache_wait);

	ret = get_anon_bdev(&root->anon_dev);
	if (ret)
		goto fail;

	mutex_lock(&root->objectid_mutex);
	ret = btrfs_find_highest_objectid(root,
					&root->highest_objectid);
	if (ret) {
		mutex_unlock(&root->objectid_mutex);
		goto fail;
	}

	ASSERT(root->highest_objectid <= BTRFS_LAST_FREE_OBJECTID);

	mutex_unlock(&root->objectid_mutex);

	return 0;
fail:
	/* the caller is responsible to call free_fs_root */
	return ret;
}

struct btrfs_root *btrfs_lookup_fs_root(struct btrfs_fs_info *fs_info,
					u64 root_id)
{
	struct btrfs_root *root;

	spin_lock(&fs_info->fs_roots_radix_lock);
	root = radix_tree_lookup(&fs_info->fs_roots_radix,
				 (unsigned long)root_id);
	spin_unlock(&fs_info->fs_roots_radix_lock);
	return root;
}

int btrfs_insert_fs_root(struct btrfs_fs_info *fs_info,
			 struct btrfs_root *root)
{
	int ret;

	ret = radix_tree_preload(GFP_NOFS);
	if (ret)
		return ret;

	spin_lock(&fs_info->fs_roots_radix_lock);
	ret = radix_tree_insert(&fs_info->fs_roots_radix,
				(unsigned long)root->root_key.objectid,
				root);
	if (ret == 0)
		set_bit(BTRFS_ROOT_IN_RADIX, &root->state);
	spin_unlock(&fs_info->fs_roots_radix_lock);
	radix_tree_preload_end();

	return ret;
}

struct btrfs_root *btrfs_get_fs_root(struct btrfs_fs_info *fs_info,
				     struct btrfs_key *location,
				     bool check_ref)
{
	struct btrfs_root *root;
	struct btrfs_path *path;
	struct btrfs_key key;
	int ret;

	if (location->objectid == BTRFS_ROOT_TREE_OBJECTID)
		return fs_info->tree_root;
	if (location->objectid == BTRFS_EXTENT_TREE_OBJECTID)
		return fs_info->extent_root;
	if (location->objectid == BTRFS_CHUNK_TREE_OBJECTID)
		return fs_info->chunk_root;
	if (location->objectid == BTRFS_DEV_TREE_OBJECTID)
		return fs_info->dev_root;
	if (location->objectid == BTRFS_CSUM_TREE_OBJECTID)
		return fs_info->csum_root;
	if (location->objectid == BTRFS_QUOTA_TREE_OBJECTID)
		return fs_info->quota_root ? fs_info->quota_root :
					     ERR_PTR(-ENOENT);
	if (location->objectid == BTRFS_UUID_TREE_OBJECTID)
		return fs_info->uuid_root ? fs_info->uuid_root :
					    ERR_PTR(-ENOENT);
	if (location->objectid == BTRFS_FREE_SPACE_TREE_OBJECTID)
		return fs_info->free_space_root ? fs_info->free_space_root :
						  ERR_PTR(-ENOENT);
again:
	root = btrfs_lookup_fs_root(fs_info, location->objectid);
	if (root) {
		if (check_ref && btrfs_root_refs(&root->root_item) == 0)
			return ERR_PTR(-ENOENT);
		return root;
	}

	root = btrfs_read_fs_root(fs_info->tree_root, location);
	if (IS_ERR(root))
		return root;

	if (check_ref && btrfs_root_refs(&root->root_item) == 0) {
		ret = -ENOENT;
		goto fail;
	}

	ret = btrfs_init_fs_root(root);
	if (ret)
		goto fail;

	path = btrfs_alloc_path();
	if (!path) {
		ret = -ENOMEM;
		goto fail;
	}
	key.objectid = BTRFS_ORPHAN_OBJECTID;
	key.type = BTRFS_ORPHAN_ITEM_KEY;
	key.offset = location->objectid;

	ret = btrfs_search_slot(NULL, fs_info->tree_root, &key, path, 0, 0);
	btrfs_free_path(path);
	if (ret < 0)
		goto fail;
	if (ret == 0)
		set_bit(BTRFS_ROOT_ORPHAN_ITEM_INSERTED, &root->state);

	ret = btrfs_insert_fs_root(fs_info, root);
	if (ret) {
		if (ret == -EEXIST) {
			free_fs_root(root);
			goto again;
		}
		goto fail;
	}
	return root;
fail:
	free_fs_root(root);
	return ERR_PTR(ret);
}

static int btrfs_congested_fn(void *congested_data, int bdi_bits)
{
	struct btrfs_fs_info *info = (struct btrfs_fs_info *)congested_data;
	int ret = 0;
	struct btrfs_device *device;
	struct backing_dev_info *bdi;

	rcu_read_lock();
	list_for_each_entry_rcu(device, &info->fs_devices->devices, dev_list) {
		if (!device->bdev)
			continue;
		bdi = device->bdev->bd_bdi;
		if (bdi_congested(bdi, bdi_bits)) {
			ret = 1;
			break;
		}
	}
	rcu_read_unlock();
	return ret;
}

/*
 * called by the kthread helper functions to finally call the bio end_io
 * functions.  This is where read checksum verification actually happens
 */
static void end_workqueue_fn(struct btrfs_work *work)
{
	struct bio *bio;
	struct btrfs_end_io_wq *end_io_wq;

	end_io_wq = container_of(work, struct btrfs_end_io_wq, work);
	bio = end_io_wq->bio;

	bio->bi_status = end_io_wq->status;
	bio->bi_private = end_io_wq->private;
	bio->bi_end_io = end_io_wq->end_io;
	kmem_cache_free(btrfs_end_io_wq_cache, end_io_wq);
	bio_endio(bio);
}

static int cleaner_kthread(void *arg)
{
	struct btrfs_root *root = arg;
	struct btrfs_fs_info *fs_info = root->fs_info;
	int again;
	struct btrfs_trans_handle *trans;

	do {
		again = 0;

		/* Make the cleaner go to sleep early. */
		if (btrfs_need_cleaner_sleep(fs_info))
			goto sleep;

		/*
		 * Do not do anything if we might cause open_ctree() to block
		 * before we have finished mounting the filesystem.
		 */
		if (!test_bit(BTRFS_FS_OPEN, &fs_info->flags))
			goto sleep;

		if (!mutex_trylock(&fs_info->cleaner_mutex))
			goto sleep;

		/*
		 * Avoid the problem that we change the status of the fs
		 * during the above check and trylock.
		 */
		if (btrfs_need_cleaner_sleep(fs_info)) {
			mutex_unlock(&fs_info->cleaner_mutex);
			goto sleep;
		}

		mutex_lock(&fs_info->cleaner_delayed_iput_mutex);
		btrfs_run_delayed_iputs(fs_info);
		mutex_unlock(&fs_info->cleaner_delayed_iput_mutex);

		again = btrfs_clean_one_deleted_snapshot(root);
		mutex_unlock(&fs_info->cleaner_mutex);

		/*
		 * The defragger has dealt with the R/O remount and umount,
		 * needn't do anything special here.
		 */
		btrfs_run_defrag_inodes(fs_info);

		/*
		 * Acquires fs_info->delete_unused_bgs_mutex to avoid racing
		 * with relocation (btrfs_relocate_chunk) and relocation
		 * acquires fs_info->cleaner_mutex (btrfs_relocate_block_group)
		 * after acquiring fs_info->delete_unused_bgs_mutex. So we
		 * can't hold, nor need to, fs_info->cleaner_mutex when deleting
		 * unused block groups.
		 */
		btrfs_delete_unused_bgs(fs_info);
sleep:
		if (!again) {
			set_current_state(TASK_INTERRUPTIBLE);
			if (!kthread_should_stop())
				schedule();
			__set_current_state(TASK_RUNNING);
		}
	} while (!kthread_should_stop());

	/*
	 * Transaction kthread is stopped before us and wakes us up.
	 * However we might have started a new transaction and COWed some
	 * tree blocks when deleting unused block groups for example. So
	 * make sure we commit the transaction we started to have a clean
	 * shutdown when evicting the btree inode - if it has dirty pages
	 * when we do the final iput() on it, eviction will trigger a
	 * writeback for it which will fail with null pointer dereferences
	 * since work queues and other resources were already released and
	 * destroyed by the time the iput/eviction/writeback is made.
	 */
	trans = btrfs_attach_transaction(root);
	if (IS_ERR(trans)) {
		if (PTR_ERR(trans) != -ENOENT)
			btrfs_err(fs_info,
				  "cleaner transaction attach returned %ld",
				  PTR_ERR(trans));
	} else {
		int ret;

		ret = btrfs_commit_transaction(trans);
		if (ret)
			btrfs_err(fs_info,
				  "cleaner open transaction commit returned %d",
				  ret);
	}

	return 0;
}

static int transaction_kthread(void *arg)
{
	struct btrfs_root *root = arg;
	struct btrfs_fs_info *fs_info = root->fs_info;
	struct btrfs_trans_handle *trans;
	struct btrfs_transaction *cur;
	u64 transid;
	unsigned long now;
	unsigned long delay;
	bool cannot_commit;

	do {
		cannot_commit = false;
		delay = HZ * fs_info->commit_interval;
		mutex_lock(&fs_info->transaction_kthread_mutex);

		spin_lock(&fs_info->trans_lock);
		cur = fs_info->running_transaction;
		if (!cur) {
			spin_unlock(&fs_info->trans_lock);
			goto sleep;
		}

		now = get_seconds();
		if (cur->state < TRANS_STATE_BLOCKED &&
		    (now < cur->start_time ||
		     now - cur->start_time < fs_info->commit_interval)) {
			spin_unlock(&fs_info->trans_lock);
			delay = HZ * 5;
			goto sleep;
		}
		transid = cur->transid;
		spin_unlock(&fs_info->trans_lock);

		/* If the file system is aborted, this will always fail. */
		trans = btrfs_attach_transaction(root);
		if (IS_ERR(trans)) {
			if (PTR_ERR(trans) != -ENOENT)
				cannot_commit = true;
			goto sleep;
		}
		if (transid == trans->transid) {
			btrfs_commit_transaction(trans);
		} else {
			btrfs_end_transaction(trans);
		}
sleep:
		wake_up_process(fs_info->cleaner_kthread);
		mutex_unlock(&fs_info->transaction_kthread_mutex);

		if (unlikely(test_bit(BTRFS_FS_STATE_ERROR,
				      &fs_info->fs_state)))
			btrfs_cleanup_transaction(fs_info);
		set_current_state(TASK_INTERRUPTIBLE);
		if (!kthread_should_stop() &&
				(!btrfs_transaction_blocked(fs_info) ||
				 cannot_commit))
			schedule_timeout(delay);
		__set_current_state(TASK_RUNNING);
	} while (!kthread_should_stop());
	return 0;
}

/*
 * this will find the highest generation in the array of
 * root backups.  The index of the highest array is returned,
 * or -1 if we can't find anything.
 *
 * We check to make sure the array is valid by comparing the
 * generation of the latest  root in the array with the generation
 * in the super block.  If they don't match we pitch it.
 */
static int find_newest_super_backup(struct btrfs_fs_info *info, u64 newest_gen)
{
	u64 cur;
	int newest_index = -1;
	struct btrfs_root_backup *root_backup;
	int i;

	for (i = 0; i < BTRFS_NUM_BACKUP_ROOTS; i++) {
		root_backup = info->super_copy->super_roots + i;
		cur = btrfs_backup_tree_root_gen(root_backup);
		if (cur == newest_gen)
			newest_index = i;
	}

	/* check to see if we actually wrapped around */
	if (newest_index == BTRFS_NUM_BACKUP_ROOTS - 1) {
		root_backup = info->super_copy->super_roots;
		cur = btrfs_backup_tree_root_gen(root_backup);
		if (cur == newest_gen)
			newest_index = 0;
	}
	return newest_index;
}


/*
 * find the oldest backup so we know where to store new entries
 * in the backup array.  This will set the backup_root_index
 * field in the fs_info struct
 */
static void find_oldest_super_backup(struct btrfs_fs_info *info,
				     u64 newest_gen)
{
	int newest_index = -1;

	newest_index = find_newest_super_backup(info, newest_gen);
	/* if there was garbage in there, just move along */
	if (newest_index == -1) {
		info->backup_root_index = 0;
	} else {
		info->backup_root_index = (newest_index + 1) % BTRFS_NUM_BACKUP_ROOTS;
	}
}

/*
 * copy all the root pointers into the super backup array.
 * this will bump the backup pointer by one when it is
 * done
 */
static void backup_super_roots(struct btrfs_fs_info *info)
{
	int next_backup;
	struct btrfs_root_backup *root_backup;
	int last_backup;

	next_backup = info->backup_root_index;
	last_backup = (next_backup + BTRFS_NUM_BACKUP_ROOTS - 1) %
		BTRFS_NUM_BACKUP_ROOTS;

	/*
	 * just overwrite the last backup if we're at the same generation
	 * this happens only at umount
	 */
	root_backup = info->super_for_commit->super_roots + last_backup;
	if (btrfs_backup_tree_root_gen(root_backup) ==
	    btrfs_header_generation(info->tree_root->node))
		next_backup = last_backup;

	root_backup = info->super_for_commit->super_roots + next_backup;

	/*
	 * make sure all of our padding and empty slots get zero filled
	 * regardless of which ones we use today
	 */
	memset(root_backup, 0, sizeof(*root_backup));

	info->backup_root_index = (next_backup + 1) % BTRFS_NUM_BACKUP_ROOTS;

	btrfs_set_backup_tree_root(root_backup, info->tree_root->node->start);
	btrfs_set_backup_tree_root_gen(root_backup,
			       btrfs_header_generation(info->tree_root->node));

	btrfs_set_backup_tree_root_level(root_backup,
			       btrfs_header_level(info->tree_root->node));

	btrfs_set_backup_chunk_root(root_backup, info->chunk_root->node->start);
	btrfs_set_backup_chunk_root_gen(root_backup,
			       btrfs_header_generation(info->chunk_root->node));
	btrfs_set_backup_chunk_root_level(root_backup,
			       btrfs_header_level(info->chunk_root->node));

	btrfs_set_backup_extent_root(root_backup, info->extent_root->node->start);
	btrfs_set_backup_extent_root_gen(root_backup,
			       btrfs_header_generation(info->extent_root->node));
	btrfs_set_backup_extent_root_level(root_backup,
			       btrfs_header_level(info->extent_root->node));

	/*
	 * we might commit during log recovery, which happens before we set
	 * the fs_root.  Make sure it is valid before we fill it in.
	 */
	if (info->fs_root && info->fs_root->node) {
		btrfs_set_backup_fs_root(root_backup,
					 info->fs_root->node->start);
		btrfs_set_backup_fs_root_gen(root_backup,
			       btrfs_header_generation(info->fs_root->node));
		btrfs_set_backup_fs_root_level(root_backup,
			       btrfs_header_level(info->fs_root->node));
	}

	btrfs_set_backup_dev_root(root_backup, info->dev_root->node->start);
	btrfs_set_backup_dev_root_gen(root_backup,
			       btrfs_header_generation(info->dev_root->node));
	btrfs_set_backup_dev_root_level(root_backup,
				       btrfs_header_level(info->dev_root->node));

	btrfs_set_backup_csum_root(root_backup, info->csum_root->node->start);
	btrfs_set_backup_csum_root_gen(root_backup,
			       btrfs_header_generation(info->csum_root->node));
	btrfs_set_backup_csum_root_level(root_backup,
			       btrfs_header_level(info->csum_root->node));

	btrfs_set_backup_total_bytes(root_backup,
			     btrfs_super_total_bytes(info->super_copy));
	btrfs_set_backup_bytes_used(root_backup,
			     btrfs_super_bytes_used(info->super_copy));
	btrfs_set_backup_num_devices(root_backup,
			     btrfs_super_num_devices(info->super_copy));

	/*
	 * if we don't copy this out to the super_copy, it won't get remembered
	 * for the next commit
	 */
	memcpy(&info->super_copy->super_roots,
	       &info->super_for_commit->super_roots,
	       sizeof(*root_backup) * BTRFS_NUM_BACKUP_ROOTS);
}

/*
 * this copies info out of the root backup array and back into
 * the in-memory super block.  It is meant to help iterate through
 * the array, so you send it the number of backups you've already
 * tried and the last backup index you used.
 *
 * this returns -1 when it has tried all the backups
 */
static noinline int next_root_backup(struct btrfs_fs_info *info,
				     struct btrfs_super_block *super,
				     int *num_backups_tried, int *backup_index)
{
	struct btrfs_root_backup *root_backup;
	int newest = *backup_index;

	if (*num_backups_tried == 0) {
		u64 gen = btrfs_super_generation(super);

		newest = find_newest_super_backup(info, gen);
		if (newest == -1)
			return -1;

		*backup_index = newest;
		*num_backups_tried = 1;
	} else if (*num_backups_tried == BTRFS_NUM_BACKUP_ROOTS) {
		/* we've tried all the backups, all done */
		return -1;
	} else {
		/* jump to the next oldest backup */
		newest = (*backup_index + BTRFS_NUM_BACKUP_ROOTS - 1) %
			BTRFS_NUM_BACKUP_ROOTS;
		*backup_index = newest;
		*num_backups_tried += 1;
	}
	root_backup = super->super_roots + newest;

	btrfs_set_super_generation(super,
				   btrfs_backup_tree_root_gen(root_backup));
	btrfs_set_super_root(super, btrfs_backup_tree_root(root_backup));
	btrfs_set_super_root_level(super,
				   btrfs_backup_tree_root_level(root_backup));
	btrfs_set_super_bytes_used(super, btrfs_backup_bytes_used(root_backup));

	/*
	 * fixme: the total bytes and num_devices need to match or we should
	 * need a fsck
	 */
	btrfs_set_super_total_bytes(super, btrfs_backup_total_bytes(root_backup));
	btrfs_set_super_num_devices(super, btrfs_backup_num_devices(root_backup));
	return 0;
}

/* helper to cleanup workers */
static void btrfs_stop_all_workers(struct btrfs_fs_info *fs_info)
{
	btrfs_destroy_workqueue(fs_info->fixup_workers);
	btrfs_destroy_workqueue(fs_info->delalloc_workers);
	btrfs_destroy_workqueue(fs_info->workers);
	btrfs_destroy_workqueue(fs_info->endio_workers);
	btrfs_destroy_workqueue(fs_info->endio_raid56_workers);
	btrfs_destroy_workqueue(fs_info->endio_repair_workers);
	btrfs_destroy_workqueue(fs_info->rmw_workers);
	btrfs_destroy_workqueue(fs_info->endio_write_workers);
	btrfs_destroy_workqueue(fs_info->endio_freespace_worker);
	btrfs_destroy_workqueue(fs_info->submit_workers);
	btrfs_destroy_workqueue(fs_info->delayed_workers);
	btrfs_destroy_workqueue(fs_info->caching_workers);
	btrfs_destroy_workqueue(fs_info->readahead_workers);
	btrfs_destroy_workqueue(fs_info->flush_workers);
	btrfs_destroy_workqueue(fs_info->qgroup_rescan_workers);
	btrfs_destroy_workqueue(fs_info->extent_workers);
	/*
	 * Now that all other work queues are destroyed, we can safely destroy
	 * the queues used for metadata I/O, since tasks from those other work
	 * queues can do metadata I/O operations.
	 */
	btrfs_destroy_workqueue(fs_info->endio_meta_workers);
	btrfs_destroy_workqueue(fs_info->endio_meta_write_workers);
}

static void free_root_extent_buffers(struct btrfs_root *root)
{
	if (root) {
		free_extent_buffer(root->node);
		free_extent_buffer(root->commit_root);
		root->node = NULL;
		root->commit_root = NULL;
	}
}

/* helper to cleanup tree roots */
static void free_root_pointers(struct btrfs_fs_info *info, int chunk_root)
{
	free_root_extent_buffers(info->tree_root);

	free_root_extent_buffers(info->dev_root);
	free_root_extent_buffers(info->extent_root);
	free_root_extent_buffers(info->csum_root);
	free_root_extent_buffers(info->quota_root);
	free_root_extent_buffers(info->uuid_root);
	if (chunk_root)
		free_root_extent_buffers(info->chunk_root);
	free_root_extent_buffers(info->free_space_root);
}

void btrfs_free_fs_roots(struct btrfs_fs_info *fs_info)
{
	int ret;
	struct btrfs_root *gang[8];
	int i;

	while (!list_empty(&fs_info->dead_roots)) {
		gang[0] = list_entry(fs_info->dead_roots.next,
				     struct btrfs_root, root_list);
		list_del(&gang[0]->root_list);

		if (test_bit(BTRFS_ROOT_IN_RADIX, &gang[0]->state)) {
			btrfs_drop_and_free_fs_root(fs_info, gang[0]);
		} else {
			free_extent_buffer(gang[0]->node);
			free_extent_buffer(gang[0]->commit_root);
			btrfs_put_fs_root(gang[0]);
		}
	}

	while (1) {
		ret = radix_tree_gang_lookup(&fs_info->fs_roots_radix,
					     (void **)gang, 0,
					     ARRAY_SIZE(gang));
		if (!ret)
			break;
		for (i = 0; i < ret; i++)
			btrfs_drop_and_free_fs_root(fs_info, gang[i]);
	}

	if (test_bit(BTRFS_FS_STATE_ERROR, &fs_info->fs_state)) {
		btrfs_free_log_root_tree(NULL, fs_info);
		btrfs_destroy_pinned_extent(fs_info, fs_info->pinned_extents);
	}
}

static void btrfs_init_scrub(struct btrfs_fs_info *fs_info)
{
	mutex_init(&fs_info->scrub_lock);
	atomic_set(&fs_info->scrubs_running, 0);
	atomic_set(&fs_info->scrub_pause_req, 0);
	atomic_set(&fs_info->scrubs_paused, 0);
	atomic_set(&fs_info->scrub_cancel_req, 0);
	init_waitqueue_head(&fs_info->scrub_pause_wait);
	fs_info->scrub_workers_refcnt = 0;
}

static void btrfs_init_balance(struct btrfs_fs_info *fs_info)
{
	spin_lock_init(&fs_info->balance_lock);
	mutex_init(&fs_info->balance_mutex);
	atomic_set(&fs_info->balance_running, 0);
	atomic_set(&fs_info->balance_pause_req, 0);
	atomic_set(&fs_info->balance_cancel_req, 0);
	fs_info->balance_ctl = NULL;
	init_waitqueue_head(&fs_info->balance_wait_q);
}

static void btrfs_init_btree_inode(struct btrfs_fs_info *fs_info)
{
	struct inode *inode = fs_info->btree_inode;

	inode->i_ino = BTRFS_BTREE_INODE_OBJECTID;
	set_nlink(inode, 1);
	/*
	 * we set the i_size on the btree inode to the max possible int.
	 * the real end of the address space is determined by all of
	 * the devices in the system
	 */
	inode->i_size = OFFSET_MAX;
	inode->i_mapping->a_ops = &btree_aops;

	RB_CLEAR_NODE(&BTRFS_I(inode)->rb_node);
	extent_io_tree_init(&BTRFS_I(inode)->io_tree, inode);
	BTRFS_I(inode)->io_tree.track_uptodate = 0;
	extent_map_tree_init(&BTRFS_I(inode)->extent_tree);

	BTRFS_I(inode)->io_tree.ops = &btree_extent_io_ops;

	BTRFS_I(inode)->root = fs_info->tree_root;
	memset(&BTRFS_I(inode)->location, 0, sizeof(struct btrfs_key));
	set_bit(BTRFS_INODE_DUMMY, &BTRFS_I(inode)->runtime_flags);
	btrfs_insert_inode_hash(inode);
}

static void btrfs_init_dev_replace_locks(struct btrfs_fs_info *fs_info)
{
	fs_info->dev_replace.lock_owner = 0;
	atomic_set(&fs_info->dev_replace.nesting_level, 0);
	mutex_init(&fs_info->dev_replace.lock_finishing_cancel_unmount);
	rwlock_init(&fs_info->dev_replace.lock);
	atomic_set(&fs_info->dev_replace.read_locks, 0);
	atomic_set(&fs_info->dev_replace.blocking_readers, 0);
	init_waitqueue_head(&fs_info->replace_wait);
	init_waitqueue_head(&fs_info->dev_replace.read_lock_wq);
}

static void btrfs_init_qgroup(struct btrfs_fs_info *fs_info)
{
	spin_lock_init(&fs_info->qgroup_lock);
	mutex_init(&fs_info->qgroup_ioctl_lock);
	fs_info->qgroup_tree = RB_ROOT;
	fs_info->qgroup_op_tree = RB_ROOT;
	INIT_LIST_HEAD(&fs_info->dirty_qgroups);
	fs_info->qgroup_seq = 1;
	fs_info->qgroup_ulist = NULL;
	fs_info->qgroup_rescan_running = false;
	mutex_init(&fs_info->qgroup_rescan_lock);
}

static int btrfs_init_workqueues(struct btrfs_fs_info *fs_info,
		struct btrfs_fs_devices *fs_devices)
{
	int max_active = fs_info->thread_pool_size;
	unsigned int flags = WQ_MEM_RECLAIM | WQ_FREEZABLE | WQ_UNBOUND;

	fs_info->workers =
		btrfs_alloc_workqueue(fs_info, "worker",
				      flags | WQ_HIGHPRI, max_active, 16);

	fs_info->delalloc_workers =
		btrfs_alloc_workqueue(fs_info, "delalloc",
				      flags, max_active, 2);

	fs_info->flush_workers =
		btrfs_alloc_workqueue(fs_info, "flush_delalloc",
				      flags, max_active, 0);

	fs_info->caching_workers =
		btrfs_alloc_workqueue(fs_info, "cache", flags, max_active, 0);

	/*
	 * a higher idle thresh on the submit workers makes it much more
	 * likely that bios will be send down in a sane order to the
	 * devices
	 */
	fs_info->submit_workers =
		btrfs_alloc_workqueue(fs_info, "submit", flags,
				      min_t(u64, fs_devices->num_devices,
					    max_active), 64);

	fs_info->fixup_workers =
		btrfs_alloc_workqueue(fs_info, "fixup", flags, 1, 0);

	/*
	 * endios are largely parallel and should have a very
	 * low idle thresh
	 */
	fs_info->endio_workers =
		btrfs_alloc_workqueue(fs_info, "endio", flags, max_active, 4);
	fs_info->endio_meta_workers =
		btrfs_alloc_workqueue(fs_info, "endio-meta", flags,
				      max_active, 4);
	fs_info->endio_meta_write_workers =
		btrfs_alloc_workqueue(fs_info, "endio-meta-write", flags,
				      max_active, 2);
	fs_info->endio_raid56_workers =
		btrfs_alloc_workqueue(fs_info, "endio-raid56", flags,
				      max_active, 4);
	fs_info->endio_repair_workers =
		btrfs_alloc_workqueue(fs_info, "endio-repair", flags, 1, 0);
	fs_info->rmw_workers =
		btrfs_alloc_workqueue(fs_info, "rmw", flags, max_active, 2);
	fs_info->endio_write_workers =
		btrfs_alloc_workqueue(fs_info, "endio-write", flags,
				      max_active, 2);
	fs_info->endio_freespace_worker =
		btrfs_alloc_workqueue(fs_info, "freespace-write", flags,
				      max_active, 0);
	fs_info->delayed_workers =
		btrfs_alloc_workqueue(fs_info, "delayed-meta", flags,
				      max_active, 0);
	fs_info->readahead_workers =
		btrfs_alloc_workqueue(fs_info, "readahead", flags,
				      max_active, 2);
	fs_info->qgroup_rescan_workers =
		btrfs_alloc_workqueue(fs_info, "qgroup-rescan", flags, 1, 0);
	fs_info->extent_workers =
		btrfs_alloc_workqueue(fs_info, "extent-refs", flags,
				      min_t(u64, fs_devices->num_devices,
					    max_active), 8);

	if (!(fs_info->workers && fs_info->delalloc_workers &&
	      fs_info->submit_workers && fs_info->flush_workers &&
	      fs_info->endio_workers && fs_info->endio_meta_workers &&
	      fs_info->endio_meta_write_workers &&
	      fs_info->endio_repair_workers &&
	      fs_info->endio_write_workers && fs_info->endio_raid56_workers &&
	      fs_info->endio_freespace_worker && fs_info->rmw_workers &&
	      fs_info->caching_workers && fs_info->readahead_workers &&
	      fs_info->fixup_workers && fs_info->delayed_workers &&
	      fs_info->extent_workers &&
	      fs_info->qgroup_rescan_workers)) {
		return -ENOMEM;
	}

	return 0;
}

static int btrfs_replay_log(struct btrfs_fs_info *fs_info,
			    struct btrfs_fs_devices *fs_devices)
{
	int ret;
	struct btrfs_root *log_tree_root;
	struct btrfs_super_block *disk_super = fs_info->super_copy;
	u64 bytenr = btrfs_super_log_root(disk_super);

	if (fs_devices->rw_devices == 0) {
		btrfs_warn(fs_info, "log replay required on RO media");
		return -EIO;
	}

	log_tree_root = btrfs_alloc_root(fs_info, GFP_KERNEL);
	if (!log_tree_root)
		return -ENOMEM;

	__setup_root(log_tree_root, fs_info, BTRFS_TREE_LOG_OBJECTID);

	log_tree_root->node = read_tree_block(fs_info, bytenr,
					      fs_info->generation + 1);
	if (IS_ERR(log_tree_root->node)) {
		btrfs_warn(fs_info, "failed to read log tree");
		ret = PTR_ERR(log_tree_root->node);
		kfree(log_tree_root);
		return ret;
	} else if (!extent_buffer_uptodate(log_tree_root->node)) {
		btrfs_err(fs_info, "failed to read log tree");
		free_extent_buffer(log_tree_root->node);
		kfree(log_tree_root);
		return -EIO;
	}
	/* returns with log_tree_root freed on success */
	ret = btrfs_recover_log_trees(log_tree_root);
	if (ret) {
		btrfs_handle_fs_error(fs_info, ret,
				      "Failed to recover log tree");
		free_extent_buffer(log_tree_root->node);
		kfree(log_tree_root);
		return ret;
	}

	if (sb_rdonly(fs_info->sb)) {
		ret = btrfs_commit_super(fs_info);
		if (ret)
			return ret;
	}

	return 0;
}

static int btrfs_read_roots(struct btrfs_fs_info *fs_info)
{
	struct btrfs_root *tree_root = fs_info->tree_root;
	struct btrfs_root *root;
	struct btrfs_key location;
	int ret;

	BUG_ON(!fs_info->tree_root);

	location.objectid = BTRFS_EXTENT_TREE_OBJECTID;
	location.type = BTRFS_ROOT_ITEM_KEY;
	location.offset = 0;

	root = btrfs_read_tree_root(tree_root, &location);
	if (IS_ERR(root))
		return PTR_ERR(root);
	set_bit(BTRFS_ROOT_TRACK_DIRTY, &root->state);
	fs_info->extent_root = root;

	location.objectid = BTRFS_DEV_TREE_OBJECTID;
	root = btrfs_read_tree_root(tree_root, &location);
	if (IS_ERR(root))
		return PTR_ERR(root);
	set_bit(BTRFS_ROOT_TRACK_DIRTY, &root->state);
	fs_info->dev_root = root;
	btrfs_init_devices_late(fs_info);

	location.objectid = BTRFS_CSUM_TREE_OBJECTID;
	root = btrfs_read_tree_root(tree_root, &location);
	if (IS_ERR(root))
		return PTR_ERR(root);
	set_bit(BTRFS_ROOT_TRACK_DIRTY, &root->state);
	fs_info->csum_root = root;

	location.objectid = BTRFS_QUOTA_TREE_OBJECTID;
	root = btrfs_read_tree_root(tree_root, &location);
	if (!IS_ERR(root)) {
		set_bit(BTRFS_ROOT_TRACK_DIRTY, &root->state);
		set_bit(BTRFS_FS_QUOTA_ENABLED, &fs_info->flags);
		fs_info->quota_root = root;
	}

	location.objectid = BTRFS_UUID_TREE_OBJECTID;
	root = btrfs_read_tree_root(tree_root, &location);
	if (IS_ERR(root)) {
		ret = PTR_ERR(root);
		if (ret != -ENOENT)
			return ret;
	} else {
		set_bit(BTRFS_ROOT_TRACK_DIRTY, &root->state);
		fs_info->uuid_root = root;
	}

	if (btrfs_fs_compat_ro(fs_info, FREE_SPACE_TREE)) {
		location.objectid = BTRFS_FREE_SPACE_TREE_OBJECTID;
		root = btrfs_read_tree_root(tree_root, &location);
		if (IS_ERR(root))
			return PTR_ERR(root);
		set_bit(BTRFS_ROOT_TRACK_DIRTY, &root->state);
		fs_info->free_space_root = root;
	}

	return 0;
}

int open_ctree(struct super_block *sb,
	       struct btrfs_fs_devices *fs_devices,
	       char *options)
{
	u32 sectorsize;
	u32 nodesize;
	u32 stripesize;
	u64 generation;
	u64 features;
	struct btrfs_key location;
	struct buffer_head *bh;
	struct btrfs_super_block *disk_super;
	struct btrfs_fs_info *fs_info = btrfs_sb(sb);
	struct btrfs_root *tree_root;
	struct btrfs_root *chunk_root;
	int ret;
	int err = -EINVAL;
	int num_backups_tried = 0;
	int backup_index = 0;
	int max_active;
	int clear_free_space_tree = 0;

	tree_root = fs_info->tree_root = btrfs_alloc_root(fs_info, GFP_KERNEL);
	chunk_root = fs_info->chunk_root = btrfs_alloc_root(fs_info, GFP_KERNEL);
	if (!tree_root || !chunk_root) {
		err = -ENOMEM;
		goto fail;
	}

	ret = init_srcu_struct(&fs_info->subvol_srcu);
	if (ret) {
		err = ret;
		goto fail;
	}

	ret = percpu_counter_init(&fs_info->dirty_metadata_bytes, 0, GFP_KERNEL);
	if (ret) {
		err = ret;
		goto fail_srcu;
	}
	fs_info->dirty_metadata_batch = PAGE_SIZE *
					(1 + ilog2(nr_cpu_ids));

	ret = percpu_counter_init(&fs_info->delalloc_bytes, 0, GFP_KERNEL);
	if (ret) {
		err = ret;
		goto fail_dirty_metadata_bytes;
	}

	ret = percpu_counter_init(&fs_info->bio_counter, 0, GFP_KERNEL);
	if (ret) {
		err = ret;
		goto fail_delalloc_bytes;
	}

	INIT_RADIX_TREE(&fs_info->fs_roots_radix, GFP_ATOMIC);
	INIT_RADIX_TREE(&fs_info->buffer_radix, GFP_ATOMIC);
	INIT_LIST_HEAD(&fs_info->trans_list);
	INIT_LIST_HEAD(&fs_info->dead_roots);
	INIT_LIST_HEAD(&fs_info->delayed_iputs);
	INIT_LIST_HEAD(&fs_info->delalloc_roots);
	INIT_LIST_HEAD(&fs_info->caching_block_groups);
	spin_lock_init(&fs_info->delalloc_root_lock);
	spin_lock_init(&fs_info->trans_lock);
	spin_lock_init(&fs_info->fs_roots_radix_lock);
	spin_lock_init(&fs_info->delayed_iput_lock);
	spin_lock_init(&fs_info->defrag_inodes_lock);
	spin_lock_init(&fs_info->tree_mod_seq_lock);
	spin_lock_init(&fs_info->super_lock);
	spin_lock_init(&fs_info->qgroup_op_lock);
	spin_lock_init(&fs_info->buffer_lock);
	spin_lock_init(&fs_info->unused_bgs_lock);
	rwlock_init(&fs_info->tree_mod_log_lock);
	mutex_init(&fs_info->unused_bg_unpin_mutex);
	mutex_init(&fs_info->delete_unused_bgs_mutex);
	mutex_init(&fs_info->reloc_mutex);
	mutex_init(&fs_info->delalloc_root_mutex);
	mutex_init(&fs_info->cleaner_delayed_iput_mutex);
	seqlock_init(&fs_info->profiles_lock);

	INIT_LIST_HEAD(&fs_info->dirty_cowonly_roots);
	INIT_LIST_HEAD(&fs_info->space_info);
	INIT_LIST_HEAD(&fs_info->tree_mod_seq_list);
	INIT_LIST_HEAD(&fs_info->unused_bgs);
	btrfs_mapping_init(&fs_info->mapping_tree);
	btrfs_init_block_rsv(&fs_info->global_block_rsv,
			     BTRFS_BLOCK_RSV_GLOBAL);
	btrfs_init_block_rsv(&fs_info->trans_block_rsv, BTRFS_BLOCK_RSV_TRANS);
	btrfs_init_block_rsv(&fs_info->chunk_block_rsv, BTRFS_BLOCK_RSV_CHUNK);
	btrfs_init_block_rsv(&fs_info->empty_block_rsv, BTRFS_BLOCK_RSV_EMPTY);
	btrfs_init_block_rsv(&fs_info->delayed_block_rsv,
			     BTRFS_BLOCK_RSV_DELOPS);
	atomic_set(&fs_info->async_delalloc_pages, 0);
	atomic_set(&fs_info->defrag_running, 0);
	atomic_set(&fs_info->qgroup_op_seq, 0);
	atomic_set(&fs_info->reada_works_cnt, 0);
	atomic64_set(&fs_info->tree_mod_seq, 0);
	fs_info->sb = sb;
	fs_info->max_inline = BTRFS_DEFAULT_MAX_INLINE;
	fs_info->metadata_ratio = 0;
	fs_info->defrag_inodes = RB_ROOT;
	atomic64_set(&fs_info->free_chunk_space, 0);
	fs_info->tree_mod_log = RB_ROOT;
	fs_info->commit_interval = BTRFS_DEFAULT_COMMIT_INTERVAL;
	fs_info->avg_delayed_ref_runtime = NSEC_PER_SEC >> 6; /* div by 64 */
	/* readahead state */
	INIT_RADIX_TREE(&fs_info->reada_tree, GFP_NOFS & ~__GFP_DIRECT_RECLAIM);
	spin_lock_init(&fs_info->reada_lock);
	btrfs_init_ref_verify(fs_info);

	fs_info->thread_pool_size = min_t(unsigned long,
					  num_online_cpus() + 2, 8);

	INIT_LIST_HEAD(&fs_info->ordered_roots);
	spin_lock_init(&fs_info->ordered_root_lock);

	fs_info->btree_inode = new_inode(sb);
	if (!fs_info->btree_inode) {
		err = -ENOMEM;
		goto fail_bio_counter;
	}
	mapping_set_gfp_mask(fs_info->btree_inode->i_mapping, GFP_NOFS);

	fs_info->delayed_root = kmalloc(sizeof(struct btrfs_delayed_root),
					GFP_KERNEL);
	if (!fs_info->delayed_root) {
		err = -ENOMEM;
		goto fail_iput;
	}
	btrfs_init_delayed_root(fs_info->delayed_root);

	btrfs_init_scrub(fs_info);
#ifdef CONFIG_BTRFS_FS_CHECK_INTEGRITY
	fs_info->check_integrity_print_mask = 0;
#endif
	btrfs_init_balance(fs_info);
	btrfs_init_async_reclaim_work(&fs_info->async_reclaim_work);

	sb->s_blocksize = BTRFS_BDEV_BLOCKSIZE;
	sb->s_blocksize_bits = blksize_bits(BTRFS_BDEV_BLOCKSIZE);

	btrfs_init_btree_inode(fs_info);

	spin_lock_init(&fs_info->block_group_cache_lock);
	fs_info->block_group_cache_tree = RB_ROOT;
	fs_info->first_logical_byte = (u64)-1;

	extent_io_tree_init(&fs_info->freed_extents[0], NULL);
	extent_io_tree_init(&fs_info->freed_extents[1], NULL);
	fs_info->pinned_extents = &fs_info->freed_extents[0];
	set_bit(BTRFS_FS_BARRIER, &fs_info->flags);

	mutex_init(&fs_info->ordered_operations_mutex);
	mutex_init(&fs_info->tree_log_mutex);
	mutex_init(&fs_info->chunk_mutex);
	mutex_init(&fs_info->transaction_kthread_mutex);
	mutex_init(&fs_info->cleaner_mutex);
	mutex_init(&fs_info->volume_mutex);
	mutex_init(&fs_info->ro_block_group_mutex);
	init_rwsem(&fs_info->commit_root_sem);
	init_rwsem(&fs_info->cleanup_work_sem);
	init_rwsem(&fs_info->subvol_sem);
	sema_init(&fs_info->uuid_tree_rescan_sem, 1);

	btrfs_init_dev_replace_locks(fs_info);
	btrfs_init_qgroup(fs_info);

	btrfs_init_free_cluster(&fs_info->meta_alloc_cluster);
	btrfs_init_free_cluster(&fs_info->data_alloc_cluster);

	init_waitqueue_head(&fs_info->transaction_throttle);
	init_waitqueue_head(&fs_info->transaction_wait);
	init_waitqueue_head(&fs_info->transaction_blocked_wait);
	init_waitqueue_head(&fs_info->async_submit_wait);

	INIT_LIST_HEAD(&fs_info->pinned_chunks);

	/* Usable values until the real ones are cached from the superblock */
	fs_info->nodesize = 4096;
	fs_info->sectorsize = 4096;
	fs_info->stripesize = 4096;

	ret = btrfs_alloc_stripe_hash_table(fs_info);
	if (ret) {
		err = ret;
		goto fail_alloc;
	}

	__setup_root(tree_root, fs_info, BTRFS_ROOT_TREE_OBJECTID);

	invalidate_bdev(fs_devices->latest_bdev);

	/*
	 * Read super block and check the signature bytes only
	 */
	bh = btrfs_read_dev_super(fs_devices->latest_bdev);
	if (IS_ERR(bh)) {
		err = PTR_ERR(bh);
		goto fail_alloc;
	}

	/*
	 * We want to check superblock checksum, the type is stored inside.
	 * Pass the whole disk block of size BTRFS_SUPER_INFO_SIZE (4k).
	 */
	if (btrfs_check_super_csum(fs_info, bh->b_data)) {
		btrfs_err(fs_info, "superblock checksum mismatch");
		err = -EINVAL;
		brelse(bh);
		goto fail_alloc;
	}

	/*
	 * super_copy is zeroed at allocation time and we never touch the
	 * following bytes up to INFO_SIZE, the checksum is calculated from
	 * the whole block of INFO_SIZE
	 */
	memcpy(fs_info->super_copy, bh->b_data, sizeof(*fs_info->super_copy));
	memcpy(fs_info->super_for_commit, fs_info->super_copy,
	       sizeof(*fs_info->super_for_commit));
	brelse(bh);

	memcpy(fs_info->fsid, fs_info->super_copy->fsid, BTRFS_FSID_SIZE);

	ret = btrfs_check_super_valid(fs_info);
	if (ret) {
		btrfs_err(fs_info, "superblock contains fatal errors");
		err = -EINVAL;
		goto fail_alloc;
	}

	disk_super = fs_info->super_copy;
	if (!btrfs_super_root(disk_super))
		goto fail_alloc;

	/* check FS state, whether FS is broken. */
	if (btrfs_super_flags(disk_super) & BTRFS_SUPER_FLAG_ERROR)
		set_bit(BTRFS_FS_STATE_ERROR, &fs_info->fs_state);

	/*
	 * run through our array of backup supers and setup
	 * our ring pointer to the oldest one
	 */
	generation = btrfs_super_generation(disk_super);
	find_oldest_super_backup(fs_info, generation);

	/*
	 * In the long term, we'll store the compression type in the super
	 * block, and it'll be used for per file compression control.
	 */
	fs_info->compress_type = BTRFS_COMPRESS_ZLIB;

	ret = btrfs_parse_options(fs_info, options, sb->s_flags);
	if (ret) {
		err = ret;
		goto fail_alloc;
	}

	features = btrfs_super_incompat_flags(disk_super) &
		~BTRFS_FEATURE_INCOMPAT_SUPP;
	if (features) {
		btrfs_err(fs_info,
		    "cannot mount because of unsupported optional features (%llx)",
		    features);
		err = -EINVAL;
		goto fail_alloc;
	}

	features = btrfs_super_incompat_flags(disk_super);
	features |= BTRFS_FEATURE_INCOMPAT_MIXED_BACKREF;
	if (fs_info->compress_type == BTRFS_COMPRESS_LZO)
		features |= BTRFS_FEATURE_INCOMPAT_COMPRESS_LZO;
	else if (fs_info->compress_type == BTRFS_COMPRESS_ZSTD)
		features |= BTRFS_FEATURE_INCOMPAT_COMPRESS_ZSTD;

	if (features & BTRFS_FEATURE_INCOMPAT_SKINNY_METADATA)
		btrfs_info(fs_info, "has skinny extents");

	/*
	 * flag our filesystem as having big metadata blocks if
	 * they are bigger than the page size
	 */
	if (btrfs_super_nodesize(disk_super) > PAGE_SIZE) {
		if (!(features & BTRFS_FEATURE_INCOMPAT_BIG_METADATA))
			btrfs_info(fs_info,
				"flagging fs with big metadata feature");
		features |= BTRFS_FEATURE_INCOMPAT_BIG_METADATA;
	}

	nodesize = btrfs_super_nodesize(disk_super);
	sectorsize = btrfs_super_sectorsize(disk_super);
	stripesize = sectorsize;
	fs_info->dirty_metadata_batch = nodesize * (1 + ilog2(nr_cpu_ids));
	fs_info->delalloc_batch = sectorsize * 512 * (1 + ilog2(nr_cpu_ids));

	/* Cache block sizes */
	fs_info->nodesize = nodesize;
	fs_info->sectorsize = sectorsize;
	fs_info->stripesize = stripesize;

	/*
	 * mixed block groups end up with duplicate but slightly offset
	 * extent buffers for the same range.  It leads to corruptions
	 */
	if ((features & BTRFS_FEATURE_INCOMPAT_MIXED_GROUPS) &&
	    (sectorsize != nodesize)) {
		btrfs_err(fs_info,
"unequal nodesize/sectorsize (%u != %u) are not allowed for mixed block groups",
			nodesize, sectorsize);
		goto fail_alloc;
	}

	/*
	 * Needn't use the lock because there is no other task which will
	 * update the flag.
	 */
	btrfs_set_super_incompat_flags(disk_super, features);

	features = btrfs_super_compat_ro_flags(disk_super) &
		~BTRFS_FEATURE_COMPAT_RO_SUPP;
	if (!sb_rdonly(sb) && features) {
		btrfs_err(fs_info,
	"cannot mount read-write because of unsupported optional features (%llx)",
		       features);
		err = -EINVAL;
		goto fail_alloc;
	}

	max_active = fs_info->thread_pool_size;

	ret = btrfs_init_workqueues(fs_info, fs_devices);
	if (ret) {
		err = ret;
		goto fail_sb_buffer;
	}

	sb->s_bdi->congested_fn = btrfs_congested_fn;
	sb->s_bdi->congested_data = fs_info;
	sb->s_bdi->capabilities |= BDI_CAP_CGROUP_WRITEBACK;
	sb->s_bdi->ra_pages = VM_MAX_READAHEAD * SZ_1K / PAGE_SIZE;
	sb->s_bdi->ra_pages *= btrfs_super_num_devices(disk_super);
	sb->s_bdi->ra_pages = max(sb->s_bdi->ra_pages, SZ_4M / PAGE_SIZE);

	sb->s_blocksize = sectorsize;
	sb->s_blocksize_bits = blksize_bits(sectorsize);
	memcpy(&sb->s_uuid, fs_info->fsid, BTRFS_FSID_SIZE);

	mutex_lock(&fs_info->chunk_mutex);
	ret = btrfs_read_sys_array(fs_info);
	mutex_unlock(&fs_info->chunk_mutex);
	if (ret) {
		btrfs_err(fs_info, "failed to read the system array: %d", ret);
		goto fail_sb_buffer;
	}

	generation = btrfs_super_chunk_root_generation(disk_super);

	__setup_root(chunk_root, fs_info, BTRFS_CHUNK_TREE_OBJECTID);

	chunk_root->node = read_tree_block(fs_info,
					   btrfs_super_chunk_root(disk_super),
					   generation);
	if (IS_ERR(chunk_root->node) ||
	    !extent_buffer_uptodate(chunk_root->node)) {
		btrfs_err(fs_info, "failed to read chunk root");
		if (!IS_ERR(chunk_root->node))
			free_extent_buffer(chunk_root->node);
		chunk_root->node = NULL;
		goto fail_tree_roots;
	}
	btrfs_set_root_node(&chunk_root->root_item, chunk_root->node);
	chunk_root->commit_root = btrfs_root_node(chunk_root);

	read_extent_buffer(chunk_root->node, fs_info->chunk_tree_uuid,
	   btrfs_header_chunk_tree_uuid(chunk_root->node), BTRFS_UUID_SIZE);

	ret = btrfs_read_chunk_tree(fs_info);
	if (ret) {
		btrfs_err(fs_info, "failed to read chunk tree: %d", ret);
		goto fail_tree_roots;
	}

	/*
	 * keep the device that is marked to be the target device for the
	 * dev_replace procedure
	 */
	btrfs_close_extra_devices(fs_devices, 0);

	if (!fs_devices->latest_bdev) {
		btrfs_err(fs_info, "failed to read devices");
		goto fail_tree_roots;
	}

retry_root_backup:
	generation = btrfs_super_generation(disk_super);

	tree_root->node = read_tree_block(fs_info,
					  btrfs_super_root(disk_super),
					  generation);
	if (IS_ERR(tree_root->node) ||
	    !extent_buffer_uptodate(tree_root->node)) {
		btrfs_warn(fs_info, "failed to read tree root");
		if (!IS_ERR(tree_root->node))
			free_extent_buffer(tree_root->node);
		tree_root->node = NULL;
		goto recovery_tree_root;
	}

	btrfs_set_root_node(&tree_root->root_item, tree_root->node);
	tree_root->commit_root = btrfs_root_node(tree_root);
	btrfs_set_root_refs(&tree_root->root_item, 1);

	mutex_lock(&tree_root->objectid_mutex);
	ret = btrfs_find_highest_objectid(tree_root,
					&tree_root->highest_objectid);
	if (ret) {
		mutex_unlock(&tree_root->objectid_mutex);
		goto recovery_tree_root;
	}

	ASSERT(tree_root->highest_objectid <= BTRFS_LAST_FREE_OBJECTID);

	mutex_unlock(&tree_root->objectid_mutex);

	ret = btrfs_read_roots(fs_info);
	if (ret)
		goto recovery_tree_root;

	fs_info->generation = generation;
	fs_info->last_trans_committed = generation;

	ret = btrfs_recover_balance(fs_info);
	if (ret) {
		btrfs_err(fs_info, "failed to recover balance: %d", ret);
		goto fail_block_groups;
	}

	ret = btrfs_init_dev_stats(fs_info);
	if (ret) {
		btrfs_err(fs_info, "failed to init dev_stats: %d", ret);
		goto fail_block_groups;
	}

	ret = btrfs_init_dev_replace(fs_info);
	if (ret) {
		btrfs_err(fs_info, "failed to init dev_replace: %d", ret);
		goto fail_block_groups;
	}

	btrfs_close_extra_devices(fs_devices, 1);

	ret = btrfs_sysfs_add_fsid(fs_devices, NULL);
	if (ret) {
		btrfs_err(fs_info, "failed to init sysfs fsid interface: %d",
				ret);
		goto fail_block_groups;
	}

	ret = btrfs_sysfs_add_device(fs_devices);
	if (ret) {
		btrfs_err(fs_info, "failed to init sysfs device interface: %d",
				ret);
		goto fail_fsdev_sysfs;
	}

	ret = btrfs_sysfs_add_mounted(fs_info);
	if (ret) {
		btrfs_err(fs_info, "failed to init sysfs interface: %d", ret);
		goto fail_fsdev_sysfs;
	}

	ret = btrfs_init_space_info(fs_info);
	if (ret) {
		btrfs_err(fs_info, "failed to initialize space info: %d", ret);
		goto fail_sysfs;
	}

	ret = btrfs_read_block_groups(fs_info);
	if (ret) {
		btrfs_err(fs_info, "failed to read block groups: %d", ret);
		goto fail_sysfs;
	}

	if (!sb_rdonly(sb) && !btrfs_check_rw_degradable(fs_info)) {
		btrfs_warn(fs_info,
		"writeable mount is not allowed due to too many missing devices");
		goto fail_sysfs;
	}

	fs_info->cleaner_kthread = kthread_run(cleaner_kthread, tree_root,
					       "btrfs-cleaner");
	if (IS_ERR(fs_info->cleaner_kthread))
		goto fail_sysfs;

	fs_info->transaction_kthread = kthread_run(transaction_kthread,
						   tree_root,
						   "btrfs-transaction");
	if (IS_ERR(fs_info->transaction_kthread))
		goto fail_cleaner;

	if (!btrfs_test_opt(fs_info, NOSSD) &&
	    !fs_info->fs_devices->rotating) {
		btrfs_set_and_info(fs_info, SSD, "enabling ssd optimizations");
	}

	/*
	 * Mount does not set all options immediately, we can do it now and do
	 * not have to wait for transaction commit
	 */
	btrfs_apply_pending_changes(fs_info);

#ifdef CONFIG_BTRFS_FS_CHECK_INTEGRITY
	if (btrfs_test_opt(fs_info, CHECK_INTEGRITY)) {
		ret = btrfsic_mount(fs_info, fs_devices,
				    btrfs_test_opt(fs_info,
					CHECK_INTEGRITY_INCLUDING_EXTENT_DATA) ?
				    1 : 0,
				    fs_info->check_integrity_print_mask);
		if (ret)
			btrfs_warn(fs_info,
				"failed to initialize integrity check module: %d",
				ret);
	}
#endif
	ret = btrfs_read_qgroup_config(fs_info);
	if (ret)
		goto fail_trans_kthread;

	if (btrfs_build_ref_tree(fs_info))
		btrfs_err(fs_info, "couldn't build ref tree");

	/* do not make disk changes in broken FS or nologreplay is given */
	if (btrfs_super_log_root(disk_super) != 0 &&
	    !btrfs_test_opt(fs_info, NOLOGREPLAY)) {
		ret = btrfs_replay_log(fs_info, fs_devices);
		if (ret) {
			err = ret;
			goto fail_qgroup;
		}
	}

	ret = btrfs_find_orphan_roots(fs_info);
	if (ret)
		goto fail_qgroup;

	if (!sb_rdonly(sb)) {
		ret = btrfs_cleanup_fs_roots(fs_info);
		if (ret)
			goto fail_qgroup;

		mutex_lock(&fs_info->cleaner_mutex);
		ret = btrfs_recover_relocation(tree_root);
		mutex_unlock(&fs_info->cleaner_mutex);
		if (ret < 0) {
			btrfs_warn(fs_info, "failed to recover relocation: %d",
					ret);
			err = -EINVAL;
			goto fail_qgroup;
		}
	}

	location.objectid = BTRFS_FS_TREE_OBJECTID;
	location.type = BTRFS_ROOT_ITEM_KEY;
	location.offset = 0;

	fs_info->fs_root = btrfs_read_fs_root_no_name(fs_info, &location);
	if (IS_ERR(fs_info->fs_root)) {
		err = PTR_ERR(fs_info->fs_root);
		goto fail_qgroup;
	}

	if (sb_rdonly(sb))
		return 0;

	if (btrfs_test_opt(fs_info, CLEAR_CACHE) &&
	    btrfs_fs_compat_ro(fs_info, FREE_SPACE_TREE)) {
		clear_free_space_tree = 1;
	} else if (btrfs_fs_compat_ro(fs_info, FREE_SPACE_TREE) &&
		   !btrfs_fs_compat_ro(fs_info, FREE_SPACE_TREE_VALID)) {
		btrfs_warn(fs_info, "free space tree is invalid");
		clear_free_space_tree = 1;
	}

	if (clear_free_space_tree) {
		btrfs_info(fs_info, "clearing free space tree");
		ret = btrfs_clear_free_space_tree(fs_info);
		if (ret) {
			btrfs_warn(fs_info,
				   "failed to clear free space tree: %d", ret);
			close_ctree(fs_info);
			return ret;
		}
	}

	if (btrfs_test_opt(fs_info, FREE_SPACE_TREE) &&
	    !btrfs_fs_compat_ro(fs_info, FREE_SPACE_TREE)) {
		btrfs_info(fs_info, "creating free space tree");
		ret = btrfs_create_free_space_tree(fs_info);
		if (ret) {
			btrfs_warn(fs_info,
				"failed to create free space tree: %d", ret);
			close_ctree(fs_info);
			return ret;
		}
	}

	down_read(&fs_info->cleanup_work_sem);
	if ((ret = btrfs_orphan_cleanup(fs_info->fs_root)) ||
	    (ret = btrfs_orphan_cleanup(fs_info->tree_root))) {
		up_read(&fs_info->cleanup_work_sem);
		close_ctree(fs_info);
		return ret;
	}
	up_read(&fs_info->cleanup_work_sem);

	ret = btrfs_resume_balance_async(fs_info);
	if (ret) {
		btrfs_warn(fs_info, "failed to resume balance: %d", ret);
		close_ctree(fs_info);
		return ret;
	}

	ret = btrfs_resume_dev_replace_async(fs_info);
	if (ret) {
		btrfs_warn(fs_info, "failed to resume device replace: %d", ret);
		close_ctree(fs_info);
		return ret;
	}

	btrfs_qgroup_rescan_resume(fs_info);

	if (!fs_info->uuid_root) {
		btrfs_info(fs_info, "creating UUID tree");
		ret = btrfs_create_uuid_tree(fs_info);
		if (ret) {
			btrfs_warn(fs_info,
				"failed to create the UUID tree: %d", ret);
			close_ctree(fs_info);
			return ret;
		}
	} else if (btrfs_test_opt(fs_info, RESCAN_UUID_TREE) ||
		   fs_info->generation !=
				btrfs_super_uuid_tree_generation(disk_super)) {
		btrfs_info(fs_info, "checking UUID tree");
		ret = btrfs_check_uuid_tree(fs_info);
		if (ret) {
			btrfs_warn(fs_info,
				"failed to check the UUID tree: %d", ret);
			close_ctree(fs_info);
			return ret;
		}
	} else {
		set_bit(BTRFS_FS_UPDATE_UUID_TREE_GEN, &fs_info->flags);
	}
	set_bit(BTRFS_FS_OPEN, &fs_info->flags);

	/*
	 * backuproot only affect mount behavior, and if open_ctree succeeded,
	 * no need to keep the flag
	 */
	btrfs_clear_opt(fs_info->mount_opt, USEBACKUPROOT);

	return 0;

fail_qgroup:
	btrfs_free_qgroup_config(fs_info);
fail_trans_kthread:
	kthread_stop(fs_info->transaction_kthread);
	btrfs_cleanup_transaction(fs_info);
	btrfs_free_fs_roots(fs_info);
fail_cleaner:
	kthread_stop(fs_info->cleaner_kthread);

	/*
	 * make sure we're done with the btree inode before we stop our
	 * kthreads
	 */
	filemap_write_and_wait(fs_info->btree_inode->i_mapping);

fail_sysfs:
	btrfs_sysfs_remove_mounted(fs_info);

fail_fsdev_sysfs:
	btrfs_sysfs_remove_fsid(fs_info->fs_devices);

fail_block_groups:
	btrfs_put_block_group_cache(fs_info);

fail_tree_roots:
	free_root_pointers(fs_info, 1);
	invalidate_inode_pages2(fs_info->btree_inode->i_mapping);

fail_sb_buffer:
	btrfs_stop_all_workers(fs_info);
	btrfs_free_block_groups(fs_info);
fail_alloc:
fail_iput:
	btrfs_mapping_tree_free(&fs_info->mapping_tree);

	iput(fs_info->btree_inode);
fail_bio_counter:
	percpu_counter_destroy(&fs_info->bio_counter);
fail_delalloc_bytes:
	percpu_counter_destroy(&fs_info->delalloc_bytes);
fail_dirty_metadata_bytes:
	percpu_counter_destroy(&fs_info->dirty_metadata_bytes);
fail_srcu:
	cleanup_srcu_struct(&fs_info->subvol_srcu);
fail:
	btrfs_free_stripe_hash_table(fs_info);
	btrfs_close_devices(fs_info->fs_devices);
	return err;

recovery_tree_root:
	if (!btrfs_test_opt(fs_info, USEBACKUPROOT))
		goto fail_tree_roots;

	free_root_pointers(fs_info, 0);

	/* don't use the log in recovery mode, it won't be valid */
	btrfs_set_super_log_root(disk_super, 0);

	/* we can't trust the free space cache either */
	btrfs_set_opt(fs_info->mount_opt, CLEAR_CACHE);

	ret = next_root_backup(fs_info, fs_info->super_copy,
			       &num_backups_tried, &backup_index);
	if (ret == -1)
		goto fail_block_groups;
	goto retry_root_backup;
}

static void btrfs_end_buffer_write_sync(struct buffer_head *bh, int uptodate)
{
	if (uptodate) {
		set_buffer_uptodate(bh);
	} else {
		struct btrfs_device *device = (struct btrfs_device *)
			bh->b_private;

		btrfs_warn_rl_in_rcu(device->fs_info,
				"lost page write due to IO error on %s",
					  rcu_str_deref(device->name));
		/* note, we don't set_buffer_write_io_error because we have
		 * our own ways of dealing with the IO errors
		 */
		clear_buffer_uptodate(bh);
		btrfs_dev_stat_inc_and_print(device, BTRFS_DEV_STAT_WRITE_ERRS);
	}
	unlock_buffer(bh);
	put_bh(bh);
}

int btrfs_read_dev_one_super(struct block_device *bdev, int copy_num,
			struct buffer_head **bh_ret)
{
	struct buffer_head *bh;
	struct btrfs_super_block *super;
	u64 bytenr;

	bytenr = btrfs_sb_offset(copy_num);
	if (bytenr + BTRFS_SUPER_INFO_SIZE >= i_size_read(bdev->bd_inode))
		return -EINVAL;

	bh = __bread(bdev, bytenr / BTRFS_BDEV_BLOCKSIZE, BTRFS_SUPER_INFO_SIZE);
	/*
	 * If we fail to read from the underlying devices, as of now
	 * the best option we have is to mark it EIO.
	 */
	if (!bh)
		return -EIO;

	super = (struct btrfs_super_block *)bh->b_data;
	if (btrfs_super_bytenr(super) != bytenr ||
		    btrfs_super_magic(super) != BTRFS_MAGIC) {
		brelse(bh);
		return -EINVAL;
	}

	*bh_ret = bh;
	return 0;
}


struct buffer_head *btrfs_read_dev_super(struct block_device *bdev)
{
	struct buffer_head *bh;
	struct buffer_head *latest = NULL;
	struct btrfs_super_block *super;
	int i;
	u64 transid = 0;
	int ret = -EINVAL;

	/* we would like to check all the supers, but that would make
	 * a btrfs mount succeed after a mkfs from a different FS.
	 * So, we need to add a special mount option to scan for
	 * later supers, using BTRFS_SUPER_MIRROR_MAX instead
	 */
	for (i = 0; i < 1; i++) {
		ret = btrfs_read_dev_one_super(bdev, i, &bh);
		if (ret)
			continue;

		super = (struct btrfs_super_block *)bh->b_data;

		if (!latest || btrfs_super_generation(super) > transid) {
			brelse(latest);
			latest = bh;
			transid = btrfs_super_generation(super);
		} else {
			brelse(bh);
		}
	}

	if (!latest)
		return ERR_PTR(ret);

	return latest;
}

/*
 * Write superblock @sb to the @device. Do not wait for completion, all the
 * buffer heads we write are pinned.
 *
 * Write @max_mirrors copies of the superblock, where 0 means default that fit
 * the expected device size at commit time. Note that max_mirrors must be
 * same for write and wait phases.
 *
 * Return number of errors when buffer head is not found or submission fails.
 */
static int write_dev_supers(struct btrfs_device *device,
			    struct btrfs_super_block *sb, int max_mirrors)
{
	struct buffer_head *bh;
	int i;
	int ret;
	int errors = 0;
	u32 crc;
	u64 bytenr;

	if (max_mirrors == 0)
		max_mirrors = BTRFS_SUPER_MIRROR_MAX;

	for (i = 0; i < max_mirrors; i++) {
		bytenr = btrfs_sb_offset(i);
		if (bytenr + BTRFS_SUPER_INFO_SIZE >=
		    device->commit_total_bytes)
			break;

		btrfs_set_super_bytenr(sb, bytenr);

		crc = ~(u32)0;
		crc = btrfs_csum_data((const char *)sb + BTRFS_CSUM_SIZE, crc,
				      BTRFS_SUPER_INFO_SIZE - BTRFS_CSUM_SIZE);
		btrfs_csum_final(crc, sb->csum);

		/* One reference for us, and we leave it for the caller */
		bh = __getblk(device->bdev, bytenr / BTRFS_BDEV_BLOCKSIZE,
			      BTRFS_SUPER_INFO_SIZE);
		if (!bh) {
			btrfs_err(device->fs_info,
			    "couldn't get super buffer head for bytenr %llu",
			    bytenr);
			errors++;
			continue;
		}

		memcpy(bh->b_data, sb, BTRFS_SUPER_INFO_SIZE);

		/* one reference for submit_bh */
		get_bh(bh);

		set_buffer_uptodate(bh);
		lock_buffer(bh);
		bh->b_end_io = btrfs_end_buffer_write_sync;
		bh->b_private = device;

		/*
		 * we fua the first super.  The others we allow
		 * to go down lazy.
		 */
		if (i == 0) {
			ret = btrfsic_submit_bh(REQ_OP_WRITE,
				REQ_SYNC | REQ_FUA | REQ_META | REQ_PRIO, bh);
		} else {
			ret = btrfsic_submit_bh(REQ_OP_WRITE,
				REQ_SYNC | REQ_META | REQ_PRIO, bh);
		}
		if (ret)
			errors++;
	}
	return errors < i ? 0 : -1;
}

/*
 * Wait for write completion of superblocks done by write_dev_supers,
 * @max_mirrors same for write and wait phases.
 *
 * Return number of errors when buffer head is not found or not marked up to
 * date.
 */
static int wait_dev_supers(struct btrfs_device *device, int max_mirrors)
{
	struct buffer_head *bh;
	int i;
	int errors = 0;
	u64 bytenr;

	if (max_mirrors == 0)
		max_mirrors = BTRFS_SUPER_MIRROR_MAX;

	for (i = 0; i < max_mirrors; i++) {
		bytenr = btrfs_sb_offset(i);
		if (bytenr + BTRFS_SUPER_INFO_SIZE >=
		    device->commit_total_bytes)
			break;

		bh = __find_get_block(device->bdev,
				      bytenr / BTRFS_BDEV_BLOCKSIZE,
				      BTRFS_SUPER_INFO_SIZE);
		if (!bh) {
			errors++;
			continue;
		}
		wait_on_buffer(bh);
		if (!buffer_uptodate(bh))
			errors++;

		/* drop our reference */
		brelse(bh);

		/* drop the reference from the writing run */
		brelse(bh);
	}

	return errors < i ? 0 : -1;
}

/*
 * endio for the write_dev_flush, this will wake anyone waiting
 * for the barrier when it is done
 */
static void btrfs_end_empty_barrier(struct bio *bio)
{
	complete(bio->bi_private);
}

/*
 * Submit a flush request to the device if it supports it. Error handling is
 * done in the waiting counterpart.
 */
static void write_dev_flush(struct btrfs_device *device)
{
	struct request_queue *q = bdev_get_queue(device->bdev);
	struct bio *bio = device->flush_bio;

	if (!test_bit(QUEUE_FLAG_WC, &q->queue_flags))
		return;

	bio_reset(bio);
	bio->bi_end_io = btrfs_end_empty_barrier;
	bio_set_dev(bio, device->bdev);
	bio->bi_opf = REQ_OP_WRITE | REQ_SYNC | REQ_PREFLUSH;
	init_completion(&device->flush_wait);
	bio->bi_private = &device->flush_wait;

	btrfsic_submit_bio(bio);
	device->flush_bio_sent = 1;
}

/*
 * If the flush bio has been submitted by write_dev_flush, wait for it.
 */
static blk_status_t wait_dev_flush(struct btrfs_device *device)
{
	struct bio *bio = device->flush_bio;

	if (!device->flush_bio_sent)
		return BLK_STS_OK;

	device->flush_bio_sent = 0;
	wait_for_completion_io(&device->flush_wait);

	return bio->bi_status;
}

static int check_barrier_error(struct btrfs_fs_info *fs_info)
{
	if (!btrfs_check_rw_degradable(fs_info))
		return -EIO;
	return 0;
}

/*
 * send an empty flush down to each device in parallel,
 * then wait for them
 */
static int barrier_all_devices(struct btrfs_fs_info *info)
{
	struct list_head *head;
	struct btrfs_device *dev;
	int errors_wait = 0;
	blk_status_t ret;

	/* send down all the barriers */
	head = &info->fs_devices->devices;
	list_for_each_entry_rcu(dev, head, dev_list) {
		if (dev->missing)
			continue;
		if (!dev->bdev)
			continue;
		if (!dev->in_fs_metadata || !dev->writeable)
			continue;

		write_dev_flush(dev);
		dev->last_flush_error = BLK_STS_OK;
	}

	/* wait for all the barriers */
	list_for_each_entry_rcu(dev, head, dev_list) {
		if (dev->missing)
			continue;
		if (!dev->bdev) {
			errors_wait++;
			continue;
		}
		if (!dev->in_fs_metadata || !dev->writeable)
			continue;

		ret = wait_dev_flush(dev);
		if (ret) {
			dev->last_flush_error = ret;
			btrfs_dev_stat_inc_and_print(dev,
					BTRFS_DEV_STAT_FLUSH_ERRS);
			errors_wait++;
		}
	}

	if (errors_wait) {
		/*
		 * At some point we need the status of all disks
		 * to arrive at the volume status. So error checking
		 * is being pushed to a separate loop.
		 */
		return check_barrier_error(info);
	}
	return 0;
}

int btrfs_get_num_tolerated_disk_barrier_failures(u64 flags)
{
	int raid_type;
	int min_tolerated = INT_MAX;

	if ((flags & BTRFS_BLOCK_GROUP_PROFILE_MASK) == 0 ||
	    (flags & BTRFS_AVAIL_ALLOC_BIT_SINGLE))
		min_tolerated = min(min_tolerated,
				    btrfs_raid_array[BTRFS_RAID_SINGLE].
				    tolerated_failures);

	for (raid_type = 0; raid_type < BTRFS_NR_RAID_TYPES; raid_type++) {
		if (raid_type == BTRFS_RAID_SINGLE)
			continue;
		if (!(flags & btrfs_raid_group[raid_type]))
			continue;
		min_tolerated = min(min_tolerated,
				    btrfs_raid_array[raid_type].
				    tolerated_failures);
	}

	if (min_tolerated == INT_MAX) {
		pr_warn("BTRFS: unknown raid flag: %llu", flags);
		min_tolerated = 0;
	}

	return min_tolerated;
}

int write_all_supers(struct btrfs_fs_info *fs_info, int max_mirrors)
{
	struct list_head *head;
	struct btrfs_device *dev;
	struct btrfs_super_block *sb;
	struct btrfs_dev_item *dev_item;
	int ret;
	int do_barriers;
	int max_errors;
	int total_errors = 0;
	u64 flags;

	do_barriers = !btrfs_test_opt(fs_info, NOBARRIER);

	/*
	 * max_mirrors == 0 indicates we're from commit_transaction,
	 * not from fsync where the tree roots in fs_info have not
	 * been consistent on disk.
	 */
	if (max_mirrors == 0)
		backup_super_roots(fs_info);

	sb = fs_info->super_for_commit;
	dev_item = &sb->dev_item;

	mutex_lock(&fs_info->fs_devices->device_list_mutex);
	head = &fs_info->fs_devices->devices;
	max_errors = btrfs_super_num_devices(fs_info->super_copy) - 1;

	if (do_barriers) {
		ret = barrier_all_devices(fs_info);
		if (ret) {
			mutex_unlock(
				&fs_info->fs_devices->device_list_mutex);
			btrfs_handle_fs_error(fs_info, ret,
					      "errors while submitting device barriers.");
			return ret;
		}
	}

	list_for_each_entry_rcu(dev, head, dev_list) {
		if (!dev->bdev) {
			total_errors++;
			continue;
		}
		if (!dev->in_fs_metadata || !dev->writeable)
			continue;

		btrfs_set_stack_device_generation(dev_item, 0);
		btrfs_set_stack_device_type(dev_item, dev->type);
		btrfs_set_stack_device_id(dev_item, dev->devid);
		btrfs_set_stack_device_total_bytes(dev_item,
						   dev->commit_total_bytes);
		btrfs_set_stack_device_bytes_used(dev_item,
						  dev->commit_bytes_used);
		btrfs_set_stack_device_io_align(dev_item, dev->io_align);
		btrfs_set_stack_device_io_width(dev_item, dev->io_width);
		btrfs_set_stack_device_sector_size(dev_item, dev->sector_size);
		memcpy(dev_item->uuid, dev->uuid, BTRFS_UUID_SIZE);
		memcpy(dev_item->fsid, dev->fs_devices->fsid, BTRFS_FSID_SIZE);

		flags = btrfs_super_flags(sb);
		btrfs_set_super_flags(sb, flags | BTRFS_HEADER_FLAG_WRITTEN);

		ret = write_dev_supers(dev, sb, max_mirrors);
		if (ret)
			total_errors++;
	}
	if (total_errors > max_errors) {
		btrfs_err(fs_info, "%d errors while writing supers",
			  total_errors);
		mutex_unlock(&fs_info->fs_devices->device_list_mutex);

		/* FUA is masked off if unsupported and can't be the reason */
		btrfs_handle_fs_error(fs_info, -EIO,
				      "%d errors while writing supers",
				      total_errors);
		return -EIO;
	}

	total_errors = 0;
	list_for_each_entry_rcu(dev, head, dev_list) {
		if (!dev->bdev)
			continue;
		if (!dev->in_fs_metadata || !dev->writeable)
			continue;

		ret = wait_dev_supers(dev, max_mirrors);
		if (ret)
			total_errors++;
	}
	mutex_unlock(&fs_info->fs_devices->device_list_mutex);
	if (total_errors > max_errors) {
		btrfs_handle_fs_error(fs_info, -EIO,
				      "%d errors while writing supers",
				      total_errors);
		return -EIO;
	}
	return 0;
}

/* Drop a fs root from the radix tree and free it. */
void btrfs_drop_and_free_fs_root(struct btrfs_fs_info *fs_info,
				  struct btrfs_root *root)
{
	spin_lock(&fs_info->fs_roots_radix_lock);
	radix_tree_delete(&fs_info->fs_roots_radix,
			  (unsigned long)root->root_key.objectid);
	spin_unlock(&fs_info->fs_roots_radix_lock);

	if (btrfs_root_refs(&root->root_item) == 0)
		synchronize_srcu(&fs_info->subvol_srcu);

	if (test_bit(BTRFS_FS_STATE_ERROR, &fs_info->fs_state)) {
		btrfs_free_log(NULL, root);
		if (root->reloc_root) {
			free_extent_buffer(root->reloc_root->node);
			free_extent_buffer(root->reloc_root->commit_root);
			btrfs_put_fs_root(root->reloc_root);
			root->reloc_root = NULL;
		}
	}

	if (root->free_ino_pinned)
		__btrfs_remove_free_space_cache(root->free_ino_pinned);
	if (root->free_ino_ctl)
		__btrfs_remove_free_space_cache(root->free_ino_ctl);
	free_fs_root(root);
}

static void free_fs_root(struct btrfs_root *root)
{
	iput(root->ino_cache_inode);
	WARN_ON(!RB_EMPTY_ROOT(&root->inode_tree));
	btrfs_free_block_rsv(root->fs_info, root->orphan_block_rsv);
	root->orphan_block_rsv = NULL;
	if (root->anon_dev)
		free_anon_bdev(root->anon_dev);
	if (root->subv_writers)
		btrfs_free_subvolume_writers(root->subv_writers);
	free_extent_buffer(root->node);
	free_extent_buffer(root->commit_root);
	kfree(root->free_ino_ctl);
	kfree(root->free_ino_pinned);
	kfree(root->name);
	btrfs_put_fs_root(root);
}

void btrfs_free_fs_root(struct btrfs_root *root)
{
	free_fs_root(root);
}

int btrfs_cleanup_fs_roots(struct btrfs_fs_info *fs_info)
{
	u64 root_objectid = 0;
	struct btrfs_root *gang[8];
	int i = 0;
	int err = 0;
	unsigned int ret = 0;
	int index;

	while (1) {
		index = srcu_read_lock(&fs_info->subvol_srcu);
		ret = radix_tree_gang_lookup(&fs_info->fs_roots_radix,
					     (void **)gang, root_objectid,
					     ARRAY_SIZE(gang));
		if (!ret) {
			srcu_read_unlock(&fs_info->subvol_srcu, index);
			break;
		}
		root_objectid = gang[ret - 1]->root_key.objectid + 1;

		for (i = 0; i < ret; i++) {
			/* Avoid to grab roots in dead_roots */
			if (btrfs_root_refs(&gang[i]->root_item) == 0) {
				gang[i] = NULL;
				continue;
			}
			/* grab all the search result for later use */
			gang[i] = btrfs_grab_fs_root(gang[i]);
		}
		srcu_read_unlock(&fs_info->subvol_srcu, index);

		for (i = 0; i < ret; i++) {
			if (!gang[i])
				continue;
			root_objectid = gang[i]->root_key.objectid;
			err = btrfs_orphan_cleanup(gang[i]);
			if (err)
				break;
			btrfs_put_fs_root(gang[i]);
		}
		root_objectid++;
	}

	/* release the uncleaned roots due to error */
	for (; i < ret; i++) {
		if (gang[i])
			btrfs_put_fs_root(gang[i]);
	}
	return err;
}

int btrfs_commit_super(struct btrfs_fs_info *fs_info)
{
	struct btrfs_root *root = fs_info->tree_root;
	struct btrfs_trans_handle *trans;

	mutex_lock(&fs_info->cleaner_mutex);
	btrfs_run_delayed_iputs(fs_info);
	mutex_unlock(&fs_info->cleaner_mutex);
	wake_up_process(fs_info->cleaner_kthread);

	/* wait until ongoing cleanup work done */
	down_write(&fs_info->cleanup_work_sem);
	up_write(&fs_info->cleanup_work_sem);

	trans = btrfs_join_transaction(root);
	if (IS_ERR(trans))
		return PTR_ERR(trans);
	return btrfs_commit_transaction(trans);
}

void close_ctree(struct btrfs_fs_info *fs_info)
{
	struct btrfs_root *root = fs_info->tree_root;
	int ret;

	set_bit(BTRFS_FS_CLOSING_START, &fs_info->flags);

	/* wait for the qgroup rescan worker to stop */
	btrfs_qgroup_wait_for_completion(fs_info, false);

	/* wait for the uuid_scan task to finish */
	down(&fs_info->uuid_tree_rescan_sem);
	/* avoid complains from lockdep et al., set sem back to initial state */
	up(&fs_info->uuid_tree_rescan_sem);

	/* pause restriper - we want to resume on mount */
	btrfs_pause_balance(fs_info);

	btrfs_dev_replace_suspend_for_unmount(fs_info);

	btrfs_scrub_cancel(fs_info);

	/* wait for any defraggers to finish */
	wait_event(fs_info->transaction_wait,
		   (atomic_read(&fs_info->defrag_running) == 0));

	/* clear out the rbtree of defraggable inodes */
	btrfs_cleanup_defrag_inodes(fs_info);

	cancel_work_sync(&fs_info->async_reclaim_work);

	if (!sb_rdonly(fs_info->sb)) {
		/*
		 * If the cleaner thread is stopped and there are
		 * block groups queued for removal, the deletion will be
		 * skipped when we quit the cleaner thread.
		 */
		btrfs_delete_unused_bgs(fs_info);

		ret = btrfs_commit_super(fs_info);
		if (ret)
			btrfs_err(fs_info, "commit super ret %d", ret);
	}

	if (test_bit(BTRFS_FS_STATE_ERROR, &fs_info->fs_state))
		btrfs_error_commit_super(fs_info);

	kthread_stop(fs_info->transaction_kthread);
	kthread_stop(fs_info->cleaner_kthread);

	set_bit(BTRFS_FS_CLOSING_DONE, &fs_info->flags);

	btrfs_free_qgroup_config(fs_info);

	if (percpu_counter_sum(&fs_info->delalloc_bytes)) {
		btrfs_info(fs_info, "at unmount delalloc count %lld",
		       percpu_counter_sum(&fs_info->delalloc_bytes));
	}

	btrfs_sysfs_remove_mounted(fs_info);
	btrfs_sysfs_remove_fsid(fs_info->fs_devices);

	btrfs_free_fs_roots(fs_info);

	btrfs_put_block_group_cache(fs_info);

	/*
	 * we must make sure there is not any read request to
	 * submit after we stopping all workers.
	 */
	invalidate_inode_pages2(fs_info->btree_inode->i_mapping);
	btrfs_stop_all_workers(fs_info);

	btrfs_free_block_groups(fs_info);

	clear_bit(BTRFS_FS_OPEN, &fs_info->flags);
	free_root_pointers(fs_info, 1);

	iput(fs_info->btree_inode);

#ifdef CONFIG_BTRFS_FS_CHECK_INTEGRITY
	if (btrfs_test_opt(fs_info, CHECK_INTEGRITY))
		btrfsic_unmount(fs_info->fs_devices);
#endif

	btrfs_close_devices(fs_info->fs_devices);
	btrfs_mapping_tree_free(&fs_info->mapping_tree);

	percpu_counter_destroy(&fs_info->dirty_metadata_bytes);
	percpu_counter_destroy(&fs_info->delalloc_bytes);
	percpu_counter_destroy(&fs_info->bio_counter);
	cleanup_srcu_struct(&fs_info->subvol_srcu);

	btrfs_free_stripe_hash_table(fs_info);
	btrfs_free_ref_cache(fs_info);

	__btrfs_free_block_rsv(root->orphan_block_rsv);
	root->orphan_block_rsv = NULL;

	while (!list_empty(&fs_info->pinned_chunks)) {
		struct extent_map *em;

		em = list_first_entry(&fs_info->pinned_chunks,
				      struct extent_map, list);
		list_del_init(&em->list);
		free_extent_map(em);
	}
}

int btrfs_buffer_uptodate(struct extent_buffer *buf, u64 parent_transid,
			  int atomic)
{
	int ret;
	struct inode *btree_inode = buf->pages[0]->mapping->host;

	ret = extent_buffer_uptodate(buf);
	if (!ret)
		return ret;

	ret = verify_parent_transid(&BTRFS_I(btree_inode)->io_tree, buf,
				    parent_transid, atomic);
	if (ret == -EAGAIN)
		return ret;
	return !ret;
}

void btrfs_mark_buffer_dirty(struct extent_buffer *buf)
{
	struct btrfs_fs_info *fs_info;
	struct btrfs_root *root;
	u64 transid = btrfs_header_generation(buf);
	int was_dirty;

#ifdef CONFIG_BTRFS_FS_RUN_SANITY_TESTS
	/*
	 * This is a fast path so only do this check if we have sanity tests
	 * enabled.  Normal people shouldn't be marking dummy buffers as dirty
	 * outside of the sanity tests.
	 */
	if (unlikely(test_bit(EXTENT_BUFFER_DUMMY, &buf->bflags)))
		return;
#endif
	root = BTRFS_I(buf->pages[0]->mapping->host)->root;
	fs_info = root->fs_info;
	btrfs_assert_tree_locked(buf);
	if (transid != fs_info->generation)
		WARN(1, KERN_CRIT "btrfs transid mismatch buffer %llu, found %llu running %llu\n",
			buf->start, transid, fs_info->generation);
	was_dirty = set_extent_buffer_dirty(buf);
	if (!was_dirty)
		percpu_counter_add_batch(&fs_info->dirty_metadata_bytes,
					 buf->len,
					 fs_info->dirty_metadata_batch);
#ifdef CONFIG_BTRFS_FS_CHECK_INTEGRITY
<<<<<<< HEAD
	if (btrfs_header_level(buf) == 0 && check_leaf(root, buf)) {
=======
	if (btrfs_header_level(buf) == 0 && btrfs_check_leaf(root, buf)) {
>>>>>>> 9abd04af
		btrfs_print_leaf(buf);
		ASSERT(0);
	}
#endif
}

static void __btrfs_btree_balance_dirty(struct btrfs_fs_info *fs_info,
					int flush_delayed)
{
	/*
	 * looks as though older kernels can get into trouble with
	 * this code, they end up stuck in balance_dirty_pages forever
	 */
	int ret;

	if (current->flags & PF_MEMALLOC)
		return;

	if (flush_delayed)
		btrfs_balance_delayed_items(fs_info);

	ret = percpu_counter_compare(&fs_info->dirty_metadata_bytes,
				     BTRFS_DIRTY_METADATA_THRESH);
	if (ret > 0) {
		balance_dirty_pages_ratelimited(fs_info->btree_inode->i_mapping);
	}
}

void btrfs_btree_balance_dirty(struct btrfs_fs_info *fs_info)
{
	__btrfs_btree_balance_dirty(fs_info, 1);
}

void btrfs_btree_balance_dirty_nodelay(struct btrfs_fs_info *fs_info)
{
	__btrfs_btree_balance_dirty(fs_info, 0);
}

int btrfs_read_buffer(struct extent_buffer *buf, u64 parent_transid)
{
	struct btrfs_root *root = BTRFS_I(buf->pages[0]->mapping->host)->root;
	struct btrfs_fs_info *fs_info = root->fs_info;

	return btree_read_extent_buffer_pages(fs_info, buf, parent_transid);
}

static int btrfs_check_super_valid(struct btrfs_fs_info *fs_info)
{
	struct btrfs_super_block *sb = fs_info->super_copy;
	u64 nodesize = btrfs_super_nodesize(sb);
	u64 sectorsize = btrfs_super_sectorsize(sb);
	int ret = 0;

	if (btrfs_super_magic(sb) != BTRFS_MAGIC) {
		btrfs_err(fs_info, "no valid FS found");
		ret = -EINVAL;
	}
	if (btrfs_super_flags(sb) & ~BTRFS_SUPER_FLAG_SUPP)
		btrfs_warn(fs_info, "unrecognized super flag: %llu",
				btrfs_super_flags(sb) & ~BTRFS_SUPER_FLAG_SUPP);
	if (btrfs_super_root_level(sb) >= BTRFS_MAX_LEVEL) {
		btrfs_err(fs_info, "tree_root level too big: %d >= %d",
				btrfs_super_root_level(sb), BTRFS_MAX_LEVEL);
		ret = -EINVAL;
	}
	if (btrfs_super_chunk_root_level(sb) >= BTRFS_MAX_LEVEL) {
		btrfs_err(fs_info, "chunk_root level too big: %d >= %d",
				btrfs_super_chunk_root_level(sb), BTRFS_MAX_LEVEL);
		ret = -EINVAL;
	}
	if (btrfs_super_log_root_level(sb) >= BTRFS_MAX_LEVEL) {
		btrfs_err(fs_info, "log_root level too big: %d >= %d",
				btrfs_super_log_root_level(sb), BTRFS_MAX_LEVEL);
		ret = -EINVAL;
	}

	/*
	 * Check sectorsize and nodesize first, other check will need it.
	 * Check all possible sectorsize(4K, 8K, 16K, 32K, 64K) here.
	 */
	if (!is_power_of_2(sectorsize) || sectorsize < 4096 ||
	    sectorsize > BTRFS_MAX_METADATA_BLOCKSIZE) {
		btrfs_err(fs_info, "invalid sectorsize %llu", sectorsize);
		ret = -EINVAL;
	}
	/* Only PAGE SIZE is supported yet */
	if (sectorsize != PAGE_SIZE) {
		btrfs_err(fs_info,
			"sectorsize %llu not supported yet, only support %lu",
			sectorsize, PAGE_SIZE);
		ret = -EINVAL;
	}
	if (!is_power_of_2(nodesize) || nodesize < sectorsize ||
	    nodesize > BTRFS_MAX_METADATA_BLOCKSIZE) {
		btrfs_err(fs_info, "invalid nodesize %llu", nodesize);
		ret = -EINVAL;
	}
	if (nodesize != le32_to_cpu(sb->__unused_leafsize)) {
		btrfs_err(fs_info, "invalid leafsize %u, should be %llu",
			  le32_to_cpu(sb->__unused_leafsize), nodesize);
		ret = -EINVAL;
	}

	/* Root alignment check */
	if (!IS_ALIGNED(btrfs_super_root(sb), sectorsize)) {
		btrfs_warn(fs_info, "tree_root block unaligned: %llu",
			   btrfs_super_root(sb));
		ret = -EINVAL;
	}
	if (!IS_ALIGNED(btrfs_super_chunk_root(sb), sectorsize)) {
		btrfs_warn(fs_info, "chunk_root block unaligned: %llu",
			   btrfs_super_chunk_root(sb));
		ret = -EINVAL;
	}
	if (!IS_ALIGNED(btrfs_super_log_root(sb), sectorsize)) {
		btrfs_warn(fs_info, "log_root block unaligned: %llu",
			   btrfs_super_log_root(sb));
		ret = -EINVAL;
	}

	if (memcmp(fs_info->fsid, sb->dev_item.fsid, BTRFS_FSID_SIZE) != 0) {
		btrfs_err(fs_info,
			   "dev_item UUID does not match fsid: %pU != %pU",
			   fs_info->fsid, sb->dev_item.fsid);
		ret = -EINVAL;
	}

	/*
	 * Hint to catch really bogus numbers, bitflips or so, more exact checks are
	 * done later
	 */
	if (btrfs_super_bytes_used(sb) < 6 * btrfs_super_nodesize(sb)) {
		btrfs_err(fs_info, "bytes_used is too small %llu",
			  btrfs_super_bytes_used(sb));
		ret = -EINVAL;
	}
	if (!is_power_of_2(btrfs_super_stripesize(sb))) {
		btrfs_err(fs_info, "invalid stripesize %u",
			  btrfs_super_stripesize(sb));
		ret = -EINVAL;
	}
	if (btrfs_super_num_devices(sb) > (1UL << 31))
		btrfs_warn(fs_info, "suspicious number of devices: %llu",
			   btrfs_super_num_devices(sb));
	if (btrfs_super_num_devices(sb) == 0) {
		btrfs_err(fs_info, "number of devices is 0");
		ret = -EINVAL;
	}

	if (btrfs_super_bytenr(sb) != BTRFS_SUPER_INFO_OFFSET) {
		btrfs_err(fs_info, "super offset mismatch %llu != %u",
			  btrfs_super_bytenr(sb), BTRFS_SUPER_INFO_OFFSET);
		ret = -EINVAL;
	}

	/*
	 * Obvious sys_chunk_array corruptions, it must hold at least one key
	 * and one chunk
	 */
	if (btrfs_super_sys_array_size(sb) > BTRFS_SYSTEM_CHUNK_ARRAY_SIZE) {
		btrfs_err(fs_info, "system chunk array too big %u > %u",
			  btrfs_super_sys_array_size(sb),
			  BTRFS_SYSTEM_CHUNK_ARRAY_SIZE);
		ret = -EINVAL;
	}
	if (btrfs_super_sys_array_size(sb) < sizeof(struct btrfs_disk_key)
			+ sizeof(struct btrfs_chunk)) {
		btrfs_err(fs_info, "system chunk array too small %u < %zu",
			  btrfs_super_sys_array_size(sb),
			  sizeof(struct btrfs_disk_key)
			  + sizeof(struct btrfs_chunk));
		ret = -EINVAL;
	}

	/*
	 * The generation is a global counter, we'll trust it more than the others
	 * but it's still possible that it's the one that's wrong.
	 */
	if (btrfs_super_generation(sb) < btrfs_super_chunk_root_generation(sb))
		btrfs_warn(fs_info,
			"suspicious: generation < chunk_root_generation: %llu < %llu",
			btrfs_super_generation(sb),
			btrfs_super_chunk_root_generation(sb));
	if (btrfs_super_generation(sb) < btrfs_super_cache_generation(sb)
	    && btrfs_super_cache_generation(sb) != (u64)-1)
		btrfs_warn(fs_info,
			"suspicious: generation < cache_generation: %llu < %llu",
			btrfs_super_generation(sb),
			btrfs_super_cache_generation(sb));

	return ret;
}

static void btrfs_error_commit_super(struct btrfs_fs_info *fs_info)
{
	mutex_lock(&fs_info->cleaner_mutex);
	btrfs_run_delayed_iputs(fs_info);
	mutex_unlock(&fs_info->cleaner_mutex);

	down_write(&fs_info->cleanup_work_sem);
	up_write(&fs_info->cleanup_work_sem);

	/* cleanup FS via transaction */
	btrfs_cleanup_transaction(fs_info);
}

static void btrfs_destroy_ordered_extents(struct btrfs_root *root)
{
	struct btrfs_ordered_extent *ordered;

	spin_lock(&root->ordered_extent_lock);
	/*
	 * This will just short circuit the ordered completion stuff which will
	 * make sure the ordered extent gets properly cleaned up.
	 */
	list_for_each_entry(ordered, &root->ordered_extents,
			    root_extent_list)
		set_bit(BTRFS_ORDERED_IOERR, &ordered->flags);
	spin_unlock(&root->ordered_extent_lock);
}

static void btrfs_destroy_all_ordered_extents(struct btrfs_fs_info *fs_info)
{
	struct btrfs_root *root;
	struct list_head splice;

	INIT_LIST_HEAD(&splice);

	spin_lock(&fs_info->ordered_root_lock);
	list_splice_init(&fs_info->ordered_roots, &splice);
	while (!list_empty(&splice)) {
		root = list_first_entry(&splice, struct btrfs_root,
					ordered_root);
		list_move_tail(&root->ordered_root,
			       &fs_info->ordered_roots);

		spin_unlock(&fs_info->ordered_root_lock);
		btrfs_destroy_ordered_extents(root);

		cond_resched();
		spin_lock(&fs_info->ordered_root_lock);
	}
	spin_unlock(&fs_info->ordered_root_lock);
}

static int btrfs_destroy_delayed_refs(struct btrfs_transaction *trans,
				      struct btrfs_fs_info *fs_info)
{
	struct rb_node *node;
	struct btrfs_delayed_ref_root *delayed_refs;
	struct btrfs_delayed_ref_node *ref;
	int ret = 0;

	delayed_refs = &trans->delayed_refs;

	spin_lock(&delayed_refs->lock);
	if (atomic_read(&delayed_refs->num_entries) == 0) {
		spin_unlock(&delayed_refs->lock);
		btrfs_info(fs_info, "delayed_refs has NO entry");
		return ret;
	}

	while ((node = rb_first(&delayed_refs->href_root)) != NULL) {
		struct btrfs_delayed_ref_head *head;
		struct rb_node *n;
		bool pin_bytes = false;

		head = rb_entry(node, struct btrfs_delayed_ref_head,
				href_node);
		if (!mutex_trylock(&head->mutex)) {
			refcount_inc(&head->refs);
			spin_unlock(&delayed_refs->lock);

			mutex_lock(&head->mutex);
			mutex_unlock(&head->mutex);
			btrfs_put_delayed_ref_head(head);
			spin_lock(&delayed_refs->lock);
			continue;
		}
		spin_lock(&head->lock);
		while ((n = rb_first(&head->ref_tree)) != NULL) {
			ref = rb_entry(n, struct btrfs_delayed_ref_node,
				       ref_node);
			ref->in_tree = 0;
			rb_erase(&ref->ref_node, &head->ref_tree);
			RB_CLEAR_NODE(&ref->ref_node);
			if (!list_empty(&ref->add_list))
				list_del(&ref->add_list);
			atomic_dec(&delayed_refs->num_entries);
			btrfs_put_delayed_ref(ref);
		}
		if (head->must_insert_reserved)
			pin_bytes = true;
		btrfs_free_delayed_extent_op(head->extent_op);
		delayed_refs->num_heads--;
		if (head->processing == 0)
			delayed_refs->num_heads_ready--;
		atomic_dec(&delayed_refs->num_entries);
		rb_erase(&head->href_node, &delayed_refs->href_root);
		RB_CLEAR_NODE(&head->href_node);
		spin_unlock(&head->lock);
		spin_unlock(&delayed_refs->lock);
		mutex_unlock(&head->mutex);

		if (pin_bytes)
			btrfs_pin_extent(fs_info, head->bytenr,
					 head->num_bytes, 1);
		btrfs_put_delayed_ref_head(head);
		cond_resched();
		spin_lock(&delayed_refs->lock);
	}

	spin_unlock(&delayed_refs->lock);

	return ret;
}

static void btrfs_destroy_delalloc_inodes(struct btrfs_root *root)
{
	struct btrfs_inode *btrfs_inode;
	struct list_head splice;

	INIT_LIST_HEAD(&splice);

	spin_lock(&root->delalloc_lock);
	list_splice_init(&root->delalloc_inodes, &splice);

	while (!list_empty(&splice)) {
		btrfs_inode = list_first_entry(&splice, struct btrfs_inode,
					       delalloc_inodes);

		list_del_init(&btrfs_inode->delalloc_inodes);
		clear_bit(BTRFS_INODE_IN_DELALLOC_LIST,
			  &btrfs_inode->runtime_flags);
		spin_unlock(&root->delalloc_lock);

		btrfs_invalidate_inodes(btrfs_inode->root);

		spin_lock(&root->delalloc_lock);
	}

	spin_unlock(&root->delalloc_lock);
}

static void btrfs_destroy_all_delalloc_inodes(struct btrfs_fs_info *fs_info)
{
	struct btrfs_root *root;
	struct list_head splice;

	INIT_LIST_HEAD(&splice);

	spin_lock(&fs_info->delalloc_root_lock);
	list_splice_init(&fs_info->delalloc_roots, &splice);
	while (!list_empty(&splice)) {
		root = list_first_entry(&splice, struct btrfs_root,
					 delalloc_root);
		list_del_init(&root->delalloc_root);
		root = btrfs_grab_fs_root(root);
		BUG_ON(!root);
		spin_unlock(&fs_info->delalloc_root_lock);

		btrfs_destroy_delalloc_inodes(root);
		btrfs_put_fs_root(root);

		spin_lock(&fs_info->delalloc_root_lock);
	}
	spin_unlock(&fs_info->delalloc_root_lock);
}

static int btrfs_destroy_marked_extents(struct btrfs_fs_info *fs_info,
					struct extent_io_tree *dirty_pages,
					int mark)
{
	int ret;
	struct extent_buffer *eb;
	u64 start = 0;
	u64 end;

	while (1) {
		ret = find_first_extent_bit(dirty_pages, start, &start, &end,
					    mark, NULL);
		if (ret)
			break;

		clear_extent_bits(dirty_pages, start, end, mark);
		while (start <= end) {
			eb = find_extent_buffer(fs_info, start);
			start += fs_info->nodesize;
			if (!eb)
				continue;
			wait_on_extent_buffer_writeback(eb);

			if (test_and_clear_bit(EXTENT_BUFFER_DIRTY,
					       &eb->bflags))
				clear_extent_buffer_dirty(eb);
			free_extent_buffer_stale(eb);
		}
	}

	return ret;
}

static int btrfs_destroy_pinned_extent(struct btrfs_fs_info *fs_info,
				       struct extent_io_tree *pinned_extents)
{
	struct extent_io_tree *unpin;
	u64 start;
	u64 end;
	int ret;
	bool loop = true;

	unpin = pinned_extents;
again:
	while (1) {
		ret = find_first_extent_bit(unpin, 0, &start, &end,
					    EXTENT_DIRTY, NULL);
		if (ret)
			break;

		clear_extent_dirty(unpin, start, end);
		btrfs_error_unpin_extent_range(fs_info, start, end);
		cond_resched();
	}

	if (loop) {
		if (unpin == &fs_info->freed_extents[0])
			unpin = &fs_info->freed_extents[1];
		else
			unpin = &fs_info->freed_extents[0];
		loop = false;
		goto again;
	}

	return 0;
}

static void btrfs_cleanup_bg_io(struct btrfs_block_group_cache *cache)
{
	struct inode *inode;

	inode = cache->io_ctl.inode;
	if (inode) {
		invalidate_inode_pages2(inode->i_mapping);
		BTRFS_I(inode)->generation = 0;
		cache->io_ctl.inode = NULL;
		iput(inode);
	}
	btrfs_put_block_group(cache);
}

void btrfs_cleanup_dirty_bgs(struct btrfs_transaction *cur_trans,
			     struct btrfs_fs_info *fs_info)
{
	struct btrfs_block_group_cache *cache;

	spin_lock(&cur_trans->dirty_bgs_lock);
	while (!list_empty(&cur_trans->dirty_bgs)) {
		cache = list_first_entry(&cur_trans->dirty_bgs,
					 struct btrfs_block_group_cache,
					 dirty_list);
		if (!cache) {
			btrfs_err(fs_info, "orphan block group dirty_bgs list");
			spin_unlock(&cur_trans->dirty_bgs_lock);
			return;
		}

		if (!list_empty(&cache->io_list)) {
			spin_unlock(&cur_trans->dirty_bgs_lock);
			list_del_init(&cache->io_list);
			btrfs_cleanup_bg_io(cache);
			spin_lock(&cur_trans->dirty_bgs_lock);
		}

		list_del_init(&cache->dirty_list);
		spin_lock(&cache->lock);
		cache->disk_cache_state = BTRFS_DC_ERROR;
		spin_unlock(&cache->lock);

		spin_unlock(&cur_trans->dirty_bgs_lock);
		btrfs_put_block_group(cache);
		spin_lock(&cur_trans->dirty_bgs_lock);
	}
	spin_unlock(&cur_trans->dirty_bgs_lock);

	while (!list_empty(&cur_trans->io_bgs)) {
		cache = list_first_entry(&cur_trans->io_bgs,
					 struct btrfs_block_group_cache,
					 io_list);
		if (!cache) {
			btrfs_err(fs_info, "orphan block group on io_bgs list");
			return;
		}

		list_del_init(&cache->io_list);
		spin_lock(&cache->lock);
		cache->disk_cache_state = BTRFS_DC_ERROR;
		spin_unlock(&cache->lock);
		btrfs_cleanup_bg_io(cache);
	}
}

void btrfs_cleanup_one_transaction(struct btrfs_transaction *cur_trans,
				   struct btrfs_fs_info *fs_info)
{
	btrfs_cleanup_dirty_bgs(cur_trans, fs_info);
	ASSERT(list_empty(&cur_trans->dirty_bgs));
	ASSERT(list_empty(&cur_trans->io_bgs));

	btrfs_destroy_delayed_refs(cur_trans, fs_info);

	cur_trans->state = TRANS_STATE_COMMIT_START;
	wake_up(&fs_info->transaction_blocked_wait);

	cur_trans->state = TRANS_STATE_UNBLOCKED;
	wake_up(&fs_info->transaction_wait);

	btrfs_destroy_delayed_inodes(fs_info);
	btrfs_assert_delayed_root_empty(fs_info);

	btrfs_destroy_marked_extents(fs_info, &cur_trans->dirty_pages,
				     EXTENT_DIRTY);
	btrfs_destroy_pinned_extent(fs_info,
				    fs_info->pinned_extents);

	cur_trans->state =TRANS_STATE_COMPLETED;
	wake_up(&cur_trans->commit_wait);
}

static int btrfs_cleanup_transaction(struct btrfs_fs_info *fs_info)
{
	struct btrfs_transaction *t;

	mutex_lock(&fs_info->transaction_kthread_mutex);

	spin_lock(&fs_info->trans_lock);
	while (!list_empty(&fs_info->trans_list)) {
		t = list_first_entry(&fs_info->trans_list,
				     struct btrfs_transaction, list);
		if (t->state >= TRANS_STATE_COMMIT_START) {
			refcount_inc(&t->use_count);
			spin_unlock(&fs_info->trans_lock);
			btrfs_wait_for_commit(fs_info, t->transid);
			btrfs_put_transaction(t);
			spin_lock(&fs_info->trans_lock);
			continue;
		}
		if (t == fs_info->running_transaction) {
			t->state = TRANS_STATE_COMMIT_DOING;
			spin_unlock(&fs_info->trans_lock);
			/*
			 * We wait for 0 num_writers since we don't hold a trans
			 * handle open currently for this transaction.
			 */
			wait_event(t->writer_wait,
				   atomic_read(&t->num_writers) == 0);
		} else {
			spin_unlock(&fs_info->trans_lock);
		}
		btrfs_cleanup_one_transaction(t, fs_info);

		spin_lock(&fs_info->trans_lock);
		if (t == fs_info->running_transaction)
			fs_info->running_transaction = NULL;
		list_del_init(&t->list);
		spin_unlock(&fs_info->trans_lock);

		btrfs_put_transaction(t);
		trace_btrfs_transaction_commit(fs_info->tree_root);
		spin_lock(&fs_info->trans_lock);
	}
	spin_unlock(&fs_info->trans_lock);
	btrfs_destroy_all_ordered_extents(fs_info);
	btrfs_destroy_delayed_inodes(fs_info);
	btrfs_assert_delayed_root_empty(fs_info);
	btrfs_destroy_pinned_extent(fs_info, fs_info->pinned_extents);
	btrfs_destroy_all_delalloc_inodes(fs_info);
	mutex_unlock(&fs_info->transaction_kthread_mutex);

	return 0;
}

static struct btrfs_fs_info *btree_fs_info(void *private_data)
{
	struct inode *inode = private_data;
	return btrfs_sb(inode->i_sb);
}

static const struct extent_io_ops btree_extent_io_ops = {
	/* mandatory callbacks */
	.submit_bio_hook = btree_submit_bio_hook,
	.readpage_end_io_hook = btree_readpage_end_io_hook,
	/* note we're sharing with inode.c for the merge bio hook */
	.merge_bio_hook = btrfs_merge_bio_hook,
	.readpage_io_failed_hook = btree_io_failed_hook,
	.set_range_writeback = btrfs_set_range_writeback,
	.tree_fs_info = btree_fs_info,

	/* optional callbacks */
};<|MERGE_RESOLUTION|>--- conflicted
+++ resolved
@@ -3848,11 +3848,7 @@
 					 buf->len,
 					 fs_info->dirty_metadata_batch);
 #ifdef CONFIG_BTRFS_FS_CHECK_INTEGRITY
-<<<<<<< HEAD
-	if (btrfs_header_level(buf) == 0 && check_leaf(root, buf)) {
-=======
 	if (btrfs_header_level(buf) == 0 && btrfs_check_leaf(root, buf)) {
->>>>>>> 9abd04af
 		btrfs_print_leaf(buf);
 		ASSERT(0);
 	}
