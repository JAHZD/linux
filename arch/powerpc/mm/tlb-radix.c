/*
 * TLB flush routines for radix kernels.
 *
 * Copyright 2015-2016, Aneesh Kumar K.V, IBM Corporation.
 *
 * This program is free software; you can redistribute it and/or
 * modify it under the terms of the GNU General Public License
 * as published by the Free Software Foundation; either version
 * 2 of the License, or (at your option) any later version.
 */

#include <linux/mm.h>
#include <linux/hugetlb.h>
#include <linux/memblock.h>

#include <asm/ppc-opcode.h>
#include <asm/tlb.h>
#include <asm/tlbflush.h>
#include <asm/trace.h>
#include <asm/cputhreads.h>

#define RIC_FLUSH_TLB 0
#define RIC_FLUSH_PWC 1
#define RIC_FLUSH_ALL 2

static inline void __tlbiel_pid(unsigned long pid, int set,
				unsigned long ric)
{
	unsigned long rb,rs,prs,r;

	rb = PPC_BIT(53); /* IS = 1 */
	rb |= set << PPC_BITLSHIFT(51);
	rs = ((unsigned long)pid) << PPC_BITLSHIFT(31);
	prs = 1; /* process scoped */
	r = 1;   /* raidx format */

	asm volatile(PPC_TLBIEL(%0, %4, %3, %2, %1)
		     : : "r"(rb), "i"(r), "i"(prs), "i"(ric), "r"(rs) : "memory");
	trace_tlbie(0, 1, rb, rs, ric, prs, r);
}

/*
 * We use 128 set in radix mode and 256 set in hpt mode.
 */
static inline void _tlbiel_pid(unsigned long pid, unsigned long ric)
{
	int set;

	asm volatile("ptesync": : :"memory");

	/*
	 * Flush the first set of the TLB, and if we're doing a RIC_FLUSH_ALL,
	 * also flush the entire Page Walk Cache.
	 */
	__tlbiel_pid(pid, 0, ric);

	/* For PWC, only one flush is needed */
	if (ric == RIC_FLUSH_PWC) {
		asm volatile("ptesync": : :"memory");
		return;
	}

	/* For the remaining sets, just flush the TLB */
	for (set = 1; set < POWER9_TLB_SETS_RADIX ; set++)
		__tlbiel_pid(pid, set, RIC_FLUSH_TLB);

	asm volatile("ptesync": : :"memory");
	asm volatile(PPC_INVALIDATE_ERAT "; isync" : : :"memory");
}

static inline void _tlbie_pid(unsigned long pid, unsigned long ric)
{
	unsigned long rb,rs,prs,r;

	rb = PPC_BIT(53); /* IS = 1 */
	rs = pid << PPC_BITLSHIFT(31);
	prs = 1; /* process scoped */
	r = 1;   /* raidx format */

	asm volatile("ptesync": : :"memory");
	asm volatile(PPC_TLBIE_5(%0, %4, %3, %2, %1)
		     : : "r"(rb), "i"(r), "i"(prs), "i"(ric), "r"(rs) : "memory");
	asm volatile("eieio; tlbsync; ptesync": : :"memory");
	trace_tlbie(0, 0, rb, rs, ric, prs, r);
}

static inline void _tlbiel_va(unsigned long va, unsigned long pid,
			      unsigned long ap, unsigned long ric)
{
	unsigned long rb,rs,prs,r;

	rb = va & ~(PPC_BITMASK(52, 63));
	rb |= ap << PPC_BITLSHIFT(58);
	rs = pid << PPC_BITLSHIFT(31);
	prs = 1; /* process scoped */
	r = 1;   /* raidx format */

	asm volatile("ptesync": : :"memory");
	asm volatile(PPC_TLBIEL(%0, %4, %3, %2, %1)
		     : : "r"(rb), "i"(r), "i"(prs), "i"(ric), "r"(rs) : "memory");
	asm volatile("ptesync": : :"memory");
	trace_tlbie(0, 1, rb, rs, ric, prs, r);
}

static inline void _tlbie_va(unsigned long va, unsigned long pid,
			     unsigned long ap, unsigned long ric)
{
	unsigned long rb,rs,prs,r;

	rb = va & ~(PPC_BITMASK(52, 63));
	rb |= ap << PPC_BITLSHIFT(58);
	rs = pid << PPC_BITLSHIFT(31);
	prs = 1; /* process scoped */
	r = 1;   /* raidx format */

	asm volatile("ptesync": : :"memory");
	asm volatile(PPC_TLBIE_5(%0, %4, %3, %2, %1)
		     : : "r"(rb), "i"(r), "i"(prs), "i"(ric), "r"(rs) : "memory");
	asm volatile("eieio; tlbsync; ptesync": : :"memory");
	trace_tlbie(0, 0, rb, rs, ric, prs, r);
}

/*
 * Base TLB flushing operations:
 *
 *  - flush_tlb_mm(mm) flushes the specified mm context TLB's
 *  - flush_tlb_page(vma, vmaddr) flushes one page
 *  - flush_tlb_range(vma, start, end) flushes a range of pages
 *  - flush_tlb_kernel_range(start, end) flushes kernel pages
 *
 *  - local_* variants of page and mm only apply to the current
 *    processor
 */
void radix__local_flush_tlb_mm(struct mm_struct *mm)
{
	unsigned long pid;

	preempt_disable();
	pid = mm->context.id;
	if (pid != MMU_NO_CONTEXT)
		_tlbiel_pid(pid, RIC_FLUSH_TLB);
	preempt_enable();
}
EXPORT_SYMBOL(radix__local_flush_tlb_mm);

#ifndef CONFIG_SMP
static void radix__local_flush_all_mm(struct mm_struct *mm)
{
	unsigned long pid;

	preempt_disable();
	pid = mm->context.id;
	if (pid != MMU_NO_CONTEXT)
		_tlbiel_pid(pid, RIC_FLUSH_ALL);
	preempt_enable();
}
#endif /* CONFIG_SMP */

void radix__local_flush_tlb_page_psize(struct mm_struct *mm, unsigned long vmaddr,
				       int psize)
{
	unsigned long pid;
	unsigned long ap = mmu_get_ap(psize);

	preempt_disable();
	pid = mm ? mm->context.id : 0;
	if (pid != MMU_NO_CONTEXT)
		_tlbiel_va(vmaddr, pid, ap, RIC_FLUSH_TLB);
	preempt_enable();
}

void radix__local_flush_tlb_page(struct vm_area_struct *vma, unsigned long vmaddr)
{
#ifdef CONFIG_HUGETLB_PAGE
	/* need the return fix for nohash.c */
	if (vma && is_vm_hugetlb_page(vma))
		return __local_flush_hugetlb_page(vma, vmaddr);
#endif
	radix__local_flush_tlb_page_psize(vma ? vma->vm_mm : NULL, vmaddr,
					  mmu_virtual_psize);
}
EXPORT_SYMBOL(radix__local_flush_tlb_page);

#ifdef CONFIG_SMP
void radix__flush_tlb_mm(struct mm_struct *mm)
{
	unsigned long pid;

	preempt_disable();
	pid = mm->context.id;
	if (unlikely(pid == MMU_NO_CONTEXT))
		goto no_context;

	if (!mm_is_thread_local(mm))
		_tlbie_pid(pid, RIC_FLUSH_TLB);
	else
		_tlbiel_pid(pid, RIC_FLUSH_TLB);
no_context:
	preempt_enable();
}
EXPORT_SYMBOL(radix__flush_tlb_mm);

static void radix__flush_all_mm(struct mm_struct *mm)
{
	unsigned long pid;

	preempt_disable();
	pid = mm->context.id;
	if (unlikely(pid == MMU_NO_CONTEXT))
		goto no_context;

	if (!mm_is_thread_local(mm))
		_tlbie_pid(pid, RIC_FLUSH_ALL);
	else
		_tlbiel_pid(pid, RIC_FLUSH_ALL);
no_context:
	preempt_enable();
}

void radix__flush_tlb_pwc(struct mmu_gather *tlb, unsigned long addr)
{
	tlb->need_flush_all = 1;
}
EXPORT_SYMBOL(radix__flush_tlb_pwc);

void radix__flush_tlb_page_psize(struct mm_struct *mm, unsigned long vmaddr,
				 int psize)
{
	unsigned long pid;
	unsigned long ap = mmu_get_ap(psize);

	preempt_disable();
	pid = mm ? mm->context.id : 0;
	if (unlikely(pid == MMU_NO_CONTEXT))
		goto bail;
	if (!mm_is_thread_local(mm))
		_tlbie_va(vmaddr, pid, ap, RIC_FLUSH_TLB);
	else
		_tlbiel_va(vmaddr, pid, ap, RIC_FLUSH_TLB);
bail:
	preempt_enable();
}

void radix__flush_tlb_page(struct vm_area_struct *vma, unsigned long vmaddr)
{
#ifdef CONFIG_HUGETLB_PAGE
	if (vma && is_vm_hugetlb_page(vma))
		return flush_hugetlb_page(vma, vmaddr);
#endif
	radix__flush_tlb_page_psize(vma ? vma->vm_mm : NULL, vmaddr,
				    mmu_virtual_psize);
}
EXPORT_SYMBOL(radix__flush_tlb_page);

#else /* CONFIG_SMP */
#define radix__flush_all_mm radix__local_flush_all_mm
#endif /* CONFIG_SMP */

void radix__flush_tlb_kernel_range(unsigned long start, unsigned long end)
{
	_tlbie_pid(0, RIC_FLUSH_ALL);
}
EXPORT_SYMBOL(radix__flush_tlb_kernel_range);

/*
 * Currently, for range flushing, we just do a full mm flush. Because
 * we use this in code path where we don' track the page size.
 */
void radix__flush_tlb_range(struct vm_area_struct *vma, unsigned long start,
		     unsigned long end)

{
	struct mm_struct *mm = vma->vm_mm;

	radix__flush_tlb_mm(mm);
}
EXPORT_SYMBOL(radix__flush_tlb_range);

static int radix_get_mmu_psize(int page_size)
{
	int psize;

	if (page_size == (1UL << mmu_psize_defs[mmu_virtual_psize].shift))
		psize = mmu_virtual_psize;
	else if (page_size == (1UL << mmu_psize_defs[MMU_PAGE_2M].shift))
		psize = MMU_PAGE_2M;
	else if (page_size == (1UL << mmu_psize_defs[MMU_PAGE_1G].shift))
		psize = MMU_PAGE_1G;
	else
		return -1;
	return psize;
}

void radix__tlb_flush(struct mmu_gather *tlb)
{
	int psize = 0;
	struct mm_struct *mm = tlb->mm;
	int page_size = tlb->page_size;

	psize = radix_get_mmu_psize(page_size);
	/*
	 * if page size is not something we understand, do a full mm flush
	 */
	if (psize != -1 && !tlb->fullmm && !tlb->need_flush_all)
		radix__flush_tlb_range_psize(mm, tlb->start, tlb->end, psize);
	else if (tlb->need_flush_all) {
		tlb->need_flush_all = 0;
		radix__flush_all_mm(mm);
	} else
		radix__flush_tlb_mm(mm);
}

#define TLB_FLUSH_ALL -1UL
/*
 * Number of pages above which we will do a bcast tlbie. Just a
 * number at this point copied from x86
 */
static unsigned long tlb_single_page_flush_ceiling __read_mostly = 33;

void radix__flush_tlb_range_psize(struct mm_struct *mm, unsigned long start,
				  unsigned long end, int psize)
{
	unsigned long pid;
	unsigned long addr;
	int local = mm_is_thread_local(mm);
	unsigned long ap = mmu_get_ap(psize);
	unsigned long page_size = 1UL << mmu_psize_defs[psize].shift;


	preempt_disable();
	pid = mm ? mm->context.id : 0;
	if (unlikely(pid == MMU_NO_CONTEXT))
		goto err_out;

	if (end == TLB_FLUSH_ALL ||
	    (end - start) > tlb_single_page_flush_ceiling * page_size) {
		if (local)
			_tlbiel_pid(pid, RIC_FLUSH_TLB);
		else
			_tlbie_pid(pid, RIC_FLUSH_TLB);
		goto err_out;
	}
	for (addr = start; addr < end; addr += page_size) {

		if (local)
			_tlbiel_va(addr, pid, ap, RIC_FLUSH_TLB);
		else
			_tlbie_va(addr, pid, ap, RIC_FLUSH_TLB);
	}
err_out:
	preempt_enable();
}

#ifdef CONFIG_TRANSPARENT_HUGEPAGE
void radix__flush_tlb_collapsed_pmd(struct mm_struct *mm, unsigned long addr)
{
	int local = mm_is_thread_local(mm);
	unsigned long ap = mmu_get_ap(mmu_virtual_psize);
	unsigned long pid, end;


	pid = mm ? mm->context.id : 0;
<<<<<<< HEAD
=======
	preempt_disable();
>>>>>>> 9abd04af
	if (unlikely(pid == MMU_NO_CONTEXT))
		goto no_context;

	/* 4k page size, just blow the world */
	if (PAGE_SIZE == 0x1000) {
		radix__flush_all_mm(mm);
<<<<<<< HEAD
=======
		preempt_enable();
>>>>>>> 9abd04af
		return;
	}

	/* Otherwise first do the PWC */
	if (local)
		_tlbiel_pid(pid, RIC_FLUSH_PWC);
	else
		_tlbie_pid(pid, RIC_FLUSH_PWC);

	/* Then iterate the pages */
	end = addr + HPAGE_PMD_SIZE;
	for (; addr < end; addr += PAGE_SIZE) {
		if (local)
			_tlbiel_va(addr, pid, ap, RIC_FLUSH_TLB);
		else
			_tlbie_va(addr, pid, ap, RIC_FLUSH_TLB);
	}
no_context:
	preempt_enable();
}
#endif /* CONFIG_TRANSPARENT_HUGEPAGE */

void radix__flush_tlb_lpid_va(unsigned long lpid, unsigned long gpa,
			      unsigned long page_size)
{
	unsigned long rb,rs,prs,r;
	unsigned long ap;
	unsigned long ric = RIC_FLUSH_TLB;

	ap = mmu_get_ap(radix_get_mmu_psize(page_size));
	rb = gpa & ~(PPC_BITMASK(52, 63));
	rb |= ap << PPC_BITLSHIFT(58);
	rs = lpid & ((1UL << 32) - 1);
	prs = 0; /* process scoped */
	r = 1;   /* raidx format */

	asm volatile("ptesync": : :"memory");
	asm volatile(PPC_TLBIE_5(%0, %4, %3, %2, %1)
		     : : "r"(rb), "i"(r), "i"(prs), "i"(ric), "r"(rs) : "memory");
	asm volatile("eieio; tlbsync; ptesync": : :"memory");
	trace_tlbie(lpid, 0, rb, rs, ric, prs, r);
}
EXPORT_SYMBOL(radix__flush_tlb_lpid_va);

void radix__flush_tlb_lpid(unsigned long lpid)
{
	unsigned long rb,rs,prs,r;
	unsigned long ric = RIC_FLUSH_ALL;

	rb = 0x2 << PPC_BITLSHIFT(53); /* IS = 2 */
	rs = lpid & ((1UL << 32) - 1);
	prs = 0; /* partition scoped */
	r = 1;   /* raidx format */

	asm volatile("ptesync": : :"memory");
	asm volatile(PPC_TLBIE_5(%0, %4, %3, %2, %1)
		     : : "r"(rb), "i"(r), "i"(prs), "i"(ric), "r"(rs) : "memory");
	asm volatile("eieio; tlbsync; ptesync": : :"memory");
	trace_tlbie(lpid, 0, rb, rs, ric, prs, r);
}
EXPORT_SYMBOL(radix__flush_tlb_lpid);

void radix__flush_pmd_tlb_range(struct vm_area_struct *vma,
				unsigned long start, unsigned long end)
{
	radix__flush_tlb_range_psize(vma->vm_mm, start, end, MMU_PAGE_2M);
}
EXPORT_SYMBOL(radix__flush_pmd_tlb_range);

void radix__flush_tlb_all(void)
{
	unsigned long rb,prs,r,rs;
	unsigned long ric = RIC_FLUSH_ALL;

	rb = 0x3 << PPC_BITLSHIFT(53); /* IS = 3 */
	prs = 0; /* partition scoped */
	r = 1;   /* raidx format */
	rs = 1 & ((1UL << 32) - 1); /* any LPID value to flush guest mappings */

	asm volatile("ptesync": : :"memory");
	/*
	 * now flush guest entries by passing PRS = 1 and LPID != 0
	 */
	asm volatile(PPC_TLBIE_5(%0, %4, %3, %2, %1)
		     : : "r"(rb), "i"(r), "i"(1), "i"(ric), "r"(rs) : "memory");
	trace_tlbie(0, 0, rb, rs, ric, prs, r);
	/*
	 * now flush host entires by passing PRS = 0 and LPID == 0
	 */
	asm volatile(PPC_TLBIE_5(%0, %4, %3, %2, %1)
		     : : "r"(rb), "i"(r), "i"(prs), "i"(ric), "r"(0) : "memory");
	asm volatile("eieio; tlbsync; ptesync": : :"memory");
	trace_tlbie(0, 0, rb, 0, ric, prs, r);
}

void radix__flush_tlb_pte_p9_dd1(unsigned long old_pte, struct mm_struct *mm,
				 unsigned long address)
{
	/*
	 * We track page size in pte only for DD1, So we can
	 * call this only on DD1.
	 */
	if (!cpu_has_feature(CPU_FTR_POWER9_DD1)) {
		VM_WARN_ON(1);
		return;
	}

	if (old_pte & R_PAGE_LARGE)
		radix__flush_tlb_page_psize(mm, address, MMU_PAGE_2M);
	else
		radix__flush_tlb_page_psize(mm, address, mmu_virtual_psize);
}

#ifdef CONFIG_KVM_BOOK3S_HV_POSSIBLE
extern void radix_kvm_prefetch_workaround(struct mm_struct *mm)
{
	unsigned int pid = mm->context.id;

	if (unlikely(pid == MMU_NO_CONTEXT))
		return;

	/*
	 * If this context hasn't run on that CPU before and KVM is
	 * around, there's a slim chance that the guest on another
	 * CPU just brought in obsolete translation into the TLB of
	 * this CPU due to a bad prefetch using the guest PID on
	 * the way into the hypervisor.
	 *
	 * We work around this here. If KVM is possible, we check if
	 * any sibling thread is in KVM. If it is, the window may exist
	 * and thus we flush that PID from the core.
	 *
	 * A potential future improvement would be to mark which PIDs
	 * have never been used on the system and avoid it if the PID
	 * is new and the process has no other cpumask bit set.
	 */
	if (cpu_has_feature(CPU_FTR_HVMODE) && radix_enabled()) {
		int cpu = smp_processor_id();
		int sib = cpu_first_thread_sibling(cpu);
		bool flush = false;

		for (; sib <= cpu_last_thread_sibling(cpu) && !flush; sib++) {
			if (sib == cpu)
				continue;
			if (paca[sib].kvm_hstate.kvm_vcpu)
				flush = true;
		}
		if (flush)
			_tlbiel_pid(pid, RIC_FLUSH_ALL);
	}
}
EXPORT_SYMBOL_GPL(radix_kvm_prefetch_workaround);
#endif /* CONFIG_KVM_BOOK3S_HV_POSSIBLE */<|MERGE_RESOLUTION|>--- conflicted
+++ resolved
@@ -360,20 +360,14 @@
 
 
 	pid = mm ? mm->context.id : 0;
-<<<<<<< HEAD
-=======
-	preempt_disable();
->>>>>>> 9abd04af
+	preempt_disable();
 	if (unlikely(pid == MMU_NO_CONTEXT))
 		goto no_context;
 
 	/* 4k page size, just blow the world */
 	if (PAGE_SIZE == 0x1000) {
 		radix__flush_all_mm(mm);
-<<<<<<< HEAD
-=======
 		preempt_enable();
->>>>>>> 9abd04af
 		return;
 	}
 
