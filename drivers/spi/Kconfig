--- conflicted
+++ resolved
@@ -75,8 +75,6 @@
 	  This selects a driver for the Atmel SPI Controller, present on
 	  many AT32 (AVR32) and AT91 (ARM) chips.
 
-<<<<<<< HEAD
-=======
 config SPI_AU1550
 	tristate "Au1550/Au1200/Au1300 SPI Controller"
 	depends on MIPS_ALCHEMY
@@ -85,7 +83,6 @@
 	  If you say yes to this option, support will be included for the
 	  PSC SPI controller found on Au1550, Au1200 and Au1300 series.
 
->>>>>>> 4dcc2058
 config SPI_AXI_SPI_ENGINE
 	tristate "Analog Devices AXI SPI Engine controller"
 	depends on HAS_IOMEM
