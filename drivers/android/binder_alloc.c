--- conflicted
+++ resolved
@@ -923,15 +923,9 @@
 	page_addr = (uintptr_t)alloc->buffer + index * PAGE_SIZE;
 	vma = alloc->vma;
 	if (vma) {
-<<<<<<< HEAD
-		mm = get_task_mm(alloc->tsk);
-		if (!mm)
-			goto err_get_task_mm_failed;
-=======
 		if (!mmget_not_zero(alloc->vma_vm_mm))
 			goto err_mmget;
 		mm = alloc->vma_vm_mm;
->>>>>>> 9abd04af
 		if (!down_write_trylock(&mm->mmap_sem))
 			goto err_down_write_mmap_sem_failed;
 	}
@@ -966,11 +960,7 @@
 
 err_down_write_mmap_sem_failed:
 	mmput_async(mm);
-<<<<<<< HEAD
-err_get_task_mm_failed:
-=======
 err_mmget:
->>>>>>> 9abd04af
 err_page_already_freed:
 	mutex_unlock(&alloc->mutex);
 err_get_alloc_mutex_failed:
