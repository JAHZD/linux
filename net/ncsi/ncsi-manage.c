--- conflicted
+++ resolved
@@ -737,13 +737,10 @@
 	if (index < 0) {
 		netdev_err(ndp->ndev.dev,
 			   "Failed to add new VLAN tag, error %d\n", index);
-<<<<<<< HEAD
-=======
 		if (index == -ENOSPC)
 			netdev_err(ndp->ndev.dev,
 				   "Channel %u already has all VLAN filters set\n",
 				   nc->id);
->>>>>>> 9abd04af
 		return -1;
 	}
 
@@ -1423,10 +1420,6 @@
 
 int ncsi_vlan_rx_add_vid(struct net_device *dev, __be16 proto, u16 vid)
 {
-<<<<<<< HEAD
-	struct ncsi_channel_filter *ncf;
-=======
->>>>>>> 9abd04af
 	struct ncsi_dev_priv *ndp;
 	unsigned int n_vids = 0;
 	struct vlan_vid *vlan;
@@ -1443,10 +1436,6 @@
 	}
 
 	ndp = TO_NCSI_DEV_PRIV(nd);
-<<<<<<< HEAD
-	ncf = ndp->hot_channel->filters[NCSI_FILTER_VLAN];
-=======
->>>>>>> 9abd04af
 
 	/* Add the VLAN id to our internal list */
 	list_for_each_entry_rcu(vlan, &ndp->vlan_vids, list) {
@@ -1457,20 +1446,11 @@
 			return 0;
 		}
 	}
-<<<<<<< HEAD
-
-	if (n_vids >= ncf->total) {
-		netdev_info(dev,
-			    "NCSI Channel supports up to %u VLAN tags but %u are already set\n",
-			    ncf->total, n_vids);
-		return -EINVAL;
-=======
 	if (n_vids >= NCSI_MAX_VLAN_VIDS) {
 		netdev_warn(dev,
 			    "tried to add vlan id %u but NCSI max already registered (%u)\n",
 			    vid, NCSI_MAX_VLAN_VIDS);
 		return -ENOSPC;
->>>>>>> 9abd04af
 	}
 
 	vlan = kzalloc(sizeof(*vlan), GFP_KERNEL);
