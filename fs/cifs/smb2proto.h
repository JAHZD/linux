--- conflicted
+++ resolved
@@ -134,10 +134,7 @@
 		      u64 persistent_file_id, u64 volatile_file_id);
 extern int SMB2_query_eas(const unsigned int xid, struct cifs_tcon *tcon,
 			  u64 persistent_file_id, u64 volatile_file_id,
-<<<<<<< HEAD
-=======
 			  int ea_buf_size,
->>>>>>> 9abd04af
 			  struct smb2_file_full_ea_info *data);
 extern int SMB2_query_info(const unsigned int xid, struct cifs_tcon *tcon,
 			   u64 persistent_file_id, u64 volatile_file_id,
