/*
 * Xilinx Axi Ethernet device driver
 *
 * Copyright (c) 2008 Nissin Systems Co., Ltd.,  Yoshio Kashiwagi
 * Copyright (c) 2005-2008 DLA Systems,  David H. Lynch Jr. <dhlii@dlasys.net>
 * Copyright (c) 2008-2009 Secret Lab Technologies Ltd.
 * Copyright (c) 2010 - 2011 Michal Simek <monstr@monstr.eu>
 * Copyright (c) 2010 - 2011 PetaLogix
 * Copyright (c) 2010 - 2012 Xilinx, Inc. All rights reserved.
 *
 * This is a driver for the Xilinx Axi Ethernet which is used in the Virtex6
 * and Spartan6.
 *
 * TODO:
 *  - Add Axi Fifo support.
 *  - Factor out Axi DMA code into separate driver.
 *  - Test and fix basic multicast filtering.
 *  - Add support for extended multicast filtering.
 *  - Test basic VLAN support.
 *  - Add support for extended VLAN support.
 */

#include <linux/delay.h>
#include <linux/etherdevice.h>
#include <linux/module.h>
#include <linux/netdevice.h>
#include <linux/of_mdio.h>
#include <linux/of_platform.h>
#include <linux/of_irq.h>
#include <linux/of_address.h>
#include <linux/skbuff.h>
#include <linux/spinlock.h>
#include <linux/phy.h>
#include <linux/mii.h>
#include <linux/ethtool.h>

#include "xilinx_axienet.h"

/* Descriptors defines for Tx and Rx DMA - 2^n for the best performance */
#define TX_BD_NUM		64
#define RX_BD_NUM		128

/* Must be shorter than length of ethtool_drvinfo.driver field to fit */
#define DRIVER_NAME		"xaxienet"
#define DRIVER_DESCRIPTION	"Xilinx Axi Ethernet driver"
#define DRIVER_VERSION		"1.00a"

#define AXIENET_REGS_N		32

/* Match table for of_platform binding */
static struct of_device_id axienet_of_match[] = {
	{ .compatible = "xlnx,axi-ethernet-1.00.a", },
	{ .compatible = "xlnx,axi-ethernet-1.01.a", },
	{ .compatible = "xlnx,axi-ethernet-2.01.a", },
	{ .compatible = "xlnx,ten-gig-eth-mac", },
	{},
};

MODULE_DEVICE_TABLE(of, axienet_of_match);

/* Option table for setting up Axi Ethernet hardware options */
static struct axienet_option axienet_options[] = {
	/* Turn on jumbo packet support for both Rx and Tx */
	{
		.opt = XAE_OPTION_JUMBO,
		.reg = XAE_TC_OFFSET,
		.m_or = XAE_TC_JUM_MASK,
	}, {
		.opt = XAE_OPTION_JUMBO,
		.reg = XAE_RCW1_OFFSET,
		.m_or = XAE_RCW1_JUM_MASK,
	}, { /* Turn on VLAN packet support for both Rx and Tx */
		.opt = XAE_OPTION_VLAN,
		.reg = XAE_TC_OFFSET,
		.m_or = XAE_TC_VLAN_MASK,
	}, {
		.opt = XAE_OPTION_VLAN,
		.reg = XAE_RCW1_OFFSET,
		.m_or = XAE_RCW1_VLAN_MASK,
	}, { /* Turn on FCS stripping on receive packets */
		.opt = XAE_OPTION_FCS_STRIP,
		.reg = XAE_RCW1_OFFSET,
		.m_or = XAE_RCW1_FCS_MASK,
	}, { /* Turn on FCS insertion on transmit packets */
		.opt = XAE_OPTION_FCS_INSERT,
		.reg = XAE_TC_OFFSET,
		.m_or = XAE_TC_FCS_MASK,
	}, { /* Turn off length/type field checking on receive packets */
		.opt = XAE_OPTION_LENTYPE_ERR,
		.reg = XAE_RCW1_OFFSET,
		.m_or = XAE_RCW1_LT_DIS_MASK,
	}, { /* Turn on Rx flow control */
		.opt = XAE_OPTION_FLOW_CONTROL,
		.reg = XAE_FCC_OFFSET,
		.m_or = XAE_FCC_FCRX_MASK,
	}, { /* Turn on Tx flow control */
		.opt = XAE_OPTION_FLOW_CONTROL,
		.reg = XAE_FCC_OFFSET,
		.m_or = XAE_FCC_FCTX_MASK,
	}, { /* Turn on promiscuous frame filtering */
		.opt = XAE_OPTION_PROMISC,
		.reg = XAE_FMI_OFFSET,
		.m_or = XAE_FMI_PM_MASK,
	}, { /* Enable transmitter */
		.opt = XAE_OPTION_TXEN,
		.reg = XAE_TC_OFFSET,
		.m_or = XAE_TC_TX_MASK,
	}, { /* Enable receiver */
		.opt = XAE_OPTION_RXEN,
		.reg = XAE_RCW1_OFFSET,
		.m_or = XAE_RCW1_RX_MASK,
	},
	{}
};

/**
 * axienet_dma_in32 - Memory mapped Axi DMA register read
 * @lp:		Pointer to axienet local structure
 * @reg:	Address offset from the base address of the Axi DMA core
 *
 * Return: The contents of the Axi DMA register
 *
 * This function returns the contents of the corresponding Axi DMA register.
 */
static inline u32 axienet_dma_in32(struct axienet_local *lp, off_t reg)
{
	return in_be32(lp->dma_regs + reg);
}

/**
 * axienet_dma_out32 - Memory mapped Axi DMA register write.
 * @lp:		Pointer to axienet local structure
 * @reg:	Address offset from the base address of the Axi DMA core
 * @value:	Value to be written into the Axi DMA register
 *
 * This function writes the desired value into the corresponding Axi DMA
 * register.
 */
static inline void axienet_dma_out32(struct axienet_local *lp,
				     off_t reg, u32 value)
{
	out_be32((lp->dma_regs + reg), value);
}

/**
 * axienet_dma_bd_release - Release buffer descriptor rings
 * @ndev:	Pointer to the net_device structure
 *
 * This function is used to release the descriptors allocated in
 * axienet_dma_bd_init. axienet_dma_bd_release is called when Axi Ethernet
 * driver stop api is called.
 */
static void axienet_dma_bd_release(struct net_device *ndev)
{
	int i;
	struct axienet_local *lp = netdev_priv(ndev);

	for (i = 0; i < RX_BD_NUM; i++) {
		if (lp->use_acpport) {
			dma_unmap_single(ndev->dev.parent, lp->rx_bd_v[i].phys,
					 lp->max_frm_size, DMA_FROM_DEVICE);
		}
		dev_kfree_skb((struct sk_buff *)
			      (lp->rx_bd_v[i].sw_id_offset));
	}

	if (lp->rx_bd_v) {
		if (lp->use_acpport) {
			kfree(lp->rx_bd_v);
			lp->rx_bd_v = NULL;
		} else {
			dma_free_coherent(ndev->dev.parent,
					  sizeof(*lp->rx_bd_v) * RX_BD_NUM,
					  lp->rx_bd_v,
					  lp->rx_bd_p);
		}
	}
	if (lp->tx_bd_v) {
		if (lp->use_acpport) {
			kfree(lp->tx_bd_v);
			lp->tx_bd_v = NULL;
		} else {
			dma_free_coherent(ndev->dev.parent,
					  sizeof(*lp->tx_bd_v) * TX_BD_NUM,
					  lp->tx_bd_v,
					  lp->tx_bd_p);
		}
	}
}

/**
 * axienet_dma_bd_init - Setup buffer descriptor rings for Axi DMA
 * @ndev:	Pointer to the net_device structure
 *
 * Return: 0, on success -ENOMEM, on failure
 *
 * This function is called to initialize the Rx and Tx DMA descriptor
 * rings. This initializes the descriptors with required default values
 * and is called when Axi Ethernet driver reset is called.
 */
static int axienet_dma_bd_init(struct net_device *ndev)
{
	u32 cr;
	int i;
	struct sk_buff *skb;
	struct axienet_local *lp = netdev_priv(ndev);

	/* Reset the indexes which are used for accessing the BDs */
	lp->tx_bd_ci = 0;
	lp->tx_bd_tail = 0;
	lp->rx_bd_ci = 0;

	/* Allocate the Tx and Rx buffer descriptors. */
	if (lp->use_acpport) {
		lp->tx_bd_v = kmalloc(sizeof(*lp->tx_bd_v) * TX_BD_NUM,
				      GFP_DMA);
		lp->tx_bd_p = virt_to_phys(lp->tx_bd_v);
		memset(lp->tx_bd_v, 0, sizeof(*lp->tx_bd_v) * TX_BD_NUM);
	} else {
		lp->tx_bd_v = dma_zalloc_coherent(ndev->dev.parent,
					sizeof(*lp->tx_bd_v) * TX_BD_NUM,
					&lp->tx_bd_p, GFP_KERNEL);
	}

	if (!lp->tx_bd_v)
		goto out;

	if (lp->use_acpport) {
		lp->rx_bd_v = kmalloc(sizeof(*lp->rx_bd_v) * RX_BD_NUM,
				      GFP_DMA);
		lp->rx_bd_p = virt_to_phys(lp->rx_bd_v);
		memset(lp->rx_bd_v, 0, sizeof(*lp->rx_bd_v) * RX_BD_NUM);
	} else {
		lp->rx_bd_v = dma_zalloc_coherent(ndev->dev.parent,
					sizeof(*lp->rx_bd_v) * RX_BD_NUM,
					&lp->rx_bd_p, GFP_KERNEL);
	}

	if (!lp->rx_bd_v)
		goto out;

	for (i = 0; i < TX_BD_NUM; i++) {
		lp->tx_bd_v[i].next = lp->tx_bd_p +
				      sizeof(*lp->tx_bd_v) *
				      ((i + 1) % TX_BD_NUM);
	}

	for (i = 0; i < RX_BD_NUM; i++) {
		lp->rx_bd_v[i].next = lp->rx_bd_p +
				      sizeof(*lp->rx_bd_v) *
				      ((i + 1) % RX_BD_NUM);

		skb = netdev_alloc_skb(ndev, lp->max_frm_size);
		if (!skb)
			goto out;

		lp->rx_bd_v[i].sw_id_offset = (u32) skb;
		if (lp->use_acpport)
			lp->rx_bd_v[i].phys = virt_to_phys(skb->data);
		else
			lp->rx_bd_v[i].phys = dma_map_single(ndev->dev.parent,
							     skb->data,
							     lp->max_frm_size,
							     DMA_FROM_DEVICE);
		lp->rx_bd_v[i].cntrl = lp->max_frm_size;
	}

	/* Start updating the Rx channel control register */
	cr = axienet_dma_in32(lp, XAXIDMA_RX_CR_OFFSET);
	/* Update the interrupt coalesce count */
	cr = ((cr & ~XAXIDMA_COALESCE_MASK) |
	      ((lp->coalesce_count_rx) << XAXIDMA_COALESCE_SHIFT));
	/* Update the delay timer count */
	cr = ((cr & ~XAXIDMA_DELAY_MASK) |
	      (XAXIDMA_DFT_RX_WAITBOUND << XAXIDMA_DELAY_SHIFT));
	/* Enable coalesce, delay timer and error interrupts */
	cr |= XAXIDMA_IRQ_ALL_MASK;
	/* Write to the Rx channel control register */
	axienet_dma_out32(lp, XAXIDMA_RX_CR_OFFSET, cr);

	/* Start updating the Tx channel control register */
	cr = axienet_dma_in32(lp, XAXIDMA_TX_CR_OFFSET);
	/* Update the interrupt coalesce count */
	cr = (((cr & ~XAXIDMA_COALESCE_MASK)) |
	      ((lp->coalesce_count_tx) << XAXIDMA_COALESCE_SHIFT));
	/* Update the delay timer count */
	cr = (((cr & ~XAXIDMA_DELAY_MASK)) |
	      (XAXIDMA_DFT_TX_WAITBOUND << XAXIDMA_DELAY_SHIFT));
	/* Enable coalesce, delay timer and error interrupts */
	cr |= XAXIDMA_IRQ_ALL_MASK;
	/* Write to the Tx channel control register */
	axienet_dma_out32(lp, XAXIDMA_TX_CR_OFFSET, cr);

	/* Populate the tail pointer and bring the Rx Axi DMA engine out of
	 * halted state. This will make the Rx side ready for reception.
	 */
	axienet_dma_out32(lp, XAXIDMA_RX_CDESC_OFFSET, lp->rx_bd_p);
	cr = axienet_dma_in32(lp, XAXIDMA_RX_CR_OFFSET);
	axienet_dma_out32(lp, XAXIDMA_RX_CR_OFFSET,
			  cr | XAXIDMA_CR_RUNSTOP_MASK);
	axienet_dma_out32(lp, XAXIDMA_RX_TDESC_OFFSET, lp->rx_bd_p +
			  (sizeof(*lp->rx_bd_v) * (RX_BD_NUM - 1)));

	/* Write to the RS (Run-stop) bit in the Tx channel control register.
	 * Tx channel is now ready to run. But only after we write to the
	 * tail pointer register that the Tx channel will start transmitting.
	 */
	axienet_dma_out32(lp, XAXIDMA_TX_CDESC_OFFSET, lp->tx_bd_p);
	cr = axienet_dma_in32(lp, XAXIDMA_TX_CR_OFFSET);
	axienet_dma_out32(lp, XAXIDMA_TX_CR_OFFSET,
			  cr | XAXIDMA_CR_RUNSTOP_MASK);

	return 0;
out:
	axienet_dma_bd_release(ndev);
	return -ENOMEM;
}

/**
 * axienet_set_mac_address - Write the MAC address
 * @ndev:	Pointer to the net_device structure
 * @address:	6 byte Address to be written as MAC address
 *
 * This function is called to initialize the MAC address of the Axi Ethernet
 * core. It writes to the UAW0 and UAW1 registers of the core.
 */
static void axienet_set_mac_address(struct net_device *ndev, void *address)
{
	struct axienet_local *lp = netdev_priv(ndev);

	if (address)
		memcpy(ndev->dev_addr, address, ETH_ALEN);
	if (!is_valid_ether_addr(ndev->dev_addr))
		eth_random_addr(ndev->dev_addr);

	if (lp->is_10Gmac)
		return;

	/* Set up unicast MAC address filter set its mac address */
	axienet_iow(lp, XAE_UAW0_OFFSET,
		    (ndev->dev_addr[0]) |
		    (ndev->dev_addr[1] << 8) |
		    (ndev->dev_addr[2] << 16) |
		    (ndev->dev_addr[3] << 24));
	axienet_iow(lp, XAE_UAW1_OFFSET,
		    (((axienet_ior(lp, XAE_UAW1_OFFSET)) &
		      ~XAE_UAW1_UNICASTADDR_MASK) |
		     (ndev->dev_addr[4] |
		     (ndev->dev_addr[5] << 8))));
}

/**
 * netdev_set_mac_address - Write the MAC address (from outside the driver)
 * @ndev:	Pointer to the net_device structure
 * @p:		6 byte Address to be written as MAC address
 *
 * Return: 0 for all conditions. Presently, there is no failure case.
 *
 * This function is called to initialize the MAC address of the Axi Ethernet
 * core. It calls the core specific axienet_set_mac_address. This is the
 * function that goes into net_device_ops structure entry ndo_set_mac_address.
 */
static int netdev_set_mac_address(struct net_device *ndev, void *p)
{
	struct sockaddr *addr = p;
	axienet_set_mac_address(ndev, addr->sa_data);
	return 0;
}

/**
 * axienet_set_multicast_list - Prepare the multicast table
 * @ndev:	Pointer to the net_device structure
 *
 * This function is called to initialize the multicast table during
 * initialization. The Axi Ethernet basic multicast support has a four-entry
 * multicast table which is initialized here. Additionally this function
 * goes into the net_device_ops structure entry ndo_set_multicast_list. This
 * means whenever the multicast table entries need to be updated this
 * function gets called.
 */
static void axienet_set_multicast_list(struct net_device *ndev)
{
	int i;
	u32 reg, af0reg, af1reg;
	struct axienet_local *lp = netdev_priv(ndev);

	if (lp->is_10Gmac)
		return;

	if (ndev->flags & (IFF_ALLMULTI | IFF_PROMISC) ||
	    netdev_mc_count(ndev) > XAE_MULTICAST_CAM_TABLE_NUM) {
		/* We must make the kernel realize we had to move into
		 * promiscuous mode. If it was a promiscuous mode request
		 * the flag is already set. If not we set it.
		 */
		ndev->flags |= IFF_PROMISC;
		reg = axienet_ior(lp, XAE_FMI_OFFSET);
		reg |= XAE_FMI_PM_MASK;
		axienet_iow(lp, XAE_FMI_OFFSET, reg);
		dev_info(&ndev->dev, "Promiscuous mode enabled.\n");
	} else if (!netdev_mc_empty(ndev)) {
		struct netdev_hw_addr *ha;

		i = 0;
		netdev_for_each_mc_addr(ha, ndev) {
			if (i >= XAE_MULTICAST_CAM_TABLE_NUM)
				break;

			af0reg = (ha->addr[0]);
			af0reg |= (ha->addr[1] << 8);
			af0reg |= (ha->addr[2] << 16);
			af0reg |= (ha->addr[3] << 24);

			af1reg = (ha->addr[4]);
			af1reg |= (ha->addr[5] << 8);

			reg = axienet_ior(lp, XAE_FMI_OFFSET) & 0xFFFFFF00;
			reg |= i;

			axienet_iow(lp, XAE_FMI_OFFSET, reg);
			axienet_iow(lp, XAE_AF0_OFFSET, af0reg);
			axienet_iow(lp, XAE_AF1_OFFSET, af1reg);
			i++;
		}
	} else {
		reg = axienet_ior(lp, XAE_FMI_OFFSET);
		reg &= ~XAE_FMI_PM_MASK;

		axienet_iow(lp, XAE_FMI_OFFSET, reg);

		for (i = 0; i < XAE_MULTICAST_CAM_TABLE_NUM; i++) {
			reg = axienet_ior(lp, XAE_FMI_OFFSET) & 0xFFFFFF00;
			reg |= i;

			axienet_iow(lp, XAE_FMI_OFFSET, reg);
			axienet_iow(lp, XAE_AF0_OFFSET, 0);
			axienet_iow(lp, XAE_AF1_OFFSET, 0);
		}

		dev_info(&ndev->dev, "Promiscuous mode disabled.\n");
	}
}

/**
 * axienet_setoptions - Set an Axi Ethernet option
 * @ndev:	Pointer to the net_device structure
 * @options:	Option to be enabled/disabled
 *
 * The Axi Ethernet core has multiple features which can be selectively turned
 * on or off. The typical options could be jumbo frame option, basic VLAN
 * option, promiscuous mode option etc. This function is used to set or clear
 * these options in the Axi Ethernet hardware. This is done through
 * axienet_option structure .
 */
static void axienet_setoptions(struct net_device *ndev, u32 options)
{
	int reg;
	struct axienet_local *lp = netdev_priv(ndev);
	struct axienet_option *tp = &axienet_options[0];

	while (tp->opt) {
		reg = ((axienet_ior(lp, tp->reg)) & ~(tp->m_or));
		if (options & tp->opt)
			reg |= tp->m_or;
		axienet_iow(lp, tp->reg, reg);
		tp++;
	}

	lp->options |= options;
}

static void __axienet_device_reset(struct axienet_local *lp,
				   struct device *dev, off_t offset)
{
	u32 timeout;
	/* Reset Axi DMA. This would reset Axi Ethernet core as well. The reset
	 * process of Axi DMA takes a while to complete as all pending
	 * commands/transfers will be flushed or completed during this
	 * reset process.
	 */
	axienet_dma_out32(lp, offset, XAXIDMA_CR_RESET_MASK);
	timeout = DELAY_OF_ONE_MILLISEC;
	while (axienet_dma_in32(lp, offset) & XAXIDMA_CR_RESET_MASK) {
		udelay(1);
		if (--timeout == 0) {
			netdev_err(lp->ndev, "%s: DMA reset timeout!\n",
				   __func__);
			break;
		}
	}
}

/**
 * axienet_device_reset - Reset and initialize the Axi Ethernet hardware.
 * @ndev:	Pointer to the net_device structure
 *
 * This function is called to reset and initialize the Axi Ethernet core. This
 * is typically called during initialization. It does a reset of the Axi DMA
 * Rx/Tx channels and initializes the Axi DMA BDs. Since Axi DMA reset lines
 * areconnected to Axi Ethernet reset lines, this in turn resets the Axi
 * Ethernet core. No separate hardware reset is done for the Axi Ethernet
 * core.
 */
static void axienet_device_reset(struct net_device *ndev)
{
	u32 axienet_status;
	struct axienet_local *lp = netdev_priv(ndev);

	__axienet_device_reset(lp, &ndev->dev, XAXIDMA_TX_CR_OFFSET);
	__axienet_device_reset(lp, &ndev->dev, XAXIDMA_RX_CR_OFFSET);

	lp->max_frm_size = XAE_MAX_VLAN_FRAME_SIZE;
	lp->options |= XAE_OPTION_VLAN;
	lp->options &= (~XAE_OPTION_JUMBO);

	if ((ndev->mtu > XAE_MTU) &&
		(ndev->mtu <= XAE_JUMBO_MTU)) {
		lp->max_frm_size = ndev->mtu + VLAN_ETH_HLEN +
					XAE_TRL_SIZE;

		if (lp->max_frm_size <= lp->rxmem)
			lp->options |= XAE_OPTION_JUMBO;
	}

	if (axienet_dma_bd_init(ndev)) {
		netdev_err(ndev, "%s: descriptor allocation failed\n",
			   __func__);
	}

	axienet_status = axienet_ior(lp, XAE_RCW1_OFFSET);
	axienet_status &= ~XAE_RCW1_RX_MASK;
	axienet_iow(lp, XAE_RCW1_OFFSET, axienet_status);

	if (!lp->is_10Gmac) {
		axienet_status = axienet_ior(lp, XAE_IP_OFFSET);
		if (axienet_status & XAE_INT_RXRJECT_MASK)
			axienet_iow(lp, XAE_IS_OFFSET, XAE_INT_RXRJECT_MASK);
	}

	axienet_iow(lp, XAE_FCC_OFFSET, XAE_FCC_FCRX_MASK);

	/* Sync default options with HW but leave receiver and
	 * transmitter disabled.
	 */
	axienet_setoptions(ndev, lp->options &
			   ~(XAE_OPTION_TXEN | XAE_OPTION_RXEN));
	axienet_set_mac_address(ndev, NULL);
	axienet_set_multicast_list(ndev);
	axienet_setoptions(ndev, lp->options);

	ndev->trans_start = jiffies;
}

/**
 * axienet_adjust_link - Adjust the PHY link speed/duplex.
 * @ndev:	Pointer to the net_device structure
 *
 * This function is called to change the speed and duplex setting after
 * auto negotiation is done by the PHY. This is the function that gets
 * registered with the PHY interface through the "of_phy_connect" call.
 */
static void axienet_adjust_link(struct net_device *ndev)
{
	u32 emmc_reg;
	u32 link_state;
	u32 setspeed = 1;
	struct axienet_local *lp = netdev_priv(ndev);
	struct phy_device *phy = lp->phy_dev;

	link_state = phy->speed | (phy->duplex << 1) | phy->link;
	if (lp->last_link != link_state) {
		if ((phy->speed == SPEED_10) || (phy->speed == SPEED_100)) {
			if (lp->phy_type == XAE_PHY_TYPE_1000BASE_X)
				setspeed = 0;
		} else {
			if ((phy->speed == SPEED_1000) &&
			    (lp->phy_type == XAE_PHY_TYPE_MII))
				setspeed = 0;
		}

		if (setspeed == 1) {
			emmc_reg = axienet_ior(lp, XAE_EMMC_OFFSET);
			emmc_reg &= ~XAE_EMMC_LINKSPEED_MASK;

			switch (phy->speed) {
			case SPEED_1000:
				emmc_reg |= XAE_EMMC_LINKSPD_1000;
				break;
			case SPEED_100:
				emmc_reg |= XAE_EMMC_LINKSPD_100;
				break;
			case SPEED_10:
				emmc_reg |= XAE_EMMC_LINKSPD_10;
				break;
			default:
				dev_err(&ndev->dev, "Speed other than 10, 100 "
					"or 1Gbps is not supported\n");
				break;
			}

			axienet_iow(lp, XAE_EMMC_OFFSET, emmc_reg);
			lp->last_link = link_state;
			phy_print_status(phy);
		} else {
			netdev_err(ndev,
				   "Error setting Axi Ethernet mac speed\n");
		}
	}
}

/**
 * axienet_start_xmit_done - Invoked once a transmit is completed by the
 * Axi DMA Tx channel.
 * @ndev:	Pointer to the net_device structure
 *
 * This function is invoked from the Axi DMA Tx isr to notify the completion
 * of transmit operation. It clears fields in the corresponding Tx BDs and
 * unmaps the corresponding buffer so that CPU can regain ownership of the
 * buffer. It finally invokes "netif_wake_queue" to restart transmission if
 * required.
 */
static void axienet_start_xmit_done(struct net_device *ndev)
{
	u32 size = 0;
	u32 packets = 0;
	struct axienet_local *lp = netdev_priv(ndev);
	struct axidma_bd *cur_p;
	unsigned int status = 0;

	cur_p = &lp->tx_bd_v[lp->tx_bd_ci];
	status = cur_p->status;
	while (status & XAXIDMA_BD_STS_COMPLETE_MASK) {
		if (!lp->use_acpport)
			dma_unmap_single(ndev->dev.parent, cur_p->phys,
					 (cur_p->cntrl &
					 XAXIDMA_BD_CTRL_LENGTH_MASK),
					 DMA_TO_DEVICE);
		if (cur_p->app4)
			dev_kfree_skb_irq((struct sk_buff *)cur_p->app4);
		/*cur_p->phys = 0;*/
		cur_p->app0 = 0;
		cur_p->app1 = 0;
		cur_p->app2 = 0;
		cur_p->app4 = 0;
		cur_p->status = 0;

		size += status & XAXIDMA_BD_STS_ACTUAL_LEN_MASK;
		packets++;

		++lp->tx_bd_ci;
		lp->tx_bd_ci %= TX_BD_NUM;
		cur_p = &lp->tx_bd_v[lp->tx_bd_ci];
		status = cur_p->status;
	}

	ndev->stats.tx_packets += packets;
	ndev->stats.tx_bytes += size;
	netif_wake_queue(ndev);
}

/**
 * axienet_check_tx_bd_space - Checks if a BD/group of BDs are currently busy
 * @lp:		Pointer to the axienet_local structure
 * @num_frag:	The number of BDs to check for
 *
 * Return: 0, on success
 *	    NETDEV_TX_BUSY, if any of the descriptors are not free
 *
 * This function is invoked before BDs are allocated and transmission starts.
 * This function returns 0 if a BD or group of BDs can be allocated for
 * transmission. If the BD or any of the BDs are not free the function
 * returns a busy status. This is invoked from axienet_start_xmit.
 */
static inline int axienet_check_tx_bd_space(struct axienet_local *lp,
					    int num_frag)
{
	struct axidma_bd *cur_p;
	cur_p = &lp->tx_bd_v[(lp->tx_bd_tail + num_frag) % TX_BD_NUM];
	if (cur_p->status & XAXIDMA_BD_STS_ALL_MASK)
		return NETDEV_TX_BUSY;
	return 0;
}

/**
 * axienet_start_xmit - Starts the transmission.
 * @skb:	sk_buff pointer that contains data to be Txed.
 * @ndev:	Pointer to net_device structure.
 *
 * Return: NETDEV_TX_OK, on success
 *	    NETDEV_TX_BUSY, if any of the descriptors are not free
 *
 * This function is invoked from upper layers to initiate transmission. The
 * function uses the next available free BDs and populates their fields to
 * start the transmission. Additionally if checksum offloading is supported,
 * it populates AXI Stream Control fields with appropriate values.
 */
static int axienet_start_xmit(struct sk_buff *skb, struct net_device *ndev)
{
	u32 ii;
	u32 num_frag;
	u32 csum_start_off;
	u32 csum_index_off;
	skb_frag_t *frag;
	dma_addr_t tail_p;
	struct axienet_local *lp = netdev_priv(ndev);
	struct axidma_bd *cur_p;

	num_frag = skb_shinfo(skb)->nr_frags;
	cur_p = &lp->tx_bd_v[lp->tx_bd_tail];

	if (axienet_check_tx_bd_space(lp, num_frag)) {
		if (!netif_queue_stopped(ndev))
			netif_stop_queue(ndev);
		return NETDEV_TX_BUSY;
	}

	if (skb->ip_summed == CHECKSUM_PARTIAL && !lp->is_10Gmac) {
		if (lp->features & XAE_FEATURE_FULL_TX_CSUM) {
			/* Tx Full Checksum Offload Enabled */
			cur_p->app0 |= 2;
		} else if (lp->features & XAE_FEATURE_PARTIAL_RX_CSUM) {
			csum_start_off = skb_transport_offset(skb);
			csum_index_off = csum_start_off + skb->csum_offset;
			/* Tx Partial Checksum Offload Enabled */
			cur_p->app0 |= 1;
			cur_p->app1 = (csum_start_off << 16) | csum_index_off;
		}
	} else if (skb->ip_summed == CHECKSUM_UNNECESSARY && !lp->is_10Gmac) {
		cur_p->app0 |= 2; /* Tx Full Checksum Offload Enabled */
	}

	cur_p->cntrl = skb_headlen(skb) | XAXIDMA_BD_CTRL_TXSOF_MASK;

	if (lp->use_acpport)
		cur_p->phys = virt_to_phys(skb->data);
	else
		cur_p->phys = dma_map_single(ndev->dev.parent, skb->data,
				     skb_headlen(skb), DMA_TO_DEVICE);

	for (ii = 0; ii < num_frag; ii++) {
		++lp->tx_bd_tail;
		lp->tx_bd_tail %= TX_BD_NUM;
		cur_p = &lp->tx_bd_v[lp->tx_bd_tail];
		frag = &skb_shinfo(skb)->frags[ii];
		if (lp->use_acpport)
			cur_p->phys = virt_to_phys(skb_frag_address(frag));
		else
			cur_p->phys = dma_map_single(ndev->dev.parent,
						skb_frag_address(frag),
						skb_frag_size(frag),
						DMA_TO_DEVICE);

		cur_p->cntrl = skb_frag_size(frag);
	}

	cur_p->cntrl |= XAXIDMA_BD_CTRL_TXEOF_MASK;
	cur_p->app4 = (unsigned long)skb;

	tail_p = lp->tx_bd_p + sizeof(*lp->tx_bd_v) * lp->tx_bd_tail;
	/* Ensure BD write before starting transfer */
	wmb();

	/* Start the transfer */
	axienet_dma_out32(lp, XAXIDMA_TX_TDESC_OFFSET, tail_p);
	++lp->tx_bd_tail;
	lp->tx_bd_tail %= TX_BD_NUM;

	return NETDEV_TX_OK;
}

/**
 * axienet_recv - Is called from Axi DMA Rx Isr to complete the received
 *		  BD processing.
 * @ndev:	Pointer to net_device structure.
 * @budget:	NAPI budget
 *
 * This function is invoked from the Axi DMA Rx isr(poll) to process the Rx BDs
 * It does minimal processing and invokes "netif_receive_skb" to complete
 * further processing.
 * Return: Number of BD's processed.
 */
static int axienet_recv(struct net_device *ndev, int budget)
{
	u32 length;
	u32 csumstatus;
	u32 size = 0;
	u32 packets = 0;
	dma_addr_t tail_p = 0;
	struct axienet_local *lp = netdev_priv(ndev);
	struct sk_buff *skb, *new_skb;
	struct axidma_bd *cur_p;
	unsigned int numbdfree = 0;

	/* Get relevat BD status value */
	rmb();
	cur_p = &lp->rx_bd_v[lp->rx_bd_ci];

	while ((numbdfree < budget) &&
	       (cur_p->status & XAXIDMA_BD_STS_COMPLETE_MASK)) {
		tail_p = lp->rx_bd_p + sizeof(*lp->rx_bd_v) * lp->rx_bd_ci;
		skb = (struct sk_buff *) (cur_p->sw_id_offset);

		if (lp->is_10Gmac)
			length = cur_p->status & XAXIDMA_BD_STS_ACTUAL_LEN_MASK;
		else
			length = cur_p->app4 & 0x0000FFFF;

		if (!lp->use_acpport)
			dma_unmap_single(ndev->dev.parent, cur_p->phys,
					 lp->max_frm_size,
					 DMA_FROM_DEVICE);

		skb_put(skb, length);
		skb->protocol = eth_type_trans(skb, ndev);
		/*skb_checksum_none_assert(skb);*/
		skb->ip_summed = CHECKSUM_NONE;

		/* if we're doing Rx csum offload, set it up */
		if (lp->features & XAE_FEATURE_FULL_RX_CSUM && !lp->is_10Gmac) {
			csumstatus = (cur_p->app2 &
				      XAE_FULL_CSUM_STATUS_MASK) >> 3;
			if ((csumstatus == XAE_IP_TCP_CSUM_VALIDATED) ||
			    (csumstatus == XAE_IP_UDP_CSUM_VALIDATED)) {
				skb->ip_summed = CHECKSUM_UNNECESSARY;
			}
		} else if ((lp->features & XAE_FEATURE_PARTIAL_RX_CSUM) != 0 &&
			   skb->protocol == htons(ETH_P_IP) &&
			   skb->len > 64 && !lp->is_10Gmac) {
			skb->csum = be32_to_cpu(cur_p->app3 & 0xFFFF);
			skb->ip_summed = CHECKSUM_COMPLETE;
		}

		netif_receive_skb(skb);

		size += length;
		packets++;

		new_skb = netdev_alloc_skb(ndev, lp->max_frm_size);
		if (new_skb == NULL) {
			dev_err(lp->dev, "No memory for new_skb\n\r");
			break;
		}

		if (lp->use_acpport)
			cur_p->phys = virt_to_phys(new_skb->data);
		else
			cur_p->phys = dma_map_single(ndev->dev.parent,
						new_skb->data,
						lp->max_frm_size,
						DMA_FROM_DEVICE);

		cur_p->cntrl = lp->max_frm_size;
		cur_p->status = 0;
		cur_p->sw_id_offset = (u32) new_skb;

		++lp->rx_bd_ci;
		lp->rx_bd_ci %= RX_BD_NUM;
		cur_p = &lp->rx_bd_v[lp->rx_bd_ci];
		numbdfree++;
	}

	ndev->stats.rx_packets += packets;
	ndev->stats.rx_bytes += size;

	if (tail_p)
		axienet_dma_out32(lp, XAXIDMA_RX_TDESC_OFFSET, tail_p);

	return numbdfree;
}

/**
 * xaxienet_rx_poll - Poll routine for rx packets (NAPI)
 * @napi:	napi structure pointer
 * @quota:	Max number of rx packets to be processed.
 *
 * This is the poll routine for rx part.
 * It will process the packets maximux quota value.
 *
 * Return: number of packets received
 */
static int xaxienet_rx_poll(struct napi_struct *napi, int quota)
{
	struct axienet_local *lp = container_of(napi,
					struct axienet_local, napi);
	int work_done = 0;
	unsigned int status, cr;

	spin_lock(&lp->rx_lock);
	status = axienet_dma_in32(lp, XAXIDMA_RX_SR_OFFSET);
	while ((status & (XAXIDMA_IRQ_IOC_MASK | XAXIDMA_IRQ_DELAY_MASK)) &&
	       (work_done < quota)) {
		axienet_dma_out32(lp, XAXIDMA_RX_SR_OFFSET, status);
		if (status & XAXIDMA_IRQ_ERROR_MASK) {
			dev_err(lp->dev, "Rx error 0x%x\n\r", status);
			break;
		}
		work_done += axienet_recv(lp->ndev, quota - work_done);
		status = axienet_dma_in32(lp, XAXIDMA_RX_SR_OFFSET);
	}
	spin_unlock(&lp->rx_lock);

	if (work_done < quota) {
		napi_complete(napi);
		/* Enable the interrupts again */
		cr = axienet_dma_in32(lp, XAXIDMA_RX_CR_OFFSET);
		cr |= (XAXIDMA_IRQ_IOC_MASK | XAXIDMA_IRQ_DELAY_MASK);
		axienet_dma_out32(lp, XAXIDMA_RX_CR_OFFSET, cr);
	}

	return work_done;
}

/**
 * axienet_tx_irq - Tx Done Isr.
 * @irq:	irq number
 * @_ndev:	net_device pointer
 *
 * Return: IRQ_HANDLED for all cases.
 *
 * This is the Axi DMA Tx done Isr. It invokes "axienet_start_xmit_done"
 * to complete the BD processing.
 */
static irqreturn_t axienet_tx_irq(int irq, void *_ndev)
{
	u32 cr;
	unsigned int status;
	struct net_device *ndev = _ndev;
	struct axienet_local *lp = netdev_priv(ndev);

	status = axienet_dma_in32(lp, XAXIDMA_TX_SR_OFFSET);
	if (status & (XAXIDMA_IRQ_IOC_MASK | XAXIDMA_IRQ_DELAY_MASK)) {
		axienet_dma_out32(lp, XAXIDMA_TX_SR_OFFSET, status);
		axienet_start_xmit_done(lp->ndev);
		goto out;
	}
	if (!(status & XAXIDMA_IRQ_ALL_MASK))
		dev_err(&ndev->dev, "No interrupts asserted in Tx path");
	if (status & XAXIDMA_IRQ_ERROR_MASK) {
		dev_err(&ndev->dev, "DMA Tx error 0x%x\n", status);
		dev_err(&ndev->dev, "Current BD is at: 0x%x\n",
			(lp->tx_bd_v[lp->tx_bd_ci]).phys);

		cr = axienet_dma_in32(lp, XAXIDMA_TX_CR_OFFSET);
		/* Disable coalesce, delay timer and error interrupts */
		cr &= (~XAXIDMA_IRQ_ALL_MASK);
		/* Write to the Tx channel control register */
		axienet_dma_out32(lp, XAXIDMA_TX_CR_OFFSET, cr);

		cr = axienet_dma_in32(lp, XAXIDMA_RX_CR_OFFSET);
		/* Disable coalesce, delay timer and error interrupts */
		cr &= (~XAXIDMA_IRQ_ALL_MASK);
		/* Write to the Rx channel control register */
		axienet_dma_out32(lp, XAXIDMA_RX_CR_OFFSET, cr);

		tasklet_schedule(&lp->dma_err_tasklet);
		axienet_dma_out32(lp, XAXIDMA_TX_SR_OFFSET, status);
	}
out:
	return IRQ_HANDLED;
}

/**
 * axienet_rx_irq - Rx Isr.
 * @irq:	irq number
 * @_ndev:	net_device pointer
 *
 * Return: IRQ_HANDLED for all cases.
 *
 * This is the Axi DMA Rx Isr. It invokes "axienet_recv" to complete the BD
 * processing.
 */
static irqreturn_t axienet_rx_irq(int irq, void *_ndev)
{
	u32 cr;
	unsigned int status;
	struct net_device *ndev = _ndev;
	struct axienet_local *lp = netdev_priv(ndev);

	status = axienet_dma_in32(lp, XAXIDMA_RX_SR_OFFSET);
	if (status & (XAXIDMA_IRQ_IOC_MASK | XAXIDMA_IRQ_DELAY_MASK)) {
		cr = axienet_dma_in32(lp, XAXIDMA_RX_CR_OFFSET);
		cr &= ~(XAXIDMA_IRQ_IOC_MASK | XAXIDMA_IRQ_DELAY_MASK);
		axienet_dma_out32(lp, XAXIDMA_RX_CR_OFFSET, cr);
		napi_schedule(&lp->napi);
	}
	if (!(status & XAXIDMA_IRQ_ALL_MASK))
		dev_err(&ndev->dev, "No interrupts asserted in Rx path");
	if (status & XAXIDMA_IRQ_ERROR_MASK) {
		dev_err(&ndev->dev, "DMA Rx error 0x%x\n", status);
		dev_err(&ndev->dev, "Current BD is at: 0x%x\n",
			(lp->rx_bd_v[lp->rx_bd_ci]).phys);

		cr = axienet_dma_in32(lp, XAXIDMA_TX_CR_OFFSET);
		/* Disable coalesce, delay timer and error interrupts */
		cr &= (~XAXIDMA_IRQ_ALL_MASK);
		/* Finally write to the Tx channel control register */
		axienet_dma_out32(lp, XAXIDMA_TX_CR_OFFSET, cr);

		cr = axienet_dma_in32(lp, XAXIDMA_RX_CR_OFFSET);
		/* Disable coalesce, delay timer and error interrupts */
		cr &= (~XAXIDMA_IRQ_ALL_MASK);
		/* write to the Rx channel control register */
		axienet_dma_out32(lp, XAXIDMA_RX_CR_OFFSET, cr);

		tasklet_schedule(&lp->dma_err_tasklet);
		axienet_dma_out32(lp, XAXIDMA_RX_SR_OFFSET, status);
	}

	return IRQ_HANDLED;
}

static void axienet_dma_err_handler(unsigned long data);

/**
 * axienet_open - Driver open routine.
 * @ndev:	Pointer to net_device structure
 *
 * Return: 0, on success.
 *	    -ENODEV, if PHY cannot be connected to
 *	    non-zero error value on failure
 *
 * This is the driver open routine. It calls phy_start to start the PHY device.
 * It also allocates interrupt service routines, enables the interrupt lines
 * and ISR handling. Axi Ethernet core is reset through Axi DMA core. Buffer
 * descriptors are initialized.
 */
static int axienet_open(struct net_device *ndev)
{
	int ret, mdio_mcreg;
	struct axienet_local *lp = netdev_priv(ndev);

	dev_dbg(&ndev->dev, "axienet_open()\n");

	mdio_mcreg = axienet_ior(lp, XAE_MDIO_MC_OFFSET);
	ret = axienet_mdio_wait_until_ready(lp);
	if (ret < 0)
		return ret;
	/* Disable the MDIO interface till Axi Ethernet Reset is completed.
	 * When we do an Axi Ethernet reset, it resets the complete core
	 * including the MDIO. If MDIO is not disabled when the reset
	 * process is started, MDIO will be broken afterwards.
	 */
	axienet_iow(lp, XAE_MDIO_MC_OFFSET,
		    (mdio_mcreg & (~XAE_MDIO_MC_MDIOEN_MASK)));
	axienet_device_reset(ndev);
	/* Enable the MDIO */
	axienet_iow(lp, XAE_MDIO_MC_OFFSET, mdio_mcreg);
	ret = axienet_mdio_wait_until_ready(lp);
	if (ret < 0)
		return ret;

	if (lp->phy_node && !lp->is_10Gmac) {
		if (lp->phy_type == XAE_PHY_TYPE_GMII ||
		    lp->phy_type == XAE_PHY_TYPE_1000BASE_X) {
			lp->phy_dev = of_phy_connect(lp->ndev, lp->phy_node,
					     axienet_adjust_link, 0,
					     PHY_INTERFACE_MODE_GMII);
		} else if (lp->phy_type == XAE_PHY_TYPE_RGMII_2_0) {
			lp->phy_dev = of_phy_connect(lp->ndev, lp->phy_node,
					     axienet_adjust_link, 0,
					     PHY_INTERFACE_MODE_RGMII_ID);
		} else if (lp->phy_type == XAE_PHY_TYPE_SGMII) {

			/**
			 * No need to start the internal PHY, applying the fixup
			 * is enough for SGMII operation
			 */
			if (lp->phy_node_int)
				lp->phy_dev_int = of_phy_connect(lp->ndev,
					lp->phy_node_int, NULL, 0,
					PHY_INTERFACE_MODE_GMII);

			lp->phy_dev = of_phy_connect(lp->ndev, lp->phy_node,
					     axienet_adjust_link, 0,
					     PHY_INTERFACE_MODE_SGMII);
		}

		if (!lp->phy_dev)
			dev_err(lp->dev, "of_phy_connect() failed\n");
		else
			phy_start(lp->phy_dev);
	}

	/* Enable tasklets for Axi DMA error handling */
	tasklet_init(&lp->dma_err_tasklet, axienet_dma_err_handler,
		     (unsigned long) lp);

	/* Enable interrupts for Axi DMA Tx */
	ret = request_irq(lp->tx_irq, axienet_tx_irq, 0, ndev->name, ndev);
	if (ret)
		goto err_tx_irq;
	/* Enable interrupts for Axi DMA Rx */
	ret = request_irq(lp->rx_irq, axienet_rx_irq, 0, ndev->name, ndev);
	if (ret)
		goto err_rx_irq;

	napi_enable(&lp->napi);

	return 0;

err_rx_irq:
	free_irq(lp->tx_irq, ndev);
err_tx_irq:
	if (lp->phy_dev)
		phy_disconnect(lp->phy_dev);
	lp->phy_dev = NULL;
	tasklet_kill(&lp->dma_err_tasklet);
	dev_err(lp->dev, "request_irq() failed\n");
	return ret;
}

/**
 * axienet_stop - Driver stop routine.
 * @ndev:	Pointer to net_device structure
 *
 * Return: 0, on success.
 *
 * This is the driver stop routine. It calls phy_disconnect to stop the PHY
 * device. It also removes the interrupt handlers and disables the interrupts.
 * The Axi DMA Tx/Rx BDs are released.
 */
static int axienet_stop(struct net_device *ndev)
{
	u32 cr;
	struct axienet_local *lp = netdev_priv(ndev);

	dev_dbg(&ndev->dev, "axienet_close()\n");

	cr = axienet_dma_in32(lp, XAXIDMA_RX_CR_OFFSET);
	axienet_dma_out32(lp, XAXIDMA_RX_CR_OFFSET,
			  cr & (~XAXIDMA_CR_RUNSTOP_MASK));
	cr = axienet_dma_in32(lp, XAXIDMA_TX_CR_OFFSET);
	axienet_dma_out32(lp, XAXIDMA_TX_CR_OFFSET,
			  cr & (~XAXIDMA_CR_RUNSTOP_MASK));
	axienet_setoptions(ndev, lp->options &
			   ~(XAE_OPTION_TXEN | XAE_OPTION_RXEN));

	napi_disable(&lp->napi);
	tasklet_kill(&lp->dma_err_tasklet);

	free_irq(lp->tx_irq, ndev);
	free_irq(lp->rx_irq, ndev);

	if (lp->phy_dev)
		phy_disconnect(lp->phy_dev);
	lp->phy_dev = NULL;

	axienet_dma_bd_release(ndev);
	return 0;
}

/**
 * axienet_change_mtu - Driver change mtu routine.
 * @ndev:	Pointer to net_device structure
 * @new_mtu:	New mtu value to be applied
 *
 * Return: Always returns 0 (success).
 *
 * This is the change mtu driver routine. It checks if the Axi Ethernet
 * hardware supports jumbo frames before changing the mtu. This can be
 * called only when the device is not up.
 */
static int axienet_change_mtu(struct net_device *ndev, int new_mtu)
{
	struct axienet_local *lp = netdev_priv(ndev);

	if (netif_running(ndev))
		return -EBUSY;

	if ((new_mtu + VLAN_ETH_HLEN +
		XAE_TRL_SIZE) > lp->rxmem)
		return -EINVAL;

	if ((new_mtu > XAE_JUMBO_MTU) || (new_mtu < 64))
		return -EINVAL;

	ndev->mtu = new_mtu;

	return 0;
}

#ifdef CONFIG_NET_POLL_CONTROLLER
/**
 * axienet_poll_controller - Axi Ethernet poll mechanism.
 * @ndev:	Pointer to net_device structure
 *
 * This implements Rx/Tx ISR poll mechanisms. The interrupts are disabled prior
 * to polling the ISRs and are enabled back after the polling is done.
 */
static void axienet_poll_controller(struct net_device *ndev)
{
	struct axienet_local *lp = netdev_priv(ndev);
	disable_irq(lp->tx_irq);
	disable_irq(lp->rx_irq);
	axienet_rx_irq(lp->tx_irq, ndev);
	axienet_tx_irq(lp->rx_irq, ndev);
	enable_irq(lp->tx_irq);
	enable_irq(lp->rx_irq);
}
#endif

/* Ioctl MII Interface */
static int axienet_ioctl(struct net_device *dev, struct ifreq *rq, int cmd)
{
	struct axienet_local *priv = netdev_priv(dev);

	if (!netif_running(dev))
		return -EINVAL;

	if (!priv->phy_dev)
		return -EOPNOTSUPP;

	return phy_mii_ioctl(priv->phy_dev, rq, cmd);
}

static const struct net_device_ops axienet_netdev_ops = {
	.ndo_open = axienet_open,
	.ndo_stop = axienet_stop,
	.ndo_start_xmit = axienet_start_xmit,
	.ndo_change_mtu	= axienet_change_mtu,
	.ndo_set_mac_address = netdev_set_mac_address,
	.ndo_validate_addr = eth_validate_addr,
	.ndo_set_rx_mode = axienet_set_multicast_list,
	.ndo_do_ioctl = axienet_ioctl,
#ifdef CONFIG_NET_POLL_CONTROLLER
	.ndo_poll_controller = axienet_poll_controller,
#endif
};

/**
 * axienet_ethtools_get_settings - Get Axi Ethernet settings related to PHY.
 * @ndev:	Pointer to net_device structure
 * @ecmd:	Pointer to ethtool_cmd structure
 *
 * This implements ethtool command for getting PHY settings. If PHY could
 * not be found, the function returns -ENODEV. This function calls the
 * relevant PHY ethtool API to get the PHY settings.
 * Issue "ethtool ethX" under linux prompt to execute this function.
 *
 * Return: 0 on success, -ENODEV if PHY doesn't exist
 */
static int axienet_ethtools_get_settings(struct net_device *ndev,
					 struct ethtool_cmd *ecmd)
{
	struct axienet_local *lp = netdev_priv(ndev);
	struct phy_device *phydev = lp->phy_dev;
	if (!phydev)
		return -ENODEV;
	return phy_ethtool_gset(phydev, ecmd);
}

/**
 * axienet_ethtools_set_settings - Set PHY settings as passed in the argument.
 * @ndev:	Pointer to net_device structure
 * @ecmd:	Pointer to ethtool_cmd structure
 *
 * This implements ethtool command for setting various PHY settings. If PHY
 * could not be found, the function returns -ENODEV. This function calls the
 * relevant PHY ethtool API to set the PHY.
 * Issue e.g. "ethtool -s ethX speed 1000" under linux prompt to execute this
 * function.
 *
 * Return: 0 on success, -ENODEV if PHY doesn't exist
 */
static int axienet_ethtools_set_settings(struct net_device *ndev,
					 struct ethtool_cmd *ecmd)
{
	struct axienet_local *lp = netdev_priv(ndev);
	struct phy_device *phydev = lp->phy_dev;
	if (!phydev)
		return -ENODEV;
	return phy_ethtool_sset(phydev, ecmd);
}

/**
 * axienet_ethtools_get_drvinfo - Get various Axi Ethernet driver information.
 * @ndev:	Pointer to net_device structure
 * @ed:		Pointer to ethtool_drvinfo structure
 *
 * This implements ethtool command for getting the driver information.
 * Issue "ethtool -i ethX" under linux prompt to execute this function.
 */
static void axienet_ethtools_get_drvinfo(struct net_device *ndev,
					 struct ethtool_drvinfo *ed)
{
	strlcpy(ed->driver, DRIVER_NAME, sizeof(ed->driver));
	strlcpy(ed->version, DRIVER_VERSION, sizeof(ed->version));
	ed->regdump_len = sizeof(u32) * AXIENET_REGS_N;
}

/**
 * axienet_ethtools_get_regs_len - Get the total regs length present in the
 *				   AxiEthernet core.
 * @ndev:	Pointer to net_device structure
 *
 * This implements ethtool command for getting the total register length
 * information.
 *
 * Return: the total regs length
 */
static int axienet_ethtools_get_regs_len(struct net_device *ndev)
{
	return sizeof(u32) * AXIENET_REGS_N;
}

/**
 * axienet_ethtools_get_regs - Dump the contents of all registers present
 *			       in AxiEthernet core.
 * @ndev:	Pointer to net_device structure
 * @regs:	Pointer to ethtool_regs structure
 * @ret:	Void pointer used to return the contents of the registers.
 *
 * This implements ethtool command for getting the Axi Ethernet register dump.
 * Issue "ethtool -d ethX" to execute this function.
 */
static void axienet_ethtools_get_regs(struct net_device *ndev,
				      struct ethtool_regs *regs, void *ret)
{
	u32 *data = (u32 *) ret;
	size_t len = sizeof(u32) * AXIENET_REGS_N;
	struct axienet_local *lp = netdev_priv(ndev);

	regs->version = 0;
	regs->len = len;

	memset(data, 0, len);
	data[0] = axienet_ior(lp, XAE_RAF_OFFSET);
	data[1] = axienet_ior(lp, XAE_TPF_OFFSET);
	data[2] = axienet_ior(lp, XAE_IFGP_OFFSET);
	data[3] = axienet_ior(lp, XAE_IS_OFFSET);
	data[4] = axienet_ior(lp, XAE_IP_OFFSET);
	data[5] = axienet_ior(lp, XAE_IE_OFFSET);
	data[6] = axienet_ior(lp, XAE_TTAG_OFFSET);
	data[7] = axienet_ior(lp, XAE_RTAG_OFFSET);
	data[8] = axienet_ior(lp, XAE_UAWL_OFFSET);
	data[9] = axienet_ior(lp, XAE_UAWU_OFFSET);
	data[10] = axienet_ior(lp, XAE_TPID0_OFFSET);
	data[11] = axienet_ior(lp, XAE_TPID1_OFFSET);
	data[12] = axienet_ior(lp, XAE_PPST_OFFSET);
	data[13] = axienet_ior(lp, XAE_RCW0_OFFSET);
	data[14] = axienet_ior(lp, XAE_RCW1_OFFSET);
	data[15] = axienet_ior(lp, XAE_TC_OFFSET);
	data[16] = axienet_ior(lp, XAE_FCC_OFFSET);
	data[17] = axienet_ior(lp, XAE_EMMC_OFFSET);
	data[18] = axienet_ior(lp, XAE_PHYC_OFFSET);
	data[19] = axienet_ior(lp, XAE_MDIO_MC_OFFSET);
	data[20] = axienet_ior(lp, XAE_MDIO_MCR_OFFSET);
	data[21] = axienet_ior(lp, XAE_MDIO_MWD_OFFSET);
	data[22] = axienet_ior(lp, XAE_MDIO_MRD_OFFSET);
	data[23] = axienet_ior(lp, XAE_MDIO_MIS_OFFSET);
	data[24] = axienet_ior(lp, XAE_MDIO_MIP_OFFSET);
	data[25] = axienet_ior(lp, XAE_MDIO_MIE_OFFSET);
	data[26] = axienet_ior(lp, XAE_MDIO_MIC_OFFSET);
	data[27] = axienet_ior(lp, XAE_UAW0_OFFSET);
	data[28] = axienet_ior(lp, XAE_UAW1_OFFSET);
	data[29] = axienet_ior(lp, XAE_FMI_OFFSET);
	data[30] = axienet_ior(lp, XAE_AF0_OFFSET);
	data[31] = axienet_ior(lp, XAE_AF1_OFFSET);
}

/**
 * axienet_ethtools_get_pauseparam - Get the pause parameter setting for
 *				     Tx and Rx paths.
 * @ndev:	Pointer to net_device structure
 * @epauseparm:	Pointer to ethtool_pauseparam structure.
 *
 * This implements ethtool command for getting axi ethernet pause frame
 * setting. Issue "ethtool -a ethX" to execute this function.
 */
static void
axienet_ethtools_get_pauseparam(struct net_device *ndev,
				struct ethtool_pauseparam *epauseparm)
{
	u32 regval;
	struct axienet_local *lp = netdev_priv(ndev);
	epauseparm->autoneg  = 0;
	regval = axienet_ior(lp, XAE_FCC_OFFSET);
	epauseparm->tx_pause = regval & XAE_FCC_FCTX_MASK;
	epauseparm->rx_pause = regval & XAE_FCC_FCRX_MASK;
}

/**
 * axienet_ethtools_set_pauseparam - Set device pause parameter(flow control)
 *				     settings.
 * @ndev:	Pointer to net_device structure
 * @epauseparm:	Pointer to ethtool_pauseparam structure
 *
 * This implements ethtool command for enabling flow control on Rx and Tx
 * paths. Issue "ethtool -A ethX tx on|off" under linux prompt to execute this
 * function.
 *
 * Return: 0 on success, -EFAULT if device is running
 */
static int
axienet_ethtools_set_pauseparam(struct net_device *ndev,
				struct ethtool_pauseparam *epauseparm)
{
	u32 regval = 0;
	struct axienet_local *lp = netdev_priv(ndev);

	if (netif_running(ndev)) {
		netdev_err(ndev,
			   "Please stop netif before applying configuration\n");
		return -EFAULT;
	}

	regval = axienet_ior(lp, XAE_FCC_OFFSET);
	if (epauseparm->tx_pause)
		regval |= XAE_FCC_FCTX_MASK;
	else
		regval &= ~XAE_FCC_FCTX_MASK;
	if (epauseparm->rx_pause)
		regval |= XAE_FCC_FCRX_MASK;
	else
		regval &= ~XAE_FCC_FCRX_MASK;
	axienet_iow(lp, XAE_FCC_OFFSET, regval);

	return 0;
}

/**
 * axienet_ethtools_get_coalesce - Get DMA interrupt coalescing count.
 * @ndev:	Pointer to net_device structure
 * @ecoalesce:	Pointer to ethtool_coalesce structure
 *
 * This implements ethtool command for getting the DMA interrupt coalescing
 * count on Tx and Rx paths. Issue "ethtool -c ethX" under linux prompt to
 * execute this function.
 *
 * Return: 0 always
 */
static int axienet_ethtools_get_coalesce(struct net_device *ndev,
					 struct ethtool_coalesce *ecoalesce)
{
	u32 regval = 0;
	struct axienet_local *lp = netdev_priv(ndev);
	regval = axienet_dma_in32(lp, XAXIDMA_RX_CR_OFFSET);
	ecoalesce->rx_max_coalesced_frames = (regval & XAXIDMA_COALESCE_MASK)
					     >> XAXIDMA_COALESCE_SHIFT;
	regval = axienet_dma_in32(lp, XAXIDMA_TX_CR_OFFSET);
	ecoalesce->tx_max_coalesced_frames = (regval & XAXIDMA_COALESCE_MASK)
					     >> XAXIDMA_COALESCE_SHIFT;
	return 0;
}

/**
 * axienet_ethtools_set_coalesce - Set DMA interrupt coalescing count.
 * @ndev:	Pointer to net_device structure
 * @ecoalesce:	Pointer to ethtool_coalesce structure
 *
 * This implements ethtool command for setting the DMA interrupt coalescing
 * count on Tx and Rx paths. Issue "ethtool -C ethX rx-frames 5" under linux
 * prompt to execute this function.
 *
 * Return: 0, on success, Non-zero error value on failure.
 */
static int axienet_ethtools_set_coalesce(struct net_device *ndev,
					 struct ethtool_coalesce *ecoalesce)
{
	struct axienet_local *lp = netdev_priv(ndev);

	if (netif_running(ndev)) {
		netdev_err(ndev,
			   "Please stop netif before applying configuration\n");
		return -EFAULT;
	}

	if ((ecoalesce->rx_coalesce_usecs) ||
	    (ecoalesce->rx_coalesce_usecs_irq) ||
	    (ecoalesce->rx_max_coalesced_frames_irq) ||
	    (ecoalesce->tx_coalesce_usecs) ||
	    (ecoalesce->tx_coalesce_usecs_irq) ||
	    (ecoalesce->tx_max_coalesced_frames_irq) ||
	    (ecoalesce->stats_block_coalesce_usecs) ||
	    (ecoalesce->use_adaptive_rx_coalesce) ||
	    (ecoalesce->use_adaptive_tx_coalesce) ||
	    (ecoalesce->pkt_rate_low) ||
	    (ecoalesce->rx_coalesce_usecs_low) ||
	    (ecoalesce->rx_max_coalesced_frames_low) ||
	    (ecoalesce->tx_coalesce_usecs_low) ||
	    (ecoalesce->tx_max_coalesced_frames_low) ||
	    (ecoalesce->pkt_rate_high) ||
	    (ecoalesce->rx_coalesce_usecs_high) ||
	    (ecoalesce->rx_max_coalesced_frames_high) ||
	    (ecoalesce->tx_coalesce_usecs_high) ||
	    (ecoalesce->tx_max_coalesced_frames_high) ||
	    (ecoalesce->rate_sample_interval))
		return -EOPNOTSUPP;
	if (ecoalesce->rx_max_coalesced_frames)
		lp->coalesce_count_rx = ecoalesce->rx_max_coalesced_frames;
	if (ecoalesce->tx_max_coalesced_frames)
		lp->coalesce_count_tx = ecoalesce->tx_max_coalesced_frames;

	return 0;
}

static struct ethtool_ops axienet_ethtool_ops = {
	.get_settings   = axienet_ethtools_get_settings,
	.set_settings   = axienet_ethtools_set_settings,
	.get_drvinfo    = axienet_ethtools_get_drvinfo,
	.get_regs_len   = axienet_ethtools_get_regs_len,
	.get_regs       = axienet_ethtools_get_regs,
	.get_link       = ethtool_op_get_link,
	.get_pauseparam = axienet_ethtools_get_pauseparam,
	.set_pauseparam = axienet_ethtools_set_pauseparam,
	.get_coalesce   = axienet_ethtools_get_coalesce,
	.set_coalesce   = axienet_ethtools_set_coalesce,
};

/**
 * axienet_dma_err_handler - Tasklet handler for Axi DMA Error
 * @data:	Data passed
 *
 * Resets the Axi DMA and Axi Ethernet devices, and reconfigures the
 * Tx/Rx BDs.
 */
static void axienet_dma_err_handler(unsigned long data)
{
	u32 axienet_status;
	u32 cr, i;
	int mdio_mcreg;
	struct axienet_local *lp = (struct axienet_local *) data;
	struct net_device *ndev = lp->ndev;
	struct axidma_bd *cur_p;

	axienet_setoptions(ndev, lp->options &
			   ~(XAE_OPTION_TXEN | XAE_OPTION_RXEN));
	mdio_mcreg = axienet_ior(lp, XAE_MDIO_MC_OFFSET);
	axienet_mdio_wait_until_ready(lp);
	/* Disable the MDIO interface till Axi Ethernet Reset is completed.
	 * When we do an Axi Ethernet reset, it resets the complete core
	 * including the MDIO. So if MDIO is not disabled when the reset
	 * process is started, MDIO will be broken afterwards.
	 */
	axienet_iow(lp, XAE_MDIO_MC_OFFSET, (mdio_mcreg &
		    ~XAE_MDIO_MC_MDIOEN_MASK));

	__axienet_device_reset(lp, &ndev->dev, XAXIDMA_TX_CR_OFFSET);
	__axienet_device_reset(lp, &ndev->dev, XAXIDMA_RX_CR_OFFSET);

	axienet_iow(lp, XAE_MDIO_MC_OFFSET, mdio_mcreg);
	axienet_mdio_wait_until_ready(lp);

	for (i = 0; i < TX_BD_NUM; i++) {
		cur_p = &lp->tx_bd_v[i];
		if (cur_p->phys)
			if (!lp->use_acpport)
				dma_unmap_single(ndev->dev.parent, cur_p->phys,
					 (cur_p->cntrl &
					  XAXIDMA_BD_CTRL_LENGTH_MASK),
					 DMA_TO_DEVICE);
		if (cur_p->app4)
			dev_kfree_skb_irq((struct sk_buff *) cur_p->app4);
		cur_p->phys = 0;
		cur_p->cntrl = 0;
		cur_p->status = 0;
		cur_p->app0 = 0;
		cur_p->app1 = 0;
		cur_p->app2 = 0;
		cur_p->app3 = 0;
		cur_p->app4 = 0;
		cur_p->sw_id_offset = 0;
	}

	for (i = 0; i < RX_BD_NUM; i++) {
		cur_p = &lp->rx_bd_v[i];
		cur_p->status = 0;
		cur_p->app0 = 0;
		cur_p->app1 = 0;
		cur_p->app2 = 0;
		cur_p->app3 = 0;
		cur_p->app4 = 0;
	}

	lp->tx_bd_ci = 0;
	lp->tx_bd_tail = 0;
	lp->rx_bd_ci = 0;

	/* Start updating the Rx channel control register */
	cr = axienet_dma_in32(lp, XAXIDMA_RX_CR_OFFSET);
	/* Update the interrupt coalesce count */
	cr = ((cr & ~XAXIDMA_COALESCE_MASK) |
	      (XAXIDMA_DFT_RX_THRESHOLD << XAXIDMA_COALESCE_SHIFT));
	/* Update the delay timer count */
	cr = ((cr & ~XAXIDMA_DELAY_MASK) |
	      (XAXIDMA_DFT_RX_WAITBOUND << XAXIDMA_DELAY_SHIFT));
	/* Enable coalesce, delay timer and error interrupts */
	cr |= XAXIDMA_IRQ_ALL_MASK;
	/* Finally write to the Rx channel control register */
	axienet_dma_out32(lp, XAXIDMA_RX_CR_OFFSET, cr);

	/* Start updating the Tx channel control register */
	cr = axienet_dma_in32(lp, XAXIDMA_TX_CR_OFFSET);
	/* Update the interrupt coalesce count */
	cr = (((cr & ~XAXIDMA_COALESCE_MASK)) |
	      (XAXIDMA_DFT_TX_THRESHOLD << XAXIDMA_COALESCE_SHIFT));
	/* Update the delay timer count */
	cr = (((cr & ~XAXIDMA_DELAY_MASK)) |
	      (XAXIDMA_DFT_TX_WAITBOUND << XAXIDMA_DELAY_SHIFT));
	/* Enable coalesce, delay timer and error interrupts */
	cr |= XAXIDMA_IRQ_ALL_MASK;
	/* Finally write to the Tx channel control register */
	axienet_dma_out32(lp, XAXIDMA_TX_CR_OFFSET, cr);

	/* Populate the tail pointer and bring the Rx Axi DMA engine out of
	 * halted state. This will make the Rx side ready for reception.
	 */
	axienet_dma_out32(lp, XAXIDMA_RX_CDESC_OFFSET, lp->rx_bd_p);
	cr = axienet_dma_in32(lp, XAXIDMA_RX_CR_OFFSET);
	axienet_dma_out32(lp, XAXIDMA_RX_CR_OFFSET,
			  cr | XAXIDMA_CR_RUNSTOP_MASK);
	axienet_dma_out32(lp, XAXIDMA_RX_TDESC_OFFSET, lp->rx_bd_p +
			  (sizeof(*lp->rx_bd_v) * (RX_BD_NUM - 1)));

	/* Write to the RS (Run-stop) bit in the Tx channel control register.
	 * Tx channel is now ready to run. But only after we write to the
	 * tail pointer register that the Tx channel will start transmitting
	 */
	axienet_dma_out32(lp, XAXIDMA_TX_CDESC_OFFSET, lp->tx_bd_p);
	cr = axienet_dma_in32(lp, XAXIDMA_TX_CR_OFFSET);
	axienet_dma_out32(lp, XAXIDMA_TX_CR_OFFSET,
			  cr | XAXIDMA_CR_RUNSTOP_MASK);

	axienet_status = axienet_ior(lp, XAE_RCW1_OFFSET);
	axienet_status &= ~XAE_RCW1_RX_MASK;
	axienet_iow(lp, XAE_RCW1_OFFSET, axienet_status);

	if (!lp->is_10Gmac) {
		axienet_status = axienet_ior(lp, XAE_IP_OFFSET);
		if (axienet_status & XAE_INT_RXRJECT_MASK)
			axienet_iow(lp, XAE_IS_OFFSET, XAE_INT_RXRJECT_MASK);
	}
	axienet_iow(lp, XAE_FCC_OFFSET, XAE_FCC_FCRX_MASK);

	/* Sync default options with HW but leave receiver and
	 * transmitter disabled.
	 */
	axienet_setoptions(ndev, lp->options &
			   ~(XAE_OPTION_TXEN | XAE_OPTION_RXEN));
	axienet_set_mac_address(ndev, NULL);
	axienet_set_multicast_list(ndev);
	axienet_setoptions(ndev, lp->options);
}

/**
 * axienet_pma_phy_fixup - PCS/PMA Internal PHY fixup.
 * @phy: the pointer to the phy device
 *
 * The internal PHY powers up with BMCR_ISOLATE beeing set, clear it.
 */

static int axienet_pma_phy_fixup(struct phy_device *phy)
{
	return phy_write(phy, MII_BMCR, BMCR_ANENABLE | BMCR_FULLDPLX);
}

/**
 * axienet_probe - Axi Ethernet probe function.
 * @pdev:		Pointer to platform device structure.
 *
 * Return: 0, on success
 *	    Non-zero error value on failure.
 *
 * This is the probe routine for Axi Ethernet driver. This is called before
 * any other driver routines are invoked. It allocates and sets up the Ethernet
 * device. Parses through device tree and populates fields of
 * axienet_local. It registers the Ethernet device.
 */
static int axienet_probe(struct platform_device *pdev)
{
	int ret;
	struct device_node *np;
	struct axienet_local *lp;
	struct net_device *ndev;
	u8 mac_addr[6];
	struct resource *ethres, dmares;
	u32 value;

	ndev = alloc_etherdev(sizeof(*lp));
	if (!ndev)
		return -ENOMEM;

	platform_set_drvdata(pdev, ndev);

	SET_NETDEV_DEV(ndev, &pdev->dev);
	ndev->flags &= ~IFF_MULTICAST;  /* clear multicast */
	ndev->features = NETIF_F_SG;
	ndev->netdev_ops = &axienet_netdev_ops;
	ndev->ethtool_ops = &axienet_ethtool_ops;

	lp = netdev_priv(ndev);
	lp->ndev = ndev;
	lp->dev = &pdev->dev;
	lp->options = XAE_OPTION_DEFAULTS;
	/* Map device registers */
	ethres = platform_get_resource(pdev, IORESOURCE_MEM, 0);
	lp->regs = devm_ioremap_resource(&pdev->dev, ethres);
	if (IS_ERR(lp->regs)) {
		ret = PTR_ERR(lp->regs);
		goto free_netdev;
	}

	/* Setup checksum offload, but default to off if not specified */
	lp->features = 0;

	ret = of_property_read_u32(pdev->dev.of_node, "xlnx,txcsum", &value);
	if (!ret) {
		dev_info(&pdev->dev, "TX_CSUM %d\n", value);

		switch (value) {
		case 1:
			lp->csum_offload_on_tx_path =
				XAE_FEATURE_PARTIAL_TX_CSUM;
			lp->features |= XAE_FEATURE_PARTIAL_TX_CSUM;
			/* Can checksum TCP/UDP over IPv4. */
			ndev->features |= NETIF_F_IP_CSUM | NETIF_F_SG;
			break;
		case 2:
			lp->csum_offload_on_tx_path =
				XAE_FEATURE_FULL_TX_CSUM;
			lp->features |= XAE_FEATURE_FULL_TX_CSUM;
			/* Can checksum TCP/UDP over IPv4. */
			ndev->features |= NETIF_F_IP_CSUM | NETIF_F_SG;
			break;
		default:
			lp->csum_offload_on_tx_path = XAE_NO_CSUM_OFFLOAD;
		}
	}
	ret = of_property_read_u32(pdev->dev.of_node, "xlnx,rxcsum", &value);
	if (!ret) {
		dev_info(&pdev->dev, "RX_CSUM %d\n", value);

		switch (value) {
		case 1:
			lp->csum_offload_on_rx_path =
				XAE_FEATURE_PARTIAL_RX_CSUM;
			lp->features |= XAE_FEATURE_PARTIAL_RX_CSUM;
			break;
		case 2:
			lp->csum_offload_on_rx_path =
				XAE_FEATURE_FULL_RX_CSUM;
			lp->features |= XAE_FEATURE_FULL_RX_CSUM;
			break;
		default:
			lp->csum_offload_on_rx_path = XAE_NO_CSUM_OFFLOAD;
		}
	}
	/* For supporting jumbo frames, the Axi Ethernet hardware must have
	 * a larger Rx/Tx Memory. Typically, the size must be large so that
	 * we can enable jumbo option and start supporting jumbo frames.
	 * Here we check for memory allocated for Rx/Tx in the hardware from
	 * the device-tree and accordingly set flags.
	 */
	of_property_read_u32(pdev->dev.of_node, "xlnx,rxmem", &lp->rxmem);
	of_property_read_u32(pdev->dev.of_node, "xlnx,phy-type", &lp->phy_type);
	lp->use_acpport = of_property_read_bool(pdev->dev.of_node,
						"xlnx,has-acp");
	if (of_device_is_compatible(pdev->dev.of_node, "xlnx,ten-gig-eth-mac"))
		lp->is_10Gmac = 1;

	/* Find the DMA node, map the DMA registers, and decode the DMA IRQs */
	np = of_parse_phandle(pdev->dev.of_node, "axistream-connected", 0);
	if (IS_ERR(np)) {
		dev_err(&pdev->dev, "could not find DMA node\n");
		ret = PTR_ERR(np);
		goto free_netdev;
	}
	ret = of_address_to_resource(np, 0, &dmares);
	if (ret) {
		dev_err(&pdev->dev, "unable to get DMA resource\n");
		goto free_netdev;
	}
	lp->dma_regs = devm_ioremap_resource(&pdev->dev, &dmares);
	if (IS_ERR(lp->dma_regs)) {
		ret = PTR_ERR(lp->dma_regs);
		goto free_netdev;
	}
	lp->rx_irq = irq_of_parse_and_map(np, 1);
	lp->tx_irq = irq_of_parse_and_map(np, 0);
	of_node_put(np);
	if ((lp->rx_irq <= 0) || (lp->tx_irq <= 0)) {
		dev_err(&pdev->dev, "could not determine irqs\n");
		ret = -ENOMEM;
		goto free_netdev;
	}

	spin_lock_init(&lp->rx_lock);

	/* Retrieve the MAC address */
	ret = of_property_read_u8_array(pdev->dev.of_node,
			"local-mac-address", mac_addr, 6);
	if (ret) {
		dev_err(&pdev->dev, "could not find MAC address\n");
		goto free_netdev;
	}
	axienet_set_mac_address(ndev, (void *) mac_addr);

	lp->coalesce_count_rx = XAXIDMA_DFT_RX_THRESHOLD;
	lp->coalesce_count_tx = XAXIDMA_DFT_TX_THRESHOLD;

	lp->phy_node = of_parse_phandle(pdev->dev.of_node, "phy-handle", 0);
	if (lp->phy_node) {
		ret = axienet_mdio_setup(lp, pdev->dev.of_node);
		if (ret)
			dev_warn(&pdev->dev, "error registering MDIO bus\n");
	}

<<<<<<< HEAD
	if (lp->phy_type == XAE_PHY_TYPE_SGMII) {
		lp->phy_node_int = of_parse_phandle(pdev->dev.of_node,
						    "phy-handle", 1);
		if (lp->phy_node_int)
			phy_register_fixup_for_uid(0, 0xffffffff,
						   axienet_pma_phy_fixup);
	}
=======
	netif_napi_add(ndev, &lp->napi, xaxienet_rx_poll, XAXIENET_NAPI_WEIGHT);
>>>>>>> 5c1c7f89

	ret = register_netdev(lp->ndev);
	if (ret) {
		dev_err(lp->dev, "register_netdev() error (%i)\n", ret);
		axienet_mdio_teardown(lp);
		goto free_netdev;
	}

	return 0;

free_netdev:
	free_netdev(ndev);

	return ret;
}

static int axienet_remove(struct platform_device *pdev)
{
	struct net_device *ndev = platform_get_drvdata(pdev);
	struct axienet_local *lp = netdev_priv(ndev);

	axienet_mdio_teardown(lp);
	netif_napi_del(&lp->napi);
	unregister_netdev(ndev);

	of_node_put(lp->phy_node);
	lp->phy_node = NULL;

	if (lp->phy_node_int)
		of_node_put(lp->phy_node_int);
	lp->phy_node_int = NULL;

	free_netdev(ndev);

	return 0;
}

static struct platform_driver axienet_driver = {
	.probe = axienet_probe,
	.remove = axienet_remove,
	.driver = {
		 .name = "xilinx_axienet",
		 .of_match_table = axienet_of_match,
	},
};

module_platform_driver(axienet_driver);

MODULE_DESCRIPTION("Xilinx Axi Ethernet driver");
MODULE_AUTHOR("Xilinx");
MODULE_LICENSE("GPL");<|MERGE_RESOLUTION|>--- conflicted
+++ resolved
@@ -1805,7 +1805,6 @@
 			dev_warn(&pdev->dev, "error registering MDIO bus\n");
 	}
 
-<<<<<<< HEAD
 	if (lp->phy_type == XAE_PHY_TYPE_SGMII) {
 		lp->phy_node_int = of_parse_phandle(pdev->dev.of_node,
 						    "phy-handle", 1);
@@ -1813,9 +1812,8 @@
 			phy_register_fixup_for_uid(0, 0xffffffff,
 						   axienet_pma_phy_fixup);
 	}
-=======
+
 	netif_napi_add(ndev, &lp->napi, xaxienet_rx_poll, XAXIENET_NAPI_WEIGHT);
->>>>>>> 5c1c7f89
 
 	ret = register_netdev(lp->ndev);
 	if (ret) {
