--- conflicted
+++ resolved
@@ -24,12 +24,7 @@
 #include <linux/delay.h>
 #include <linux/slab.h>
 #include <linux/spi/spi.h>
-<<<<<<< HEAD
-#include <linux/of.h>
-#include <linux/spi/spi-dw.h>
-=======
 #include <linux/gpio.h>
->>>>>>> 38dbab50
 
 #include "spi-dw.h"
 
@@ -573,34 +568,7 @@
 static int dw_spi_transfer_one_message(struct spi_master *master,
 		struct spi_message *msg)
 {
-<<<<<<< HEAD
-	struct dw_spi *dws =
-		container_of(work, struct dw_spi, pump_messages);
-	unsigned long flags;
-
-	/* Lock queue and check for queue work */
-	spin_lock_irqsave(&dws->lock, flags);
-	if (list_empty(&dws->queue) || dws->run == QUEUE_STOPPED) {
-		dws->busy = 0;
-		spin_unlock_irqrestore(&dws->lock, flags);
-		if (dws->dma_inited && dws->dma_ops && dws->dma_ops->dma_chan_release) {
-			dws->dma_ops->dma_chan_release(dws);
-		}
-		return;
-	}
-
-	/* Make sure we are not already running a message */
-	if (dws->cur_msg) {
-		spin_unlock_irqrestore(&dws->lock, flags);
-		return;
-	}
-
-	/* Extract head of queue */
-	dws->cur_msg = list_entry(dws->queue.next, struct spi_message, queue);
-	list_del_init(&dws->cur_msg->queue);
-=======
 	struct dw_spi *dws = spi_master_get_devdata(master);
->>>>>>> 38dbab50
 
 	dws->cur_msg = msg;
 	/* Initial message state*/
@@ -613,54 +581,6 @@
 	/* Launch transfers */
 	tasklet_schedule(&dws->pump_transfers);
 
-<<<<<<< HEAD
-	dws->busy = 1;
-	spin_unlock_irqrestore(&dws->lock, flags);
-}
-
-/* spi_device use this to queue in their spi_msg */
-static int dw_spi_transfer(struct spi_device *spi, struct spi_message *msg)
-{
-	struct dw_spi *dws = spi_master_get_devdata(spi->master);
-	unsigned long flags;
-	struct chip_data *chip = spi_get_ctldata(spi);
-
-	spin_lock_irqsave(&dws->lock, flags);
-
-	if (dws->run == QUEUE_STOPPED) {
-		spin_unlock_irqrestore(&dws->lock, flags);
-		return -ESHUTDOWN;
-	}
-
-	msg->actual_length = 0;
-	msg->status = -EINPROGRESS;
-	msg->state = START_STATE;
-
-	list_add_tail(&msg->queue, &dws->queue);
-
-	if (dws->run == QUEUE_RUNNING && !dws->busy) {
-		if (chip->enable_dma &&
-			dws->dma_ops && dws->dma_ops->dma_chan_alloc) {
-			if (dws->dma_ops->dma_chan_alloc(dws)) {
-				dev_warn(&dws->master->dev, "DMA chan alloc failed\n");
-				dws->dma_inited = 0;
-			}
-		}
-
-		if (dws->cur_transfer || dws->cur_msg)
-			queue_work(dws->workqueue,
-					&dws->pump_messages);
-		else {
-			/* If no other data transaction in air, just go */
-			spin_unlock_irqrestore(&dws->lock, flags);
-			pump_messages(&dws->pump_messages);
-			return 0;
-		}
-	}
-
-	spin_unlock_irqrestore(&dws->lock, flags);
-=======
->>>>>>> 38dbab50
 	return 0;
 }
 
@@ -722,48 +642,11 @@
 			| (spi->mode  << SPI_MODE_OFFSET)
 			| (chip->tmode << SPI_TMOD_OFFSET);
 
-<<<<<<< HEAD
-	spi_set_ctldata(spi, chip);
-
-	return 0;
-}
-
-static int init_queue(struct dw_spi *dws)
-{
-	INIT_LIST_HEAD(&dws->queue);
-	spin_lock_init(&dws->lock);
-
-	dws->run = QUEUE_STOPPED;
-	dws->busy = 0;
-
-	tasklet_init(&dws->pump_transfers,
-			pump_transfers,	(unsigned long)dws);
-
-	INIT_WORK(&dws->pump_messages, pump_messages);
-	dws->workqueue = create_singlethread_workqueue(
-					dev_name(dws->master->dev.parent));
-	if (dws->workqueue == NULL)
-		return -EBUSY;
-
-	return 0;
-}
-
-static int start_queue(struct dw_spi *dws)
-{
-	unsigned long flags;
-
-	spin_lock_irqsave(&dws->lock, flags);
-
-	if (dws->run == QUEUE_RUNNING || dws->busy) {
-		spin_unlock_irqrestore(&dws->lock, flags);
-		return -EBUSY;
-=======
 	if (gpio_is_valid(spi->cs_gpio)) {
 		ret = gpio_direction_output(spi->cs_gpio,
 				!(spi->mode & SPI_CS_HIGH));
 		if (ret)
 			return ret;
->>>>>>> 38dbab50
 	}
 
 	return 0;
