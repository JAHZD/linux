--- conflicted
+++ resolved
@@ -30,11 +30,8 @@
 	bool can_disable;
 	int value;
 	unsigned int irq;
-<<<<<<< HEAD
 	unsigned int irq_flags;
 	struct gpio_desc *gpiod;
-=======
->>>>>>> bebc6082
 };
 
 /**
