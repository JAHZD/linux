/*
 * Copyright (c) 2013-2015, Mellanox Technologies. All rights reserved.
 *
 * This software is available to you under a choice of one of two
 * licenses.  You may choose to be licensed under the terms of the GNU
 * General Public License (GPL) Version 2, available from the file
 * COPYING in the main directory of this source tree, or the
 * OpenIB.org BSD license below:
 *
 *     Redistribution and use in source and binary forms, with or
 *     without modification, are permitted provided that the following
 *     conditions are met:
 *
 *      - Redistributions of source code must retain the above
 *        copyright notice, this list of conditions and the following
 *        disclaimer.
 *
 *      - Redistributions in binary form must reproduce the above
 *        copyright notice, this list of conditions and the following
 *        disclaimer in the documentation and/or other materials
 *        provided with the distribution.
 *
 * THE SOFTWARE IS PROVIDED "AS IS", WITHOUT WARRANTY OF ANY KIND,
 * EXPRESS OR IMPLIED, INCLUDING BUT NOT LIMITED TO THE WARRANTIES OF
 * MERCHANTABILITY, FITNESS FOR A PARTICULAR PURPOSE AND
 * NONINFRINGEMENT. IN NO EVENT SHALL THE AUTHORS OR COPYRIGHT HOLDERS
 * BE LIABLE FOR ANY CLAIM, DAMAGES OR OTHER LIABILITY, WHETHER IN AN
 * ACTION OF CONTRACT, TORT OR OTHERWISE, ARISING FROM, OUT OF OR IN
 * CONNECTION WITH THE SOFTWARE OR THE USE OR OTHER DEALINGS IN THE
 * SOFTWARE.
 */

#include <linux/mlx5/driver.h>
#include "mlx5_core.h"

static LIST_HEAD(intf_list);
static LIST_HEAD(mlx5_dev_list);
/* intf dev list mutex */
static DEFINE_MUTEX(mlx5_intf_mutex);

struct mlx5_device_context {
	struct list_head	list;
	struct mlx5_interface  *intf;
	void		       *context;
	unsigned long		state;
};

struct mlx5_delayed_event {
	struct list_head	list;
	struct mlx5_core_dev	*dev;
	enum mlx5_dev_event	event;
	unsigned long		param;
};

enum {
	MLX5_INTERFACE_ADDED,
	MLX5_INTERFACE_ATTACHED,
};

static void add_delayed_event(struct mlx5_priv *priv,
			      struct mlx5_core_dev *dev,
			      enum mlx5_dev_event event,
			      unsigned long param)
{
	struct mlx5_delayed_event *delayed_event;

	delayed_event = kzalloc(sizeof(*delayed_event), GFP_ATOMIC);
	if (!delayed_event) {
		mlx5_core_err(dev, "event %d is missed\n", event);
		return;
	}

	mlx5_core_dbg(dev, "Accumulating event %d\n", event);
	delayed_event->dev = dev;
	delayed_event->event = event;
	delayed_event->param = param;
	list_add_tail(&delayed_event->list, &priv->waiting_events_list);
}

<<<<<<< HEAD
static void fire_delayed_event_locked(struct mlx5_device_context *dev_ctx,
				      struct mlx5_core_dev *dev,
				      struct mlx5_priv *priv)
{
	struct mlx5_delayed_event *de;
	struct mlx5_delayed_event *n;

	/* stop delaying events */
	priv->is_accum_events = false;

	/* fire all accumulated events before new event comes */
	list_for_each_entry_safe(de, n, &priv->waiting_events_list, list) {
		dev_ctx->intf->event(dev, dev_ctx->context, de->event, de->param);
=======
static void delayed_event_release(struct mlx5_device_context *dev_ctx,
				  struct mlx5_priv *priv)
{
	struct mlx5_core_dev *dev = container_of(priv, struct mlx5_core_dev, priv);
	struct mlx5_delayed_event *de;
	struct mlx5_delayed_event *n;
	struct list_head temp;

	INIT_LIST_HEAD(&temp);

	spin_lock_irq(&priv->ctx_lock);

	priv->is_accum_events = false;
	list_splice_init(&priv->waiting_events_list, &temp);
	if (!dev_ctx->context)
		goto out;
	list_for_each_entry_safe(de, n, &temp, list)
		dev_ctx->intf->event(dev, dev_ctx->context, de->event, de->param);

out:
	spin_unlock_irq(&priv->ctx_lock);

	list_for_each_entry_safe(de, n, &temp, list) {
>>>>>>> 9abd04af
		list_del(&de->list);
		kfree(de);
	}
}

<<<<<<< HEAD
static void cleanup_delayed_evets(struct mlx5_priv *priv)
{
	struct mlx5_delayed_event *de;
	struct mlx5_delayed_event *n;

	spin_lock_irq(&priv->ctx_lock);
	priv->is_accum_events = false;
	list_for_each_entry_safe(de, n, &priv->waiting_events_list, list) {
		list_del(&de->list);
		kfree(de);
	}
=======
/* accumulating events that can come after mlx5_ib calls to
 * ib_register_device, till adding that interface to the events list.
 */
static void delayed_event_start(struct mlx5_priv *priv)
{
	spin_lock_irq(&priv->ctx_lock);
	priv->is_accum_events = true;
>>>>>>> 9abd04af
	spin_unlock_irq(&priv->ctx_lock);
}

void mlx5_add_device(struct mlx5_interface *intf, struct mlx5_priv *priv)
{
	struct mlx5_device_context *dev_ctx;
	struct mlx5_core_dev *dev = container_of(priv, struct mlx5_core_dev, priv);

	if (!mlx5_lag_intf_add(intf, priv))
		return;

	dev_ctx = kzalloc(sizeof(*dev_ctx), GFP_KERNEL);
	if (!dev_ctx)
		return;

	dev_ctx->intf = intf;
<<<<<<< HEAD
	/* accumulating events that can come after mlx5_ib calls to
	 * ib_register_device, till adding that interface to the events list.
	 */

	priv->is_accum_events = true;
=======

	delayed_event_start(priv);
>>>>>>> 9abd04af

	dev_ctx->context = intf->add(dev);
	set_bit(MLX5_INTERFACE_ADDED, &dev_ctx->state);
	if (intf->attach)
		set_bit(MLX5_INTERFACE_ATTACHED, &dev_ctx->state);

	if (dev_ctx->context) {
		spin_lock_irq(&priv->ctx_lock);
		list_add_tail(&dev_ctx->list, &priv->ctx_list);

<<<<<<< HEAD
		fire_delayed_event_locked(dev_ctx, dev, priv);

=======
>>>>>>> 9abd04af
#ifdef CONFIG_INFINIBAND_ON_DEMAND_PAGING
		if (dev_ctx->intf->pfault) {
			if (priv->pfault) {
				mlx5_core_err(dev, "multiple page fault handlers not supported");
			} else {
				priv->pfault_ctx = dev_ctx->context;
				priv->pfault = dev_ctx->intf->pfault;
			}
		}
#endif
		spin_unlock_irq(&priv->ctx_lock);
<<<<<<< HEAD
	} else {
		kfree(dev_ctx);
		 /* delete all accumulated events */
		cleanup_delayed_evets(priv);
=======
>>>>>>> 9abd04af
	}

	delayed_event_release(dev_ctx, priv);

	if (!dev_ctx->context)
		kfree(dev_ctx);
}

static struct mlx5_device_context *mlx5_get_device(struct mlx5_interface *intf,
						   struct mlx5_priv *priv)
{
	struct mlx5_device_context *dev_ctx;

	list_for_each_entry(dev_ctx, &priv->ctx_list, list)
		if (dev_ctx->intf == intf)
			return dev_ctx;
	return NULL;
}

void mlx5_remove_device(struct mlx5_interface *intf, struct mlx5_priv *priv)
{
	struct mlx5_device_context *dev_ctx;
	struct mlx5_core_dev *dev = container_of(priv, struct mlx5_core_dev, priv);

	dev_ctx = mlx5_get_device(intf, priv);
	if (!dev_ctx)
		return;

#ifdef CONFIG_INFINIBAND_ON_DEMAND_PAGING
	spin_lock_irq(&priv->ctx_lock);
	if (priv->pfault == dev_ctx->intf->pfault)
		priv->pfault = NULL;
	spin_unlock_irq(&priv->ctx_lock);

	synchronize_srcu(&priv->pfault_srcu);
#endif

	spin_lock_irq(&priv->ctx_lock);
	list_del(&dev_ctx->list);
	spin_unlock_irq(&priv->ctx_lock);

	if (test_bit(MLX5_INTERFACE_ADDED, &dev_ctx->state))
		intf->remove(dev, dev_ctx->context);

	kfree(dev_ctx);
}

static void mlx5_attach_interface(struct mlx5_interface *intf, struct mlx5_priv *priv)
{
	struct mlx5_device_context *dev_ctx;
	struct mlx5_core_dev *dev = container_of(priv, struct mlx5_core_dev, priv);

	dev_ctx = mlx5_get_device(intf, priv);
	if (!dev_ctx)
		return;

	delayed_event_start(priv);
	if (intf->attach) {
		if (test_bit(MLX5_INTERFACE_ATTACHED, &dev_ctx->state))
			goto out;
		intf->attach(dev, dev_ctx->context);
		set_bit(MLX5_INTERFACE_ATTACHED, &dev_ctx->state);
	} else {
		if (test_bit(MLX5_INTERFACE_ADDED, &dev_ctx->state))
			goto out;
		dev_ctx->context = intf->add(dev);
		set_bit(MLX5_INTERFACE_ADDED, &dev_ctx->state);
	}

out:
	delayed_event_release(dev_ctx, priv);
}

void mlx5_attach_device(struct mlx5_core_dev *dev)
{
	struct mlx5_priv *priv = &dev->priv;
	struct mlx5_interface *intf;

	mutex_lock(&mlx5_intf_mutex);
	list_for_each_entry(intf, &intf_list, list)
		mlx5_attach_interface(intf, priv);
	mutex_unlock(&mlx5_intf_mutex);
}

static void mlx5_detach_interface(struct mlx5_interface *intf, struct mlx5_priv *priv)
{
	struct mlx5_device_context *dev_ctx;
	struct mlx5_core_dev *dev = container_of(priv, struct mlx5_core_dev, priv);

	dev_ctx = mlx5_get_device(intf, priv);
	if (!dev_ctx)
		return;

	if (intf->detach) {
		if (!test_bit(MLX5_INTERFACE_ATTACHED, &dev_ctx->state))
			return;
		intf->detach(dev, dev_ctx->context);
		clear_bit(MLX5_INTERFACE_ATTACHED, &dev_ctx->state);
	} else {
		if (!test_bit(MLX5_INTERFACE_ADDED, &dev_ctx->state))
			return;
		intf->remove(dev, dev_ctx->context);
		clear_bit(MLX5_INTERFACE_ADDED, &dev_ctx->state);
	}
}

void mlx5_detach_device(struct mlx5_core_dev *dev)
{
	struct mlx5_priv *priv = &dev->priv;
	struct mlx5_interface *intf;

	mutex_lock(&mlx5_intf_mutex);
	list_for_each_entry(intf, &intf_list, list)
		mlx5_detach_interface(intf, priv);
	mutex_unlock(&mlx5_intf_mutex);
}

bool mlx5_device_registered(struct mlx5_core_dev *dev)
{
	struct mlx5_priv *priv;
	bool found = false;

	mutex_lock(&mlx5_intf_mutex);
	list_for_each_entry(priv, &mlx5_dev_list, dev_list)
		if (priv == &dev->priv)
			found = true;
	mutex_unlock(&mlx5_intf_mutex);

	return found;
}

int mlx5_register_device(struct mlx5_core_dev *dev)
{
	struct mlx5_priv *priv = &dev->priv;
	struct mlx5_interface *intf;

	mutex_lock(&mlx5_intf_mutex);
	list_add_tail(&priv->dev_list, &mlx5_dev_list);
	list_for_each_entry(intf, &intf_list, list)
		mlx5_add_device(intf, priv);
	mutex_unlock(&mlx5_intf_mutex);

	return 0;
}

void mlx5_unregister_device(struct mlx5_core_dev *dev)
{
	struct mlx5_priv *priv = &dev->priv;
	struct mlx5_interface *intf;

	mutex_lock(&mlx5_intf_mutex);
	list_for_each_entry(intf, &intf_list, list)
		mlx5_remove_device(intf, priv);
	list_del(&priv->dev_list);
	mutex_unlock(&mlx5_intf_mutex);
}

int mlx5_register_interface(struct mlx5_interface *intf)
{
	struct mlx5_priv *priv;

	if (!intf->add || !intf->remove)
		return -EINVAL;

	mutex_lock(&mlx5_intf_mutex);
	list_add_tail(&intf->list, &intf_list);
	list_for_each_entry(priv, &mlx5_dev_list, dev_list)
		mlx5_add_device(intf, priv);
	mutex_unlock(&mlx5_intf_mutex);

	return 0;
}
EXPORT_SYMBOL(mlx5_register_interface);

void mlx5_unregister_interface(struct mlx5_interface *intf)
{
	struct mlx5_priv *priv;

	mutex_lock(&mlx5_intf_mutex);
	list_for_each_entry(priv, &mlx5_dev_list, dev_list)
		mlx5_remove_device(intf, priv);
	list_del(&intf->list);
	mutex_unlock(&mlx5_intf_mutex);
}
EXPORT_SYMBOL(mlx5_unregister_interface);

void *mlx5_get_protocol_dev(struct mlx5_core_dev *mdev, int protocol)
{
	struct mlx5_priv *priv = &mdev->priv;
	struct mlx5_device_context *dev_ctx;
	unsigned long flags;
	void *result = NULL;

	spin_lock_irqsave(&priv->ctx_lock, flags);

	list_for_each_entry(dev_ctx, &mdev->priv.ctx_list, list)
		if ((dev_ctx->intf->protocol == protocol) &&
		    dev_ctx->intf->get_dev) {
			result = dev_ctx->intf->get_dev(dev_ctx->context);
			break;
		}

	spin_unlock_irqrestore(&priv->ctx_lock, flags);

	return result;
}
EXPORT_SYMBOL(mlx5_get_protocol_dev);

/* Must be called with intf_mutex held */
void mlx5_add_dev_by_protocol(struct mlx5_core_dev *dev, int protocol)
{
	struct mlx5_interface *intf;

	list_for_each_entry(intf, &intf_list, list)
		if (intf->protocol == protocol) {
			mlx5_add_device(intf, &dev->priv);
			break;
		}
}

/* Must be called with intf_mutex held */
void mlx5_remove_dev_by_protocol(struct mlx5_core_dev *dev, int protocol)
{
	struct mlx5_interface *intf;

	list_for_each_entry(intf, &intf_list, list)
		if (intf->protocol == protocol) {
			mlx5_remove_device(intf, &dev->priv);
			break;
		}
}

static u16 mlx5_gen_pci_id(struct mlx5_core_dev *dev)
{
	return (u16)((dev->pdev->bus->number << 8) |
		     PCI_SLOT(dev->pdev->devfn));
}

/* Must be called with intf_mutex held */
struct mlx5_core_dev *mlx5_get_next_phys_dev(struct mlx5_core_dev *dev)
{
	u16 pci_id = mlx5_gen_pci_id(dev);
	struct mlx5_core_dev *res = NULL;
	struct mlx5_core_dev *tmp_dev;
	struct mlx5_priv *priv;

	list_for_each_entry(priv, &mlx5_dev_list, dev_list) {
		tmp_dev = container_of(priv, struct mlx5_core_dev, priv);
		if ((dev != tmp_dev) && (mlx5_gen_pci_id(tmp_dev) == pci_id)) {
			res = tmp_dev;
			break;
		}
	}

	return res;
}

void mlx5_core_event(struct mlx5_core_dev *dev, enum mlx5_dev_event event,
		     unsigned long param)
{
	struct mlx5_priv *priv = &dev->priv;
	struct mlx5_device_context *dev_ctx;
	unsigned long flags;

	spin_lock_irqsave(&priv->ctx_lock, flags);

	if (priv->is_accum_events)
		add_delayed_event(priv, dev, event, param);

<<<<<<< HEAD
=======
	/* After mlx5_detach_device, the dev_ctx->intf is still set and dev_ctx is
	 * still in priv->ctx_list. In this case, only notify the dev_ctx if its
	 * ADDED or ATTACHED bit are set.
	 */
>>>>>>> 9abd04af
	list_for_each_entry(dev_ctx, &priv->ctx_list, list)
		if (dev_ctx->intf->event &&
		    (test_bit(MLX5_INTERFACE_ADDED, &dev_ctx->state) ||
		     test_bit(MLX5_INTERFACE_ATTACHED, &dev_ctx->state)))
			dev_ctx->intf->event(dev, dev_ctx->context, event, param);

	spin_unlock_irqrestore(&priv->ctx_lock, flags);
}

#ifdef CONFIG_INFINIBAND_ON_DEMAND_PAGING
void mlx5_core_page_fault(struct mlx5_core_dev *dev,
			  struct mlx5_pagefault *pfault)
{
	struct mlx5_priv *priv = &dev->priv;
	int srcu_idx;

	srcu_idx = srcu_read_lock(&priv->pfault_srcu);
	if (priv->pfault)
		priv->pfault(dev, priv->pfault_ctx, pfault);
	srcu_read_unlock(&priv->pfault_srcu, srcu_idx);
}
#endif

void mlx5_dev_list_lock(void)
{
	mutex_lock(&mlx5_intf_mutex);
}

void mlx5_dev_list_unlock(void)
{
	mutex_unlock(&mlx5_intf_mutex);
}

int mlx5_dev_list_trylock(void)
{
	return mutex_trylock(&mlx5_intf_mutex);
}<|MERGE_RESOLUTION|>--- conflicted
+++ resolved
@@ -77,21 +77,6 @@
 	list_add_tail(&delayed_event->list, &priv->waiting_events_list);
 }
 
-<<<<<<< HEAD
-static void fire_delayed_event_locked(struct mlx5_device_context *dev_ctx,
-				      struct mlx5_core_dev *dev,
-				      struct mlx5_priv *priv)
-{
-	struct mlx5_delayed_event *de;
-	struct mlx5_delayed_event *n;
-
-	/* stop delaying events */
-	priv->is_accum_events = false;
-
-	/* fire all accumulated events before new event comes */
-	list_for_each_entry_safe(de, n, &priv->waiting_events_list, list) {
-		dev_ctx->intf->event(dev, dev_ctx->context, de->event, de->param);
-=======
 static void delayed_event_release(struct mlx5_device_context *dev_ctx,
 				  struct mlx5_priv *priv)
 {
@@ -115,25 +100,11 @@
 	spin_unlock_irq(&priv->ctx_lock);
 
 	list_for_each_entry_safe(de, n, &temp, list) {
->>>>>>> 9abd04af
 		list_del(&de->list);
 		kfree(de);
 	}
 }
 
-<<<<<<< HEAD
-static void cleanup_delayed_evets(struct mlx5_priv *priv)
-{
-	struct mlx5_delayed_event *de;
-	struct mlx5_delayed_event *n;
-
-	spin_lock_irq(&priv->ctx_lock);
-	priv->is_accum_events = false;
-	list_for_each_entry_safe(de, n, &priv->waiting_events_list, list) {
-		list_del(&de->list);
-		kfree(de);
-	}
-=======
 /* accumulating events that can come after mlx5_ib calls to
  * ib_register_device, till adding that interface to the events list.
  */
@@ -141,7 +112,6 @@
 {
 	spin_lock_irq(&priv->ctx_lock);
 	priv->is_accum_events = true;
->>>>>>> 9abd04af
 	spin_unlock_irq(&priv->ctx_lock);
 }
 
@@ -158,16 +128,8 @@
 		return;
 
 	dev_ctx->intf = intf;
-<<<<<<< HEAD
-	/* accumulating events that can come after mlx5_ib calls to
-	 * ib_register_device, till adding that interface to the events list.
-	 */
-
-	priv->is_accum_events = true;
-=======
 
 	delayed_event_start(priv);
->>>>>>> 9abd04af
 
 	dev_ctx->context = intf->add(dev);
 	set_bit(MLX5_INTERFACE_ADDED, &dev_ctx->state);
@@ -178,11 +140,6 @@
 		spin_lock_irq(&priv->ctx_lock);
 		list_add_tail(&dev_ctx->list, &priv->ctx_list);
 
-<<<<<<< HEAD
-		fire_delayed_event_locked(dev_ctx, dev, priv);
-
-=======
->>>>>>> 9abd04af
 #ifdef CONFIG_INFINIBAND_ON_DEMAND_PAGING
 		if (dev_ctx->intf->pfault) {
 			if (priv->pfault) {
@@ -194,13 +151,6 @@
 		}
 #endif
 		spin_unlock_irq(&priv->ctx_lock);
-<<<<<<< HEAD
-	} else {
-		kfree(dev_ctx);
-		 /* delete all accumulated events */
-		cleanup_delayed_evets(priv);
-=======
->>>>>>> 9abd04af
 	}
 
 	delayed_event_release(dev_ctx, priv);
@@ -470,13 +420,10 @@
 	if (priv->is_accum_events)
 		add_delayed_event(priv, dev, event, param);
 
-<<<<<<< HEAD
-=======
 	/* After mlx5_detach_device, the dev_ctx->intf is still set and dev_ctx is
 	 * still in priv->ctx_list. In this case, only notify the dev_ctx if its
 	 * ADDED or ATTACHED bit are set.
 	 */
->>>>>>> 9abd04af
 	list_for_each_entry(dev_ctx, &priv->ctx_list, list)
 		if (dev_ctx->intf->event &&
 		    (test_bit(MLX5_INTERFACE_ADDED, &dev_ctx->state) ||
