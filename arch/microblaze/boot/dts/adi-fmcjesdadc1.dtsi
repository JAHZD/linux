--- conflicted
+++ resolved
@@ -38,11 +38,7 @@
 			compatible = "adi,ad9250";
 			reg = <2>;
 			spi-max-frequency = <10000000>;
-<<<<<<< HEAD
-			clocks = <&axi_jesd>, <&clk_ad9517 0>;
-=======
 			clocks = <&axi_ad9250_jesd>, <&clk_ad9517 0>;
->>>>>>> 170c8288
 			clock-names = "jesd_dac_clk", "adc_clk";
 		};
 
@@ -50,11 +46,7 @@
 			compatible = "adi,ad9250";
 			reg = <3>;
 			spi-max-frequency = <10000000>;
-<<<<<<< HEAD
-			clocks = <&axi_jesd>, <&clk_ad9517 1>;
-=======
 			clocks = <&axi_ad9250_jesd>, <&clk_ad9517 1>;
->>>>>>> 170c8288
 			clock-names = "jesd_dac_clk", "adc_clk";
 		};
 	};
