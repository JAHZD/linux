--- conflicted
+++ resolved
@@ -506,13 +506,10 @@
 	index = lookup_one_len_unlocked(name.name, ofs->indexdir, name.len);
 	if (IS_ERR(index)) {
 		err = PTR_ERR(index);
-<<<<<<< HEAD
-=======
 		if (err == -ENOENT) {
 			index = NULL;
 			goto out;
 		}
->>>>>>> 9abd04af
 		pr_warn_ratelimited("overlayfs: failed inode index lookup (ino=%lu, key=%*s, err=%i);\n"
 				    "overlayfs: mount with '-o index=off' to disable inodes index.\n",
 				    d_inode(origin)->i_ino, name.len, name.name,
