/*
 * AppArmor security module
 *
 * This file contains AppArmor basic global
 *
 * Copyright (C) 1998-2008 Novell/SUSE
 * Copyright 2009-2010 Canonical Ltd.
 *
 * This program is free software; you can redistribute it and/or
 * modify it under the terms of the GNU General Public License as
 * published by the Free Software Foundation, version 2 of the
 * License.
 */

#ifndef __APPARMOR_H
#define __APPARMOR_H

#include <linux/types.h>

/*
 * Class of mediation types in the AppArmor policy db
 */
#define AA_CLASS_ENTRY		0
#define AA_CLASS_UNKNOWN	1
#define AA_CLASS_FILE		2
#define AA_CLASS_CAP		3
#define AA_CLASS_NET		4
#define AA_CLASS_RLIMITS	5
#define AA_CLASS_DOMAIN		6

#define AA_CLASS_LAST		AA_CLASS_DOMAIN

/* Control parameters settable through module/boot flags */
extern enum audit_mode aa_g_audit;
extern bool aa_g_audit_header;
extern bool aa_g_debug;
extern bool aa_g_hash_policy;
extern bool aa_g_lock_policy;
extern bool aa_g_logsyscall;
extern bool aa_g_paranoid_load;
extern unsigned int aa_g_path_max;

<<<<<<< HEAD
/*
 * DEBUG remains global (no per profile flag) since it is mostly used in sysctl
 * which is not related to profile accesses.
 */

#define AA_DEBUG(fmt, args...)						\
	do {								\
		if (aa_g_debug && printk_ratelimit())			\
			printk(KERN_DEBUG "AppArmor: " fmt, ##args);	\
	} while (0)

#define AA_ERROR(fmt, args...)						\
	do {								\
		if (printk_ratelimit())					\
			printk(KERN_ERR "AppArmor: " fmt, ##args);	\
	} while (0)

/* Flag indicating whether initialization completed */
extern int apparmor_initialized __initdata;

/* fn's in lib */
char *aa_split_fqname(char *args, char **ns_name);
void aa_info_message(const char *str);
void *__aa_kvmalloc(size_t size, gfp_t flags);

static inline void *kvmalloc(size_t size)
{
	return __aa_kvmalloc(size, 0);
}

static inline void *kvzalloc(size_t size)
{
	return __aa_kvmalloc(size, __GFP_ZERO);
}

/**
 * aa_strneq - compare null terminated @str to a non null terminated substring
 * @str: a null terminated string
 * @sub: a substring, not necessarily null terminated
 * @len: length of @sub to compare
 *
 * The @str string must be full consumed for this to be considered a match
 */
static inline bool aa_strneq(const char *str, const char *sub, int len)
{
	return !strncmp(str, sub, len) && !str[len];
}

/**
 * aa_dfa_null_transition - step to next state after null character
 * @dfa: the dfa to match against
 * @start: the state of the dfa to start matching in
 *
 * aa_dfa_null_transition transitions to the next state after a null
 * character which is not used in standard matching and is only
 * used to separate pairs.
 */
static inline unsigned int aa_dfa_null_transition(struct aa_dfa *dfa,
						  unsigned int start)
{
	/* the null transition only needs the string's null terminator byte */
	return aa_dfa_next(dfa, start, 0);
}

static inline bool mediated_filesystem(struct dentry *dentry)
{
	return !(dentry->d_sb->s_flags & MS_NOUSER);
}

=======
>>>>>>> 61841be6
#endif /* __APPARMOR_H */<|MERGE_RESOLUTION|>--- conflicted
+++ resolved
@@ -40,76 +40,4 @@
 extern bool aa_g_paranoid_load;
 extern unsigned int aa_g_path_max;
 
-<<<<<<< HEAD
-/*
- * DEBUG remains global (no per profile flag) since it is mostly used in sysctl
- * which is not related to profile accesses.
- */
-
-#define AA_DEBUG(fmt, args...)						\
-	do {								\
-		if (aa_g_debug && printk_ratelimit())			\
-			printk(KERN_DEBUG "AppArmor: " fmt, ##args);	\
-	} while (0)
-
-#define AA_ERROR(fmt, args...)						\
-	do {								\
-		if (printk_ratelimit())					\
-			printk(KERN_ERR "AppArmor: " fmt, ##args);	\
-	} while (0)
-
-/* Flag indicating whether initialization completed */
-extern int apparmor_initialized __initdata;
-
-/* fn's in lib */
-char *aa_split_fqname(char *args, char **ns_name);
-void aa_info_message(const char *str);
-void *__aa_kvmalloc(size_t size, gfp_t flags);
-
-static inline void *kvmalloc(size_t size)
-{
-	return __aa_kvmalloc(size, 0);
-}
-
-static inline void *kvzalloc(size_t size)
-{
-	return __aa_kvmalloc(size, __GFP_ZERO);
-}
-
-/**
- * aa_strneq - compare null terminated @str to a non null terminated substring
- * @str: a null terminated string
- * @sub: a substring, not necessarily null terminated
- * @len: length of @sub to compare
- *
- * The @str string must be full consumed for this to be considered a match
- */
-static inline bool aa_strneq(const char *str, const char *sub, int len)
-{
-	return !strncmp(str, sub, len) && !str[len];
-}
-
-/**
- * aa_dfa_null_transition - step to next state after null character
- * @dfa: the dfa to match against
- * @start: the state of the dfa to start matching in
- *
- * aa_dfa_null_transition transitions to the next state after a null
- * character which is not used in standard matching and is only
- * used to separate pairs.
- */
-static inline unsigned int aa_dfa_null_transition(struct aa_dfa *dfa,
-						  unsigned int start)
-{
-	/* the null transition only needs the string's null terminator byte */
-	return aa_dfa_next(dfa, start, 0);
-}
-
-static inline bool mediated_filesystem(struct dentry *dentry)
-{
-	return !(dentry->d_sb->s_flags & MS_NOUSER);
-}
-
-=======
->>>>>>> 61841be6
 #endif /* __APPARMOR_H */