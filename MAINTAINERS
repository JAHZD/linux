

	List of maintainers and how to submit kernel changes

Please try to follow the guidelines below.  This will make things
easier on the maintainers.  Not all of these guidelines matter for every
trivial patch so apply some common sense.

1.	Always _test_ your changes, however small, on at least 4 or
	5 people, preferably many more.

2.	Try to release a few ALPHA test versions to the net. Announce
	them onto the kernel channel and await results. This is especially
	important for device drivers, because often that's the only way
	you will find things like the fact version 3 firmware needs
	a magic fix you didn't know about, or some clown changed the
	chips on a board and not its name.  (Don't laugh!  Look at the
	SMC etherpower for that.)

3.	Make sure your changes compile correctly in multiple
	configurations. In particular check that changes work both as a
	module and built into the kernel.

4.	When you are happy with a change make it generally available for
	testing and await feedback.

5.	Make a patch available to the relevant maintainer in the list. Use
	'diff -u' to make the patch easy to merge. Be prepared to get your
	changes sent back with seemingly silly requests about formatting
	and variable names.  These aren't as silly as they seem. One
	job the maintainers (and especially Linus) do is to keep things
	looking the same. Sometimes this means that the clever hack in
	your driver to get around a problem actually needs to become a
	generalized kernel feature ready for next time.

	PLEASE check your patch with the automated style checker
	(scripts/checkpatch.pl) to catch trivial style violations.
	See Documentation/CodingStyle for guidance here.

	PLEASE CC: the maintainers and mailing lists that are generated
	by scripts/get_maintainer.pl.  The results returned by the
	script will be best if you have git installed and are making
	your changes in a branch derived from Linus' latest git tree.
	See Documentation/SubmittingPatches for details.

	PLEASE try to include any credit lines you want added with the
	patch. It avoids people being missed off by mistake and makes
	it easier to know who wants adding and who doesn't.

	PLEASE document known bugs. If it doesn't work for everything
	or does something very odd once a month document it.

	PLEASE remember that submissions must be made under the terms
	of the Linux Foundation certificate of contribution and should
	include a Signed-off-by: line.  The current version of this
	"Developer's Certificate of Origin" (DCO) is listed in the file
	Documentation/SubmittingPatches.

6.	Make sure you have the right to send any changes you make. If you
	do changes at work you may find your employer owns the patch
	not you.

7.	When sending security related changes or reports to a maintainer
	please Cc: security@kernel.org, especially if the maintainer
	does not respond.

8.	Happy hacking.

Descriptions of section entries:

	P: Person (obsolete)
	M: Mail patches to: FullName <address@domain>
	R: Designated reviewer: FullName <address@domain>
	   These reviewers should be CCed on patches.
	L: Mailing list that is relevant to this area
	W: Web-page with status/info
	Q: Patchwork web based patch tracking system site
	T: SCM tree type and location.
	   Type is one of: git, hg, quilt, stgit, topgit
	S: Status, one of the following:
	   Supported:	Someone is actually paid to look after this.
	   Maintained:	Someone actually looks after it.
	   Odd Fixes:	It has a maintainer but they don't have time to do
			much other than throw the odd patch in. See below..
	   Orphan:	No current maintainer [but maybe you could take the
			role as you write your new code].
	   Obsolete:	Old code. Something tagged obsolete generally means
			it has been replaced by a better system and you
			should be using that.
	F: Files and directories with wildcard patterns.
	   A trailing slash includes all files and subdirectory files.
	   F:	drivers/net/	all files in and below drivers/net
	   F:	drivers/net/*	all files in drivers/net, but not below
	   F:	*/net/*		all files in "any top level directory"/net
	   One pattern per line.  Multiple F: lines acceptable.
	N: Files and directories with regex patterns.
	   N:	[^a-z]tegra	all files whose path contains the word tegra
	   One pattern per line.  Multiple N: lines acceptable.
	   scripts/get_maintainer.pl has different behavior for files that
	   match F: pattern and matches of N: patterns.  By default,
	   get_maintainer will not look at git log history when an F: pattern
	   match occurs.  When an N: match occurs, git log history is used
	   to also notify the people that have git commit signatures.
	X: Files and directories that are NOT maintained, same rules as F:
	   Files exclusions are tested before file matches.
	   Can be useful for excluding a specific subdirectory, for instance:
	   F:	net/
	   X:	net/ipv6/
	   matches all files in and below net excluding net/ipv6/
	K: Keyword perl extended regex pattern to match content in a
	   patch or file.  For instance:
	   K: of_get_profile
	      matches patches or files that contain "of_get_profile"
	   K: \b(printk|pr_(info|err))\b
	      matches patches or files that contain one or more of the words
	      printk, pr_info or pr_err
	   One regex pattern per line.  Multiple K: lines acceptable.

Note: For the hard of thinking, this list is meant to remain in alphabetical
order. If you could add yourselves to it in alphabetical order that would be
so much easier [Ed]

Maintainers List (try to look for most precise areas first)

		-----------------------------------

3C59X NETWORK DRIVER
M:	Steffen Klassert <klassert@mathematik.tu-chemnitz.de>
L:	netdev@vger.kernel.org
S:	Maintained
F:	Documentation/networking/vortex.txt
F:	drivers/net/ethernet/3com/3c59x.c

3CR990 NETWORK DRIVER
M:	David Dillow <dave@thedillows.org>
L:	netdev@vger.kernel.org
S:	Maintained
F:	drivers/net/ethernet/3com/typhoon*

3WARE SAS/SATA-RAID SCSI DRIVERS (3W-XXXX, 3W-9XXX, 3W-SAS)
M:	Adam Radford <linuxraid@lsi.com>
L:	linux-scsi@vger.kernel.org
W:	http://www.lsi.com
S:	Supported
F:	drivers/scsi/3w-*

53C700 AND 53C700-66 SCSI DRIVER
M:	"James E.J. Bottomley" <James.Bottomley@HansenPartnership.com>
L:	linux-scsi@vger.kernel.org
S:	Maintained
F:	drivers/scsi/53c700*

6LOWPAN GENERIC (BTLE/IEEE 802.15.4)
M:	Alexander Aring <aar@pengutronix.de>
M:	Jukka Rissanen <jukka.rissanen@linux.intel.com>
L:	linux-bluetooth@vger.kernel.org
L:	linux-wpan@vger.kernel.org
S:	Maintained
F:	net/6lowpan/
F:	include/net/6lowpan.h
F:	Documentation/networking/6lowpan.txt

6PACK NETWORK DRIVER FOR AX.25
M:	Andreas Koensgen <ajk@comnets.uni-bremen.de>
L:	linux-hams@vger.kernel.org
S:	Maintained
F:	drivers/net/hamradio/6pack.c

8169 10/100/1000 GIGABIT ETHERNET DRIVER
M:	Realtek linux nic maintainers <nic_swsd@realtek.com>
L:	netdev@vger.kernel.org
S:	Maintained
F:	drivers/net/ethernet/realtek/r8169.c

8250/16?50 (AND CLONE UARTS) SERIAL DRIVER
M:	Greg Kroah-Hartman <gregkh@linuxfoundation.org>
L:	linux-serial@vger.kernel.org
W:	http://serial.sourceforge.net
S:	Maintained
T:	git git://git.kernel.org/pub/scm/linux/kernel/git/gregkh/tty.git
F:	drivers/tty/serial/8250*
F:	include/linux/serial_8250.h

8390 NETWORK DRIVERS [WD80x3/SMC-ELITE, SMC-ULTRA, NE2000, 3C503, etc.]
L:	netdev@vger.kernel.org
S:	Orphan / Obsolete
F:	drivers/net/ethernet/8390/

9P FILE SYSTEM
M:	Eric Van Hensbergen <ericvh@gmail.com>
M:	Ron Minnich <rminnich@sandia.gov>
M:	Latchesar Ionkov <lucho@ionkov.net>
L:	v9fs-developer@lists.sourceforge.net
W:	http://swik.net/v9fs
Q:	http://patchwork.kernel.org/project/v9fs-devel/list/
T:	git git://git.kernel.org/pub/scm/linux/kernel/git/ericvh/v9fs.git
S:	Maintained
F:	Documentation/filesystems/9p.txt
F:	fs/9p/
F:	net/9p/
F:	include/net/9p/
F:	include/uapi/linux/virtio_9p.h
F:	include/trace/events/9p.h


A8293 MEDIA DRIVER
M:	Antti Palosaari <crope@iki.fi>
L:	linux-media@vger.kernel.org
W:	https://linuxtv.org
W:	http://palosaari.fi/linux/
Q:	http://patchwork.linuxtv.org/project/linux-media/list/
T:	git git://linuxtv.org/anttip/media_tree.git
S:	Maintained
F:	drivers/media/dvb-frontends/a8293*

AACRAID SCSI RAID DRIVER
M:	Adaptec OEM Raid Solutions <aacraid@adaptec.com>
L:	linux-scsi@vger.kernel.org
W:	http://www.adaptec.com/
S:	Supported
F:	Documentation/scsi/aacraid.txt
F:	drivers/scsi/aacraid/

ABI/API
L:	linux-api@vger.kernel.org
F:	include/linux/syscalls.h
F:	kernel/sys_ni.c

ABIT UGURU 1,2 HARDWARE MONITOR DRIVER
M:	Hans de Goede <hdegoede@redhat.com>
L:	lm-sensors@lm-sensors.org
S:	Maintained
F:	drivers/hwmon/abituguru.c

ABIT UGURU 3 HARDWARE MONITOR DRIVER
M:	Alistair John Strachan <alistair@devzero.co.uk>
L:	lm-sensors@lm-sensors.org
S:	Maintained
F:	drivers/hwmon/abituguru3.c

ACCES 104-DIO-48E GPIO DRIVER
M:	William Breathitt Gray <vilhelm.gray@gmail.com>
L:	linux-gpio@vger.kernel.org
S:	Maintained
F:	drivers/gpio/gpio-104-dio-48e.c

ACCES 104-IDI-48 GPIO DRIVER
M:	"William Breathitt Gray" <vilhelm.gray@gmail.com>
L:	linux-gpio@vger.kernel.org
S:	Maintained
F:	drivers/gpio/gpio-104-idi-48.c

ACCES 104-IDIO-16 GPIO DRIVER
M:	"William Breathitt Gray" <vilhelm.gray@gmail.com>
L:	linux-gpio@vger.kernel.org
S:	Maintained
F:	drivers/gpio/gpio-104-idio-16.c

ACENIC DRIVER
M:	Jes Sorensen <jes@trained-monkey.org>
L:	linux-acenic@sunsite.dk
S:	Maintained
F:	drivers/net/ethernet/alteon/acenic*

ACER ASPIRE ONE TEMPERATURE AND FAN DRIVER
M:	Peter Feuerer <peter@piie.net>
L:	platform-driver-x86@vger.kernel.org
W:	http://piie.net/?section=acerhdf
S:	Maintained
F:	drivers/platform/x86/acerhdf.c

ACER WMI LAPTOP EXTRAS
M:	"Lee, Chun-Yi" <jlee@suse.com>
L:	platform-driver-x86@vger.kernel.org
S:	Maintained
F:	drivers/platform/x86/acer-wmi.c

ACPI
M:	"Rafael J. Wysocki" <rjw@rjwysocki.net>
M:	Len Brown <lenb@kernel.org>
L:	linux-acpi@vger.kernel.org
W:	https://01.org/linux-acpi
Q:	https://patchwork.kernel.org/project/linux-acpi/list/
T:	git git://git.kernel.org/pub/scm/linux/kernel/git/rafael/linux-pm
S:	Supported
F:	drivers/acpi/
F:	drivers/pnp/pnpacpi/
F:	include/linux/acpi.h
F:	include/acpi/
F:	Documentation/acpi/
F:	Documentation/ABI/testing/sysfs-bus-acpi
F:	drivers/pci/*acpi*
F:	drivers/pci/*/*acpi*
F:	drivers/pci/*/*/*acpi*
F:	tools/power/acpi/

ACPI COMPONENT ARCHITECTURE (ACPICA)
M:	Robert Moore <robert.moore@intel.com>
M:	Lv Zheng <lv.zheng@intel.com>
M:	"Rafael J. Wysocki" <rafael.j.wysocki@intel.com>
L:	linux-acpi@vger.kernel.org
L:	devel@acpica.org
W:	https://acpica.org/
W:	https://github.com/acpica/acpica/
Q:	https://patchwork.kernel.org/project/linux-acpi/list/
T:	git git://git.kernel.org/pub/scm/linux/kernel/git/rafael/linux-pm
S:	Supported
F:	drivers/acpi/acpica/
F:	include/acpi/
F:	tools/power/acpi/

ACPI FAN DRIVER
M:	Zhang Rui <rui.zhang@intel.com>
L:	linux-acpi@vger.kernel.org
W:	https://01.org/linux-acpi
S:	Supported
F:	drivers/acpi/fan.c

ACPI THERMAL DRIVER
M:	Zhang Rui <rui.zhang@intel.com>
L:	linux-acpi@vger.kernel.org
W:	https://01.org/linux-acpi
S:	Supported
F:	drivers/acpi/*thermal*

ACPI VIDEO DRIVER
M:	Zhang Rui <rui.zhang@intel.com>
L:	linux-acpi@vger.kernel.org
W:	https://01.org/linux-acpi
S:	Supported
F:	drivers/acpi/acpi_video.c

ACPI WMI DRIVER
L:	platform-driver-x86@vger.kernel.org
S:	Orphan
F:	drivers/platform/x86/wmi.c

AD1889 ALSA SOUND DRIVER
M:	Thibaut Varene <T-Bone@parisc-linux.org>
W:	http://wiki.parisc-linux.org/AD1889
L:	linux-parisc@vger.kernel.org
S:	Maintained
F:	sound/pci/ad1889.*

AD525X ANALOG DEVICES DIGITAL POTENTIOMETERS DRIVER
M:	Michael Hennerich <michael.hennerich@analog.com>
W:	http://wiki.analog.com/AD5254
W:	http://ez.analog.com/community/linux-device-drivers
S:	Supported
F:	drivers/misc/ad525x_dpot.c

AD5398 CURRENT REGULATOR DRIVER (AD5398/AD5821)
M:	Michael Hennerich <michael.hennerich@analog.com>
W:	http://wiki.analog.com/AD5398
W:	http://ez.analog.com/community/linux-device-drivers
S:	Supported
F:	drivers/regulator/ad5398.c

AD714X CAPACITANCE TOUCH SENSOR DRIVER (AD7142/3/7/8/7A)
M:	Michael Hennerich <michael.hennerich@analog.com>
W:	http://wiki.analog.com/AD7142
W:	http://ez.analog.com/community/linux-device-drivers
S:	Supported
F:	drivers/input/misc/ad714x.c

AD7877 TOUCHSCREEN DRIVER
M:	Michael Hennerich <michael.hennerich@analog.com>
W:	http://wiki.analog.com/AD7877
W:	http://ez.analog.com/community/linux-device-drivers
S:	Supported
F:	drivers/input/touchscreen/ad7877.c

AD7879 TOUCHSCREEN DRIVER (AD7879/AD7889)
M:	Michael Hennerich <michael.hennerich@analog.com>
W:	http://wiki.analog.com/AD7879
W:	http://ez.analog.com/community/linux-device-drivers
S:	Supported
F:	drivers/input/touchscreen/ad7879.c

ADDRESS SPACE LAYOUT RANDOMIZATION (ASLR)
M:	Jiri Kosina <jikos@kernel.org>
S:	Maintained

ADF7242 IEEE 802.15.4 RADIO DRIVER
M:	Michael Hennerich <michael.hennerich@analog.com>
W:	https://wiki.analog.com/ADF7242
W:	http://ez.analog.com/community/linux-device-drivers
L:	linux-wpan@vger.kernel.org
S:	Supported
F:	drivers/net/ieee802154/adf7242.c
F:	Documentation/devicetree/bindings/net/ieee802154/adf7242.txt

ADM1025 HARDWARE MONITOR DRIVER
M:	Jean Delvare <jdelvare@suse.com>
L:	lm-sensors@lm-sensors.org
S:	Maintained
F:	Documentation/hwmon/adm1025
F:	drivers/hwmon/adm1025.c

ADM1029 HARDWARE MONITOR DRIVER
M:	Corentin Labbe <clabbe.montjoie@gmail.com>
L:	lm-sensors@lm-sensors.org
S:	Maintained
F:	drivers/hwmon/adm1029.c

ADM8211 WIRELESS DRIVER
L:	linux-wireless@vger.kernel.org
W:	http://wireless.kernel.org/
S:	Orphan
F:	drivers/net/wireless/admtek/adm8211.*

ADP1653 FLASH CONTROLLER DRIVER
M:	Sakari Ailus <sakari.ailus@iki.fi>
L:	linux-media@vger.kernel.org
S:	Maintained
F:	drivers/media/i2c/adp1653.c
F:	include/media/i2c/adp1653.h

ADP5520 BACKLIGHT DRIVER WITH IO EXPANDER (ADP5520/ADP5501)
M:	Michael Hennerich <michael.hennerich@analog.com>
W:	http://wiki.analog.com/ADP5520
W:	http://ez.analog.com/community/linux-device-drivers
S:	Supported
F:	drivers/mfd/adp5520.c
F:	drivers/video/backlight/adp5520_bl.c
F:	drivers/leds/leds-adp5520.c
F:	drivers/gpio/gpio-adp5520.c
F:	drivers/input/keyboard/adp5520-keys.c

ADP5588 QWERTY KEYPAD AND IO EXPANDER DRIVER (ADP5588/ADP5587)
M:	Michael Hennerich <michael.hennerich@analog.com>
W:	http://wiki.analog.com/ADP5588
W:	http://ez.analog.com/community/linux-device-drivers
S:	Supported
F:	drivers/input/keyboard/adp5588-keys.c
F:	drivers/gpio/gpio-adp5588.c

ADP8860 BACKLIGHT DRIVER (ADP8860/ADP8861/ADP8863)
M:	Michael Hennerich <michael.hennerich@analog.com>
W:	http://wiki.analog.com/ADP8860
W:	http://ez.analog.com/community/linux-device-drivers
S:	Supported
F:	drivers/video/backlight/adp8860_bl.c

ADS1015 HARDWARE MONITOR DRIVER
M:	Dirk Eibach <eibach@gdsys.de>
L:	lm-sensors@lm-sensors.org
S:	Maintained
F:	Documentation/hwmon/ads1015
F:	drivers/hwmon/ads1015.c
F:	include/linux/i2c/ads1015.h

ADT746X FAN DRIVER
M:	Colin Leroy <colin@colino.net>
S:	Maintained
F:	drivers/macintosh/therm_adt746x.c

ADT7475 HARDWARE MONITOR DRIVER
M:	Jean Delvare <jdelvare@suse.com>
L:	lm-sensors@lm-sensors.org
S:	Maintained
F:	Documentation/hwmon/adt7475
F:	drivers/hwmon/adt7475.c

ADXL34X THREE-AXIS DIGITAL ACCELEROMETER DRIVER (ADXL345/ADXL346)
M:	Michael Hennerich <michael.hennerich@analog.com>
W:	http://wiki.analog.com/ADXL345
W:	http://ez.analog.com/community/linux-device-drivers
S:	Supported
F:	drivers/input/misc/adxl34x.c

ADVANSYS SCSI DRIVER
M:	Matthew Wilcox <matthew@wil.cx>
M:	Hannes Reinecke <hare@suse.com>
L:	linux-scsi@vger.kernel.org
S:	Maintained
F:	Documentation/scsi/advansys.txt
F:	drivers/scsi/advansys.c

AEDSP16 DRIVER
M:	Riccardo Facchetti <fizban@tin.it>
S:	Maintained
F:	sound/oss/aedsp16.c

AF9013 MEDIA DRIVER
M:	Antti Palosaari <crope@iki.fi>
L:	linux-media@vger.kernel.org
W:	https://linuxtv.org
W:	http://palosaari.fi/linux/
Q:	http://patchwork.linuxtv.org/project/linux-media/list/
T:	git git://linuxtv.org/anttip/media_tree.git
S:	Maintained
F:	drivers/media/dvb-frontends/af9013*

AF9033 MEDIA DRIVER
M:	Antti Palosaari <crope@iki.fi>
L:	linux-media@vger.kernel.org
W:	https://linuxtv.org
W:	http://palosaari.fi/linux/
Q:	http://patchwork.linuxtv.org/project/linux-media/list/
T:	git git://linuxtv.org/anttip/media_tree.git
S:	Maintained
F:	drivers/media/dvb-frontends/af9033*

AFFS FILE SYSTEM
L:	linux-fsdevel@vger.kernel.org
S:	Orphan
F:	Documentation/filesystems/affs.txt
F:	fs/affs/

AFS FILESYSTEM & AF_RXRPC SOCKET DOMAIN
M:	David Howells <dhowells@redhat.com>
L:	linux-afs@lists.infradead.org
S:	Supported
F:	fs/afs/
F:	include/net/af_rxrpc.h
F:	net/rxrpc/af_rxrpc.c

AGPGART DRIVER
M:	David Airlie <airlied@linux.ie>
T:	git git://people.freedesktop.org/~airlied/linux (part of drm maint)
S:	Maintained
F:	drivers/char/agp/
F:	include/linux/agp*
F:	include/uapi/linux/agp*

AHA152X SCSI DRIVER
M:	"Juergen E. Fischer" <fischer@norbit.de>
L:	linux-scsi@vger.kernel.org
S:	Maintained
F:	drivers/scsi/aha152x*
F:	drivers/scsi/pcmcia/aha152x*

AIC7XXX / AIC79XX SCSI DRIVER
M:	Hannes Reinecke <hare@suse.com>
L:	linux-scsi@vger.kernel.org
S:	Maintained
F:	drivers/scsi/aic7xxx/

AIMSLAB FM RADIO RECEIVER DRIVER
M:	Hans Verkuil <hverkuil@xs4all.nl>
L:	linux-media@vger.kernel.org
T:	git git://linuxtv.org/media_tree.git
W:	https://linuxtv.org
S:	Maintained
F:	drivers/media/radio/radio-aimslab*

AIO
M:	Benjamin LaHaise <bcrl@kvack.org>
L:	linux-aio@kvack.org
S:	Supported
F:	fs/aio.c
F:	include/linux/*aio*.h

AIRSPY MEDIA DRIVER
M:	Antti Palosaari <crope@iki.fi>
L:	linux-media@vger.kernel.org
W:	https://linuxtv.org
W:	http://palosaari.fi/linux/
Q:	http://patchwork.linuxtv.org/project/linux-media/list/
T:	git git://linuxtv.org/anttip/media_tree.git
S:	Maintained
F:	drivers/media/usb/airspy/

ALCATEL SPEEDTOUCH USB DRIVER
M:	Duncan Sands <duncan.sands@free.fr>
L:	linux-usb@vger.kernel.org
W:	http://www.linux-usb.org/SpeedTouch/
S:	Maintained
F:	drivers/usb/atm/speedtch.c
F:	drivers/usb/atm/usbatm.c

ALCHEMY AU1XX0 MMC DRIVER
M:	Manuel Lauss <manuel.lauss@gmail.com>
S:	Maintained
F:	drivers/mmc/host/au1xmmc.c

ALI1563 I2C DRIVER
M:	Rudolf Marek <r.marek@assembler.cz>
L:	linux-i2c@vger.kernel.org
S:	Maintained
F:	Documentation/i2c/busses/i2c-ali1563
F:	drivers/i2c/busses/i2c-ali1563.c

ALLWINNER SECURITY SYSTEM
M:	Corentin Labbe <clabbe.montjoie@gmail.com>
L:	linux-crypto@vger.kernel.org
S:	Maintained
F:	drivers/crypto/sunxi-ss/

ALPHA PORT
M:	Richard Henderson <rth@twiddle.net>
M:	Ivan Kokshaysky <ink@jurassic.park.msu.ru>
M:	Matt Turner <mattst88@gmail.com>
S:	Odd Fixes
L:	linux-alpha@vger.kernel.org
F:	arch/alpha/

ALTERA MAILBOX DRIVER
M:	Ley Foon Tan <lftan@altera.com>
L:	nios2-dev@lists.rocketboards.org (moderated for non-subscribers)
S:	Maintained
F:	drivers/mailbox/mailbox-altera.c

ALTERA PIO DRIVER
M:	Tien Hock Loh <thloh@altera.com>
L:	linux-gpio@vger.kernel.org
S:	Maintained
F:	drivers/gpio/gpio-altera.c

ALTERA TRIPLE SPEED ETHERNET DRIVER
M:	Vince Bridgers <vbridger@opensource.altera.com>
L:	netdev@vger.kernel.org
L:	nios2-dev@lists.rocketboards.org (moderated for non-subscribers)
S:	Maintained
F:	drivers/net/ethernet/altera/

ALTERA UART/JTAG UART SERIAL DRIVERS
M:	Tobias Klauser <tklauser@distanz.ch>
L:	linux-serial@vger.kernel.org
L:	nios2-dev@lists.rocketboards.org (moderated for non-subscribers)
S:	Maintained
F:	drivers/tty/serial/altera_uart.c
F:	drivers/tty/serial/altera_jtaguart.c
F:	include/linux/altera_uart.h
F:	include/linux/altera_jtaguart.h

AMD CRYPTOGRAPHIC COPROCESSOR (CCP) DRIVER
M:	Tom Lendacky <thomas.lendacky@amd.com>
L:	linux-crypto@vger.kernel.org
S:	Supported
F:	drivers/crypto/ccp/
F:	include/linux/ccp.h

AMD FAM15H PROCESSOR POWER MONITORING DRIVER
M:	Huang Rui <ray.huang@amd.com>
L:	lm-sensors@lm-sensors.org
S:	Supported
F:	Documentation/hwmon/fam15h_power
F:	drivers/hwmon/fam15h_power.c

AMD GEODE CS5536 USB DEVICE CONTROLLER DRIVER
L:	linux-geode@lists.infradead.org (moderated for non-subscribers)
S:	Orphan
F:	drivers/usb/gadget/udc/amd5536udc.*

AMD GEODE PROCESSOR/CHIPSET SUPPORT
P:	Andres Salomon <dilinger@queued.net>
L:	linux-geode@lists.infradead.org (moderated for non-subscribers)
W:	http://www.amd.com/us-en/ConnectivitySolutions/TechnicalResources/0,,50_2334_2452_11363,00.html
S:	Supported
F:	drivers/char/hw_random/geode-rng.c
F:	drivers/crypto/geode*
F:	drivers/video/fbdev/geode/
F:	arch/x86/include/asm/geode.h

AMD IOMMU (AMD-VI)
M:	Joerg Roedel <joro@8bytes.org>
L:	iommu@lists.linux-foundation.org
T:	git git://git.kernel.org/pub/scm/linux/kernel/git/joro/iommu.git
S:	Maintained
F:	drivers/iommu/amd_iommu*.[ch]
F:	include/linux/amd-iommu.h

AMD KFD
M:	Oded Gabbay <oded.gabbay@gmail.com>
L:	dri-devel@lists.freedesktop.org
T:	git git://people.freedesktop.org/~gabbayo/linux.git
S:	Supported
F:	drivers/gpu/drm/amd/amdgpu/amdgpu_amdkfd.c
F:	drivers/gpu/drm/amd/amdgpu/amdgpu_amdkfd.h
F:	drivers/gpu/drm/amd/amdgpu/amdgpu_amdkfd_gfx_v7.c
F:	drivers/gpu/drm/amd/amdgpu/amdgpu_amdkfd_gfx_v8.c
F:	drivers/gpu/drm/amd/amdkfd/
F:	drivers/gpu/drm/amd/include/cik_structs.h
F:	drivers/gpu/drm/amd/include/kgd_kfd_interface.h
F:	drivers/gpu/drm/amd/include/vi_structs.h
F:	drivers/gpu/drm/radeon/radeon_kfd.c
F:	drivers/gpu/drm/radeon/radeon_kfd.h
F:	include/uapi/linux/kfd_ioctl.h

AMD XGBE DRIVER
M:	Tom Lendacky <thomas.lendacky@amd.com>
L:	netdev@vger.kernel.org
S:	Supported
F:	drivers/net/ethernet/amd/xgbe/

AMS (Apple Motion Sensor) DRIVER
M:	Michael Hanselmann <linux-kernel@hansmi.ch>
S:	Supported
F:	drivers/macintosh/ams/

ANALOG DEVICES INC AD9389B DRIVER
M:	Hans Verkuil <hans.verkuil@cisco.com>
L:	linux-media@vger.kernel.org
S:	Maintained
F:	drivers/media/i2c/ad9389b*

ANALOG DEVICES INC ADV7180 DRIVER
M:	Lars-Peter Clausen <lars@metafoo.de>
L:	linux-media@vger.kernel.org
W:	http://ez.analog.com/community/linux-device-drivers
S:	Supported
F:	drivers/media/i2c/adv7180.c

ANALOG DEVICES INC ADV7511 DRIVER
M:	Hans Verkuil <hans.verkuil@cisco.com>
L:	linux-media@vger.kernel.org
S:	Maintained
F:	drivers/media/i2c/adv7511*

ANALOG DEVICES INC ADV7604 DRIVER
M:	Hans Verkuil <hans.verkuil@cisco.com>
L:	linux-media@vger.kernel.org
S:	Maintained
F:	drivers/media/i2c/adv7604*

ANALOG DEVICES INC ADV7842 DRIVER
M:	Hans Verkuil <hans.verkuil@cisco.com>
L:	linux-media@vger.kernel.org
S:	Maintained
F:	drivers/media/i2c/adv7842*

ANALOG DEVICES INC ASOC CODEC DRIVERS
M:	Lars-Peter Clausen <lars@metafoo.de>
L:	alsa-devel@alsa-project.org (moderated for non-subscribers)
W:	http://wiki.analog.com/
W:	http://ez.analog.com/community/linux-device-drivers
S:	Supported
F:	sound/soc/codecs/adau*
F:	sound/soc/codecs/adav*
F:	sound/soc/codecs/ad1*
F:	sound/soc/codecs/ad7*
F:	sound/soc/codecs/ssm*
F:	sound/soc/codecs/sigmadsp.*

ANALOG DEVICES INC ASOC DRIVERS
L:	adi-buildroot-devel@lists.sourceforge.net (moderated for non-subscribers)
L:	alsa-devel@alsa-project.org (moderated for non-subscribers)
W:	http://blackfin.uclinux.org/
S:	Supported
F:	sound/soc/blackfin/*

ANALOG DEVICES INC IIO DRIVERS
M:	Lars-Peter Clausen <lars@metafoo.de>
M:	Michael Hennerich <Michael.Hennerich@analog.com>
W:	http://wiki.analog.com/
W:	http://ez.analog.com/community/linux-device-drivers
S:	Supported
F:	drivers/iio/*/ad*
X:	drivers/iio/*/adjd*
F:	drivers/staging/iio/*/ad*
F:	staging/iio/trigger/iio-trig-bfin-timer.c

ANALOG DEVICES INC DMA DRIVERS
M:	Lars-Peter Clausen <lars@metafoo.de>
W:	http://ez.analog.com/community/linux-device-drivers
S:	Supported
F:	drivers/dma/dma-axi-dmac.c

ANDROID DRIVERS
M:	Greg Kroah-Hartman <gregkh@linuxfoundation.org>
M:	Arve Hjønnevåg <arve@android.com>
M:	Riley Andrews <riandrews@android.com>
T:	git git://git.kernel.org/pub/scm/linux/kernel/git/gregkh/staging.git
L:	devel@driverdev.osuosl.org
S:	Supported
F:	drivers/android/
F:	drivers/staging/android/

AOA (Apple Onboard Audio) ALSA DRIVER
M:	Johannes Berg <johannes@sipsolutions.net>
L:	linuxppc-dev@lists.ozlabs.org
L:	alsa-devel@alsa-project.org (moderated for non-subscribers)
S:	Maintained
F:	sound/aoa/

APEX EMBEDDED SYSTEMS STX104 DAC DRIVER
M:	William Breathitt Gray <vilhelm.gray@gmail.com>
L:	linux-iio@vger.kernel.org
S:	Maintained
F:	drivers/iio/dac/stx104.c

APM DRIVER
M:	Jiri Kosina <jikos@kernel.org>
S:	Odd fixes
T:	git git://git.kernel.org/pub/scm/linux/kernel/git/jikos/apm.git
F:	arch/x86/kernel/apm_32.c
F:	include/linux/apm_bios.h
F:	include/uapi/linux/apm_bios.h
F:	drivers/char/apm-emulation.c

APPLE BCM5974 MULTITOUCH DRIVER
M:	Henrik Rydberg <rydberg@bitmath.org>
L:	linux-input@vger.kernel.org
S:	Odd fixes
F:	drivers/input/mouse/bcm5974.c

APPLE SMC DRIVER
M:	Henrik Rydberg <rydberg@bitmath.org>
L:	lm-sensors@lm-sensors.org
S:	Odd fixes
F:	drivers/hwmon/applesmc.c

APPLETALK NETWORK LAYER
M:	Arnaldo Carvalho de Melo <acme@ghostprotocols.net>
S:	Maintained
F:	drivers/net/appletalk/
F:	net/appletalk/

APPLIED MICRO (APM) X-GENE DEVICE TREE SUPPORT
M:	Duc Dang <dhdang@apm.com>
S:	Supported
F:	arch/arm64/boot/dts/apm/

APPLIED MICRO (APM) X-GENE SOC ETHERNET DRIVER
M:	Iyappan Subramanian <isubramanian@apm.com>
M:	Keyur Chudgar <kchudgar@apm.com>
S:	Supported
F:	drivers/net/ethernet/apm/xgene/
F:	Documentation/devicetree/bindings/net/apm-xgene-enet.txt

APTINA CAMERA SENSOR PLL
M:	Laurent Pinchart <Laurent.pinchart@ideasonboard.com>
L:	linux-media@vger.kernel.org
S:	Maintained
F:	drivers/media/i2c/aptina-pll.*

ARC FRAMEBUFFER DRIVER
M:	Jaya Kumar <jayalk@intworks.biz>
S:	Maintained
F:	drivers/video/fbdev/arcfb.c
F:	drivers/video/fbdev/core/fb_defio.c

ARCNET NETWORK LAYER
M:	Michael Grzeschik <m.grzeschik@pengutronix.de>
L:	netdev@vger.kernel.org
S:	Maintained
F:	drivers/net/arcnet/
F:	include/uapi/linux/if_arcnet.h

ARM MFM AND FLOPPY DRIVERS
M:	Ian Molton <spyro@f2s.com>
S:	Maintained
F:	arch/arm/lib/floppydma.S
F:	arch/arm/include/asm/floppy.h

ARM PMU PROFILING AND DEBUGGING
M:	Will Deacon <will.deacon@arm.com>
R:	Mark Rutland <mark.rutland@arm.com>
S:	Maintained
F:	arch/arm*/kernel/perf_*
F:	arch/arm/oprofile/common.c
F:	arch/arm*/kernel/hw_breakpoint.c
F:	arch/arm*/include/asm/hw_breakpoint.h
F:	arch/arm*/include/asm/perf_event.h
F:	drivers/perf/arm_pmu.c
F:	include/linux/perf/arm_pmu.h

ARM PORT
M:	Russell King <linux@arm.linux.org.uk>
L:	linux-arm-kernel@lists.infradead.org (moderated for non-subscribers)
W:	http://www.arm.linux.org.uk/
S:	Maintained
F:	arch/arm/

ARM SUB-ARCHITECTURES
L:	linux-arm-kernel@lists.infradead.org (moderated for non-subscribers)
S:	Maintained
F:	arch/arm/mach-*/
F:	arch/arm/plat-*/
T:	git git://git.kernel.org/pub/scm/linux/kernel/git/arm/arm-soc.git

ARM PRIMECELL AACI PL041 DRIVER
M:	Russell King <linux@arm.linux.org.uk>
S:	Maintained
F:	sound/arm/aaci.*

ARM PRIMECELL CLCD PL110 DRIVER
M:	Russell King <linux@arm.linux.org.uk>
S:	Maintained
F:	drivers/video/fbdev/amba-clcd.*

ARM PRIMECELL KMI PL050 DRIVER
M:	Russell King <linux@arm.linux.org.uk>
S:	Maintained
F:	drivers/input/serio/ambakmi.*
F:	include/linux/amba/kmi.h

ARM PRIMECELL MMCI PL180/1 DRIVER
M:	Russell King <linux@arm.linux.org.uk>
S:	Maintained
F:	drivers/mmc/host/mmci.*
F:	include/linux/amba/mmci.h

ARM PRIMECELL UART PL010 AND PL011 DRIVERS
M:	Russell King <linux@arm.linux.org.uk>
S:	Maintained
F:	drivers/tty/serial/amba-pl01*.c
F:	include/linux/amba/serial.h

ARM PRIMECELL BUS SUPPORT
M:	Russell King <linux@arm.linux.org.uk>
S:	Maintained
F:	drivers/amba/
F:	include/linux/amba/bus.h

ARM/ADS SPHERE MACHINE SUPPORT
M:	Lennert Buytenhek <kernel@wantstofly.org>
L:	linux-arm-kernel@lists.infradead.org (moderated for non-subscribers)
S:	Maintained

ARM/AFEB9260 MACHINE SUPPORT
M:	Sergey Lapin <slapin@ossfans.org>
L:	linux-arm-kernel@lists.infradead.org (moderated for non-subscribers)
S:	Maintained

ARM/AJECO 1ARM MACHINE SUPPORT
M:	Lennert Buytenhek <kernel@wantstofly.org>
L:	linux-arm-kernel@lists.infradead.org (moderated for non-subscribers)
S:	Maintained

ARM/Allwinner sunXi SoC support
M:	Maxime Ripard <maxime.ripard@free-electrons.com>
M:	Chen-Yu Tsai <wens@csie.org>
L:	linux-arm-kernel@lists.infradead.org (moderated for non-subscribers)
S:	Maintained
N:	sun[x456789]i

ARM/Allwinner SoC Clock Support
M:	Emilio López <emilio@elopez.com.ar>
S:	Maintained
F:	drivers/clk/sunxi/

ARM/Amlogic Meson SoC support
M:	Carlo Caione <carlo@caione.org>
L:	linux-arm-kernel@lists.infradead.org (moderated for non-subscribers)
L:	linux-meson@googlegroups.com
W:	http://linux-meson.com/
S:	Maintained
F:	arch/arm/mach-meson/
F:	arch/arm/boot/dts/meson*
N:	meson

ARM/Annapurna Labs ALPINE ARCHITECTURE
M:	Tsahee Zidenberg <tsahee@annapurnalabs.com>
M:	Antoine Tenart <antoine.tenart@free-electrons.com>
S:	Maintained
F:	arch/arm/mach-alpine/
F:	arch/arm/boot/dts/alpine*
F:	arch/arm64/boot/dts/al/
F:	drivers/*/*alpine*

ARM/ARTPEC MACHINE SUPPORT
M:	Jesper Nilsson <jesper.nilsson@axis.com>
M:	Lars Persson <lars.persson@axis.com>
M:	Niklas Cassel <niklas.cassel@axis.com>
S:	Maintained
L:	linux-arm-kernel@axis.com
F:	arch/arm/mach-artpec
F:	arch/arm/boot/dts/artpec6*
F:	drivers/clk/clk-artpec6.c

ARM/ATMEL AT91RM9200, AT91SAM9 AND SAMA5 SOC SUPPORT
M:	Nicolas Ferre <nicolas.ferre@atmel.com>
M:	Alexandre Belloni <alexandre.belloni@free-electrons.com>
M:	Jean-Christophe Plagniol-Villard <plagnioj@jcrosoft.com>
L:	linux-arm-kernel@lists.infradead.org (moderated for non-subscribers)
W:	http://www.linux4sam.org
T:	git git://git.kernel.org/pub/scm/linux/kernel/git/nferre/linux-at91.git
S:	Supported
F:	arch/arm/mach-at91/
F:	include/soc/at91/
F:	arch/arm/boot/dts/at91*.dts
F:	arch/arm/boot/dts/at91*.dtsi
F:	arch/arm/boot/dts/sama*.dts
F:	arch/arm/boot/dts/sama*.dtsi
F:	arch/arm/include/debug/at91.S

ARM/ATMEL AT91 Clock Support
M:	Boris Brezillon <boris.brezillon@free-electrons.com>
S:	Maintained
F:	drivers/clk/at91

ARM/CALXEDA HIGHBANK ARCHITECTURE
M:	Rob Herring <robh@kernel.org>
L:	linux-arm-kernel@lists.infradead.org (moderated for non-subscribers)
S:	Maintained
F:	arch/arm/mach-highbank/
F:	arch/arm/boot/dts/highbank.dts
F:	arch/arm/boot/dts/ecx-*.dts*

ARM/CAVIUM NETWORKS CNS3XXX MACHINE SUPPORT
M:	Krzysztof Halasa <khalasa@piap.pl>
S:	Maintained
F:	arch/arm/mach-cns3xxx/

ARM/CAVIUM THUNDER NETWORK DRIVER
M:	Sunil Goutham <sgoutham@cavium.com>
M:	Robert Richter <rric@kernel.org>
L:	linux-arm-kernel@lists.infradead.org (moderated for non-subscribers)
S:	Supported
F:	drivers/net/ethernet/cavium/thunder/

ARM/CIRRUS LOGIC CLPS711X ARM ARCHITECTURE
M:	Alexander Shiyan <shc_work@mail.ru>
L:	linux-arm-kernel@lists.infradead.org (moderated for non-subscribers)
S:	Odd Fixes
N:	clps711x

ARM/CIRRUS LOGIC EP93XX ARM ARCHITECTURE
M:	Hartley Sweeten <hsweeten@visionengravers.com>
M:	Ryan Mallon <rmallon@gmail.com>
L:	linux-arm-kernel@lists.infradead.org (moderated for non-subscribers)
S:	Maintained
F:	arch/arm/mach-ep93xx/
F:	arch/arm/mach-ep93xx/include/mach/

ARM/CIRRUS LOGIC EDB9315A MACHINE SUPPORT
M:	Lennert Buytenhek <kernel@wantstofly.org>
L:	linux-arm-kernel@lists.infradead.org (moderated for non-subscribers)
S:	Maintained

ARM/CLKDEV SUPPORT
M:	Russell King <linux@arm.linux.org.uk>
L:	linux-arm-kernel@lists.infradead.org (moderated for non-subscribers)
S:	Maintained
F:	arch/arm/include/asm/clkdev.h
F:	drivers/clk/clkdev.c

ARM/COMPULAB CM-X270/EM-X270 and CM-X300 MACHINE SUPPORT
M:	Mike Rapoport <mike@compulab.co.il>
L:	linux-arm-kernel@lists.infradead.org (moderated for non-subscribers)
S:	Maintained

ARM/CONTEC MICRO9 MACHINE SUPPORT
M:	Hubert Feurstein <hubert.feurstein@contec.at>
S:	Maintained
F:	arch/arm/mach-ep93xx/micro9.c

ARM/CORESIGHT FRAMEWORK AND DRIVERS
M:	Mathieu Poirier <mathieu.poirier@linaro.org>
L:	linux-arm-kernel@lists.infradead.org (moderated for non-subscribers)
S:	Maintained
F:	drivers/hwtracing/coresight/*
F:	Documentation/trace/coresight.txt
F:	Documentation/devicetree/bindings/arm/coresight.txt
F:	Documentation/ABI/testing/sysfs-bus-coresight-devices-*

ARM/CORGI MACHINE SUPPORT
M:	Richard Purdie <rpurdie@rpsys.net>
S:	Maintained

ARM/CORTINA SYSTEMS GEMINI ARM ARCHITECTURE
M:	Hans Ulli Kroll <ulli.kroll@googlemail.com>
L:	linux-arm-kernel@lists.infradead.org (moderated for non-subscribers)
T:	git git://github.com/ulli-kroll/linux.git
S:	Maintained
F:	arch/arm/mach-gemini/
F:	drivers/rtc/rtc-gemini.c

ARM/CSR SIRFPRIMA2 MACHINE SUPPORT
M:	Barry Song <baohua@kernel.org>
L:	linux-arm-kernel@lists.infradead.org (moderated for non-subscribers)
T:	git git://git.kernel.org/pub/scm/linux/kernel/git/baohua/linux.git
S:	Maintained
F:	arch/arm/boot/dts/prima2*
F:	arch/arm/mach-prima2/
F:	drivers/clk/sirf/
F:	drivers/clocksource/timer-prima2.c
F:	drivers/clocksource/timer-atlas7.c
N:	[^a-z]sirf

ARM/CONEXANT DIGICOLOR MACHINE SUPPORT
M:	Baruch Siach <baruch@tkos.co.il>
L:	linux-arm-kernel@lists.infradead.org (moderated for non-subscribers)
S:	Maintained
F:	arch/arm/boot/dts/cx92755*
N:	digicolor

ARM/EBSA110 MACHINE SUPPORT
M:	Russell King <linux@arm.linux.org.uk>
L:	linux-arm-kernel@lists.infradead.org (moderated for non-subscribers)
W:	http://www.arm.linux.org.uk/
S:	Maintained
F:	arch/arm/mach-ebsa110/
F:	drivers/net/ethernet/amd/am79c961a.*

ARM/ENERGY MICRO (SILICON LABS) EFM32 SUPPORT
M:	Uwe Kleine-König <kernel@pengutronix.de>
L:	linux-arm-kernel@lists.infradead.org (moderated for non-subscribers)
S:	Maintained
N:	efm32

ARM/EZX SMARTPHONES (A780, A910, A1200, E680, ROKR E2 and ROKR E6)
M:	Daniel Ribeiro <drwyrm@gmail.com>
M:	Stefan Schmidt <stefan@openezx.org>
M:	Harald Welte <laforge@openezx.org>
L:	openezx-devel@lists.openezx.org (moderated for non-subscribers)
W:	http://www.openezx.org/
S:	Maintained
T:	topgit git://git.openezx.org/openezx.git
F:	arch/arm/mach-pxa/ezx.c

ARM/FARADAY FA526 PORT
M:	Hans Ulli Kroll <ulli.kroll@googlemail.com>
L:	linux-arm-kernel@lists.infradead.org (moderated for non-subscribers)
S:	Maintained
T:	git git://git.berlios.de/gemini-board
F:	arch/arm/mm/*-fa*

ARM/FOOTBRIDGE ARCHITECTURE
M:	Russell King <linux@arm.linux.org.uk>
L:	linux-arm-kernel@lists.infradead.org (moderated for non-subscribers)
W:	http://www.arm.linux.org.uk/
S:	Maintained
F:	arch/arm/include/asm/hardware/dec21285.h
F:	arch/arm/mach-footbridge/

ARM/FREESCALE IMX / MXC ARM ARCHITECTURE
M:	Shawn Guo <shawnguo@kernel.org>
M:	Sascha Hauer <kernel@pengutronix.de>
L:	linux-arm-kernel@lists.infradead.org (moderated for non-subscribers)
S:	Maintained
T:	git git://git.kernel.org/pub/scm/linux/kernel/git/shawnguo/linux.git
F:	arch/arm/mach-imx/
F:	arch/arm/mach-mxs/
F:	arch/arm/boot/dts/imx*
F:	arch/arm/configs/imx*_defconfig
F:	drivers/clk/imx/
F:	include/soc/imx/

ARM/FREESCALE VYBRID ARM ARCHITECTURE
M:	Shawn Guo <shawnguo@kernel.org>
M:	Sascha Hauer <kernel@pengutronix.de>
R:	Stefan Agner <stefan@agner.ch>
L:	linux-arm-kernel@lists.infradead.org (moderated for non-subscribers)
S:	Maintained
T:	git git://git.kernel.org/pub/scm/linux/kernel/git/shawnguo/linux.git
F:	arch/arm/mach-imx/*vf610*
F:	arch/arm/boot/dts/vf*

ARM/GLOMATION GESBC9312SX MACHINE SUPPORT
M:	Lennert Buytenhek <kernel@wantstofly.org>
L:	linux-arm-kernel@lists.infradead.org (moderated for non-subscribers)
S:	Maintained

ARM/GUMSTIX MACHINE SUPPORT
M:	Steve Sakoman <sakoman@gmail.com>
L:	linux-arm-kernel@lists.infradead.org (moderated for non-subscribers)
S:	Maintained

ARM/H4700 (HP IPAQ HX4700) MACHINE SUPPORT
M:	Philipp Zabel <philipp.zabel@gmail.com>
M:	Paul Parsons <lost.distance@yahoo.com>
L:	linux-arm-kernel@lists.infradead.org (moderated for non-subscribers)
S:	Maintained
F:	arch/arm/mach-pxa/hx4700.c
F:	arch/arm/mach-pxa/include/mach/hx4700.h
F:	sound/soc/pxa/hx4700.c

ARM/HISILICON SOC SUPPORT
M:	Wei Xu <xuwei5@hisilicon.com>
L:	linux-arm-kernel@lists.infradead.org (moderated for non-subscribers)
W:	http://www.hisilicon.com
S:	Supported
T:	git git://github.com/hisilicon/linux-hisi.git
F:	arch/arm/mach-hisi/
F:	arch/arm/boot/dts/hi3*
F:	arch/arm/boot/dts/hip*
F:	arch/arm/boot/dts/hisi*
F:	arch/arm64/boot/dts/hisilicon/

ARM/HP JORNADA 7XX MACHINE SUPPORT
M:	Kristoffer Ericson <kristoffer.ericson@gmail.com>
W:	www.jlime.com
S:	Maintained
T:	git git://git.kernel.org/pub/scm/linux/kernel/git/kristoffer/linux-hpc.git
F:	arch/arm/mach-sa1100/jornada720.c
F:	arch/arm/mach-sa1100/include/mach/jornada720.h

ARM/IGEP MACHINE SUPPORT
M:	Enric Balletbo i Serra <eballetbo@gmail.com>
M:	Javier Martinez Canillas <javier@dowhile0.org>
L:	linux-omap@vger.kernel.org
L:	linux-arm-kernel@lists.infradead.org (moderated for non-subscribers)
S:	Maintained
F:	arch/arm/boot/dts/omap3-igep*

ARM/INCOME PXA270 SUPPORT
M:	Marek Vasut <marek.vasut@gmail.com>
L:	linux-arm-kernel@lists.infradead.org (moderated for non-subscribers)
S:	Maintained
F:	arch/arm/mach-pxa/colibri-pxa270-income.c

ARM/INTEL IOP32X ARM ARCHITECTURE
M:	Lennert Buytenhek <kernel@wantstofly.org>
L:	linux-arm-kernel@lists.infradead.org (moderated for non-subscribers)
S:	Maintained

ARM/INTEL IOP33X ARM ARCHITECTURE
L:	linux-arm-kernel@lists.infradead.org (moderated for non-subscribers)
S:	Orphan

ARM/INTEL IOP13XX ARM ARCHITECTURE
M:	Lennert Buytenhek <kernel@wantstofly.org>
L:	linux-arm-kernel@lists.infradead.org (moderated for non-subscribers)
S:	Maintained

ARM/INTEL IQ81342EX MACHINE SUPPORT
M:	Lennert Buytenhek <kernel@wantstofly.org>
L:	linux-arm-kernel@lists.infradead.org (moderated for non-subscribers)
S:	Maintained

ARM/INTEL IXDP2850 MACHINE SUPPORT
M:	Lennert Buytenhek <kernel@wantstofly.org>
L:	linux-arm-kernel@lists.infradead.org (moderated for non-subscribers)
S:	Maintained

ARM/INTEL IXP4XX ARM ARCHITECTURE
M:	Imre Kaloz <kaloz@openwrt.org>
M:	Krzysztof Halasa <khalasa@piap.pl>
L:	linux-arm-kernel@lists.infradead.org (moderated for non-subscribers)
S:	Maintained
F:	arch/arm/mach-ixp4xx/

ARM/INTEL RESEARCH IMOTE/STARGATE 2 MACHINE SUPPORT
M:	Jonathan Cameron <jic23@cam.ac.uk>
L:	linux-arm-kernel@lists.infradead.org (moderated for non-subscribers)
S:	Maintained
F:	arch/arm/mach-pxa/stargate2.c
F:	drivers/pcmcia/pxa2xx_stargate2.c

ARM/INTEL XSC3 (MANZANO) ARM CORE
M:	Lennert Buytenhek <kernel@wantstofly.org>
L:	linux-arm-kernel@lists.infradead.org (moderated for non-subscribers)
S:	Maintained

ARM/IP FABRICS DOUBLE ESPRESSO MACHINE SUPPORT
M:	Lennert Buytenhek <kernel@wantstofly.org>
L:	linux-arm-kernel@lists.infradead.org (moderated for non-subscribers)
S:	Maintained

ARM/TEXAS INSTRUMENT KEYSTONE ARCHITECTURE
M:	Santosh Shilimkar <ssantosh@kernel.org>
L:	linux-arm-kernel@lists.infradead.org (moderated for non-subscribers)
S:	Maintained
F:	arch/arm/mach-keystone/
F:	arch/arm/boot/dts/k2*
T:	git git://git.kernel.org/pub/scm/linux/kernel/git/ssantosh/linux-keystone.git

ARM/TEXAS INSTRUMENT KEYSTONE CLOCK FRAMEWORK
M:	Santosh Shilimkar <ssantosh@kernel.org>
L:	linux-kernel@vger.kernel.org
S:	Maintained
F:	drivers/clk/keystone/

ARM/TEXAS INSTRUMENT KEYSTONE ClOCKSOURCE
M:	Santosh Shilimkar <ssantosh@kernel.org>
L:	linux-arm-kernel@lists.infradead.org (moderated for non-subscribers)
L:	linux-kernel@vger.kernel.org
S:	Maintained
F:	drivers/clocksource/timer-keystone.c

ARM/TEXAS INSTRUMENT KEYSTONE RESET DRIVER
M:	Santosh Shilimkar <ssantosh@kernel.org>
L:	linux-kernel@vger.kernel.org
S:	Maintained
F:	drivers/power/reset/keystone-reset.c

ARM/TEXAS INSTRUMENT AEMIF/EMIF DRIVERS
M:	Santosh Shilimkar <ssantosh@kernel.org>
L:	linux-kernel@vger.kernel.org
S:	Maintained
F:	drivers/memory/*emif*

ARM/LOGICPD PXA270 MACHINE SUPPORT
M:	Lennert Buytenhek <kernel@wantstofly.org>
L:	linux-arm-kernel@lists.infradead.org (moderated for non-subscribers)
S:	Maintained

ARM/LPC18XX ARCHITECTURE
M:	Joachim Eastwood <manabian@gmail.com>
L:	linux-arm-kernel@lists.infradead.org (moderated for non-subscribers)
S:	Maintained
F:	arch/arm/boot/dts/lpc43*
F:	drivers/clk/nxp/clk-lpc18xx*
F:	drivers/clocksource/time-lpc32xx.c
F:	drivers/i2c/busses/i2c-lpc2k.c
F:	drivers/memory/pl172.c
F:	drivers/mtd/spi-nor/nxp-spifi.c
F:	drivers/rtc/rtc-lpc24xx.c
N:	lpc18xx

ARM/MAGICIAN MACHINE SUPPORT
M:	Philipp Zabel <philipp.zabel@gmail.com>
S:	Maintained

ARM/Marvell Kirkwood and Armada 370, 375, 38x, XP SOC support
M:	Jason Cooper <jason@lakedaemon.net>
M:	Andrew Lunn <andrew@lunn.ch>
M:	Gregory Clement <gregory.clement@free-electrons.com>
M:	Sebastian Hesselbarth <sebastian.hesselbarth@gmail.com>
L:	linux-arm-kernel@lists.infradead.org (moderated for non-subscribers)
S:	Maintained
F:	arch/arm/mach-mvebu/
F:	drivers/rtc/rtc-armada38x.c
F:	arch/arm/boot/dts/armada*
F:	arch/arm/boot/dts/kirkwood*


ARM/Marvell Berlin SoC support
M:	Sebastian Hesselbarth <sebastian.hesselbarth@gmail.com>
L:	linux-arm-kernel@lists.infradead.org (moderated for non-subscribers)
S:	Maintained
F:	arch/arm/mach-berlin/
F:	arch/arm/boot/dts/berlin*
F:	arch/arm64/boot/dts/marvell/berlin*


ARM/Marvell Dove/MV78xx0/Orion SOC support
M:	Jason Cooper <jason@lakedaemon.net>
M:	Andrew Lunn <andrew@lunn.ch>
M:	Sebastian Hesselbarth <sebastian.hesselbarth@gmail.com>
M:	Gregory Clement <gregory.clement@free-electrons.com>
L:	linux-arm-kernel@lists.infradead.org (moderated for non-subscribers)
S:	Maintained
F:	arch/arm/mach-dove/
F:	arch/arm/mach-mv78xx0/
F:	arch/arm/mach-orion5x/
F:	arch/arm/plat-orion/
F:	arch/arm/boot/dts/dove*
F:	arch/arm/boot/dts/orion5x*


ARM/Orion SoC/Technologic Systems TS-78xx platform support
M:	Alexander Clouter <alex@digriz.org.uk>
L:	linux-arm-kernel@lists.infradead.org (moderated for non-subscribers)
W:	http://www.digriz.org.uk/ts78xx/kernel
S:	Maintained
F:	arch/arm/mach-orion5x/ts78xx-*

ARM/Mediatek RTC DRIVER
M:	Eddie Huang <eddie.huang@mediatek.com>
L:	linux-arm-kernel@lists.infradead.org (moderated for non-subscribers)
L:	linux-mediatek@lists.infradead.org (moderated for non-subscribers)
S:	Maintained
F:	drivers/rtc/rtc-mt6397.c

ARM/Mediatek SoC support
M:	Matthias Brugger <matthias.bgg@gmail.com>
L:	linux-arm-kernel@lists.infradead.org (moderated for non-subscribers)
L:	linux-mediatek@lists.infradead.org (moderated for non-subscribers)
S:	Maintained
F:	arch/arm/boot/dts/mt6*
F:	arch/arm/boot/dts/mt8*
F:	arch/arm/mach-mediatek/
N:	mtk
K:	mediatek

ARM/Mediatek USB3 PHY DRIVER
M:	Chunfeng Yun <chunfeng.yun@mediatek.com>
L:	linux-arm-kernel@lists.infradead.org (moderated for non-subscribers)
L:	linux-mediatek@lists.infradead.org (moderated for non-subscribers)
S:	Maintained
F:	drivers/phy/phy-mt65xx-usb3.c

ARM/MICREL KS8695 ARCHITECTURE
M:	Greg Ungerer <gerg@uclinux.org>
L:	linux-arm-kernel@lists.infradead.org (moderated for non-subscribers)
F:	arch/arm/mach-ks8695/
S:	Odd Fixes

ARM/MIOA701 MACHINE SUPPORT
M:	Robert Jarzmik <robert.jarzmik@free.fr>
L:	linux-arm-kernel@lists.infradead.org (moderated for non-subscribers)
F:	arch/arm/mach-pxa/mioa701.c
S:	Maintained

ARM/NEC MOBILEPRO 900/c MACHINE SUPPORT
M:	Michael Petchkovsky <mkpetch@internode.on.net>
S:	Maintained

ARM/NOMADIK ARCHITECTURE
M:	Alessandro Rubini <rubini@unipv.it>
M:	Linus Walleij <linus.walleij@linaro.org>
L:	linux-arm-kernel@lists.infradead.org (moderated for non-subscribers)
S:	Maintained
F:	arch/arm/mach-nomadik/
F:	drivers/pinctrl/nomadik/
F:	drivers/i2c/busses/i2c-nomadik.c
T:	git git://git.kernel.org/pub/scm/linux/kernel/git/linusw/linux-nomadik.git

ARM/OPENMOKO NEO FREERUNNER (GTA02) MACHINE SUPPORT
M:	Nelson Castillo <arhuaco@freaks-unidos.net>
L:	openmoko-kernel@lists.openmoko.org (subscribers-only)
W:	http://wiki.openmoko.org/wiki/Neo_FreeRunner
S:	Supported

ARM/TOSA MACHINE SUPPORT
M:	Dmitry Eremin-Solenikov <dbaryshkov@gmail.com>
M:	Dirk Opfer <dirk@opfer-online.de>
S:	Maintained

ARM/PALMTX,PALMT5,PALMLD,PALMTE2,PALMTC SUPPORT
M:	Marek Vasut <marek.vasut@gmail.com>
L:	linux-arm-kernel@lists.infradead.org
W:	http://hackndev.com
S:	Maintained
F:	arch/arm/mach-pxa/include/mach/palmtx.h
F:	arch/arm/mach-pxa/palmtx.c
F:	arch/arm/mach-pxa/include/mach/palmt5.h
F:	arch/arm/mach-pxa/palmt5.c
F:	arch/arm/mach-pxa/include/mach/palmld.h
F:	arch/arm/mach-pxa/palmld.c
F:	arch/arm/mach-pxa/include/mach/palmte2.h
F:	arch/arm/mach-pxa/palmte2.c
F:	arch/arm/mach-pxa/include/mach/palmtc.h
F:	arch/arm/mach-pxa/palmtc.c

ARM/PALM TREO SUPPORT
M:	Tomas Cech <sleep_walker@suse.com>
L:	linux-arm-kernel@lists.infradead.org
W:	http://hackndev.com
S:	Maintained
F:	arch/arm/mach-pxa/include/mach/palmtreo.h
F:	arch/arm/mach-pxa/palmtreo.c

ARM/PALMZ72 SUPPORT
M:	Sergey Lapin <slapin@ossfans.org>
L:	linux-arm-kernel@lists.infradead.org
W:	http://hackndev.com
S:	Maintained
F:	arch/arm/mach-pxa/include/mach/palmz72.h
F:	arch/arm/mach-pxa/palmz72.c

ARM/PLEB SUPPORT
M:	Peter Chubb <pleb@gelato.unsw.edu.au>
W:	http://www.disy.cse.unsw.edu.au/Hardware/PLEB
S:	Maintained

ARM/PT DIGITAL BOARD PORT
M:	Stefan Eletzhofer <stefan.eletzhofer@eletztrick.de>
L:	linux-arm-kernel@lists.infradead.org (moderated for non-subscribers)
W:	http://www.arm.linux.org.uk/
S:	Maintained

ARM/QUALCOMM SUPPORT
M:	Andy Gross <andy.gross@linaro.org>
M:	David Brown <david.brown@linaro.org>
L:	linux-arm-msm@vger.kernel.org
L:	linux-soc@vger.kernel.org
S:	Maintained
F:	arch/arm/boot/dts/qcom-*.dts
F:	arch/arm/boot/dts/qcom-*.dtsi
F:	arch/arm/mach-qcom/
F:	arch/arm64/boot/dts/qcom/*
F:	drivers/soc/qcom/
F:	drivers/tty/serial/msm_serial.h
F:	drivers/tty/serial/msm_serial.c
F:	drivers/*/pm8???-*
F:	drivers/mfd/ssbi.c
F:	drivers/firmware/qcom_scm.c
T:	git git://git.kernel.org/pub/scm/linux/kernel/git/agross/linux.git

ARM/RADISYS ENP2611 MACHINE SUPPORT
M:	Lennert Buytenhek <kernel@wantstofly.org>
L:	linux-arm-kernel@lists.infradead.org (moderated for non-subscribers)
S:	Maintained

ARM/RENESAS ARM64 ARCHITECTURE
M:	Simon Horman <horms@verge.net.au>
M:	Magnus Damm <magnus.damm@gmail.com>
L:	linux-renesas-soc@vger.kernel.org
Q:	http://patchwork.kernel.org/project/linux-renesas-soc/list/
T:	git git://git.kernel.org/pub/scm/linux/kernel/git/horms/renesas.git next
S:	Supported
F:	arch/arm64/boot/dts/renesas/

ARM/RISCPC ARCHITECTURE
M:	Russell King <linux@arm.linux.org.uk>
L:	linux-arm-kernel@lists.infradead.org (moderated for non-subscribers)
W:	http://www.arm.linux.org.uk/
S:	Maintained
F:	arch/arm/include/asm/hardware/entry-macro-iomd.S
F:	arch/arm/include/asm/hardware/ioc.h
F:	arch/arm/include/asm/hardware/iomd.h
F:	arch/arm/include/asm/hardware/memc.h
F:	arch/arm/mach-rpc/
F:	drivers/net/ethernet/8390/etherh.c
F:	drivers/net/ethernet/i825xx/ether1*
F:	drivers/net/ethernet/seeq/ether3*
F:	drivers/scsi/arm/

ARM/Rockchip SoC support
M:	Heiko Stuebner <heiko@sntech.de>
L:	linux-arm-kernel@lists.infradead.org (moderated for non-subscribers)
L:	linux-rockchip@lists.infradead.org
T:	git git://git.kernel.org/pub/scm/linux/kernel/git/mmind/linux-rockchip.git
S:	Maintained
F:	arch/arm/boot/dts/rk3*
F:	arch/arm/mach-rockchip/
F:	drivers/clk/rockchip/
F:	drivers/i2c/busses/i2c-rk3x.c
F:	drivers/*/*rockchip*
F:	drivers/*/*/*rockchip*
F:	sound/soc/rockchip/
N:	rockchip

ARM/SAMSUNG EXYNOS ARM ARCHITECTURES
M:	Kukjin Kim <kgene@kernel.org>
M:	Krzysztof Kozlowski <k.kozlowski@samsung.com>
L:	linux-arm-kernel@lists.infradead.org (moderated for non-subscribers)
L:	linux-samsung-soc@vger.kernel.org (moderated for non-subscribers)
S:	Maintained
F:	arch/arm/boot/dts/s3c*
F:	arch/arm/boot/dts/s5p*
F:	arch/arm/boot/dts/samsung*
F:	arch/arm/boot/dts/exynos*
F:	arch/arm64/boot/dts/exynos/
F:	arch/arm/plat-samsung/
F:	arch/arm/mach-s3c24*/
F:	arch/arm/mach-s3c64xx/
F:	arch/arm/mach-s5p*/
F:	arch/arm/mach-exynos*/
F:	drivers/*/*s3c2410*
F:	drivers/*/*/*s3c2410*
F:	drivers/soc/samsung/*
F:	drivers/spi/spi-s3c*
F:	sound/soc/samsung/*
F:	Documentation/arm/Samsung/
F:	Documentation/devicetree/bindings/arm/samsung/
F:	Documentation/devicetree/bindings/sram/samsung-sram.txt
F:	Documentation/devicetree/bindings/power/pd-samsung.txt
N:	exynos

ARM/SAMSUNG MOBILE MACHINE SUPPORT
M:	Kyungmin Park <kyungmin.park@samsung.com>
L:	linux-arm-kernel@lists.infradead.org (moderated for non-subscribers)
S:	Maintained
F:	arch/arm/mach-s5pv210/

ARM/SAMSUNG S5P SERIES 2D GRAPHICS ACCELERATION (G2D) SUPPORT
M:	Kyungmin Park <kyungmin.park@samsung.com>
M:	Kamil Debski <k.debski@samsung.com>
L:	linux-arm-kernel@lists.infradead.org
L:	linux-media@vger.kernel.org
S:	Maintained
F:	drivers/media/platform/s5p-g2d/

ARM/SAMSUNG S5P SERIES Multi Format Codec (MFC) SUPPORT
M:	Kyungmin Park <kyungmin.park@samsung.com>
M:	Kamil Debski <k.debski@samsung.com>
M:	Jeongtae Park <jtp.park@samsung.com>
L:	linux-arm-kernel@lists.infradead.org
L:	linux-media@vger.kernel.org
S:	Maintained
F:	arch/arm/plat-samsung/s5p-dev-mfc.c
F:	drivers/media/platform/s5p-mfc/

ARM/SAMSUNG S5P SERIES TV SUBSYSTEM SUPPORT
M:	Kyungmin Park <kyungmin.park@samsung.com>
M:	Tomasz Stanislawski <t.stanislaws@samsung.com>
L:	linux-arm-kernel@lists.infradead.org
L:	linux-media@vger.kernel.org
S:	Maintained
F:	drivers/media/platform/s5p-tv/

ARM/SAMSUNG S5P SERIES JPEG CODEC SUPPORT
M:	Andrzej Pietrasiewicz <andrzej.p@samsung.com>
M:	Jacek Anaszewski <j.anaszewski@samsung.com>
L:	linux-arm-kernel@lists.infradead.org
L:	linux-media@vger.kernel.org
S:	Maintained
F:	drivers/media/platform/s5p-jpeg/

ARM/SHMOBILE ARM ARCHITECTURE
M:	Simon Horman <horms@verge.net.au>
M:	Magnus Damm <magnus.damm@gmail.com>
L:	linux-renesas-soc@vger.kernel.org
Q:	http://patchwork.kernel.org/project/linux-renesas-soc/list/
T:	git git://git.kernel.org/pub/scm/linux/kernel/git/horms/renesas.git next
S:	Supported
F:	arch/arm/boot/dts/emev2*
F:	arch/arm/boot/dts/r7s*
F:	arch/arm/boot/dts/r8a*
F:	arch/arm/boot/dts/sh*
F:	arch/arm/configs/shmobile_defconfig
F:	arch/arm/include/debug/renesas-scif.S
F:	arch/arm/mach-shmobile/
F:	drivers/sh/

ARM/SOCFPGA ARCHITECTURE
M:	Dinh Nguyen <dinguyen@opensource.altera.com>
S:	Maintained
F:	arch/arm/mach-socfpga/
F:	arch/arm/boot/dts/socfpga*
F:	arch/arm/configs/socfpga_defconfig
F:	arch/arm64/boot/dts/altera/
W:	http://www.rocketboards.org
T:	git git://git.kernel.org/pub/scm/linux/kernel/git/dinguyen/linux.git

ARM/SOCFPGA CLOCK FRAMEWORK SUPPORT
M:	Dinh Nguyen <dinguyen@opensource.altera.com>
S:	Maintained
F:	drivers/clk/socfpga/

ARM/SOCFPGA EDAC SUPPORT
M:	Thor Thayer <tthayer@opensource.altera.com>
S:	Maintained
F:	drivers/edac/altera_edac.

ARM/STI ARCHITECTURE
M:	Srinivas Kandagatla <srinivas.kandagatla@gmail.com>
M:	Maxime Coquelin <maxime.coquelin@st.com>
M:	Patrice Chotard <patrice.chotard@st.com>
L:	linux-arm-kernel@lists.infradead.org (moderated for non-subscribers)
L:	kernel@stlinux.com
W:	http://www.stlinux.com
S:	Maintained
F:	arch/arm/mach-sti/
F:	arch/arm/boot/dts/sti*
F:	drivers/char/hw_random/st-rng.c
F:	drivers/clocksource/arm_global_timer.c
F:	drivers/clocksource/clksrc_st_lpc.c
F:	drivers/i2c/busses/i2c-st.c
F:	drivers/media/rc/st_rc.c
F:	drivers/media/platform/sti/c8sectpfe/
F:	drivers/mmc/host/sdhci-st.c
F:	drivers/phy/phy-miphy28lp.c
F:	drivers/phy/phy-miphy365x.c
F:	drivers/phy/phy-stih407-usb.c
F:	drivers/phy/phy-stih41x-usb.c
F:	drivers/pinctrl/pinctrl-st.c
F:	drivers/reset/sti/
F:	drivers/rtc/rtc-st-lpc.c
F:	drivers/tty/serial/st-asc.c
F:	drivers/usb/dwc3/dwc3-st.c
F:	drivers/usb/host/ehci-st.c
F:	drivers/usb/host/ohci-st.c
F:	drivers/watchdog/st_lpc_wdt.c
F:	drivers/ata/ahci_st.c

ARM/STM32 ARCHITECTURE
M:	Maxime Coquelin <mcoquelin.stm32@gmail.com>
L:	linux-arm-kernel@lists.infradead.org (moderated for non-subscribers)
S:	Maintained
T:	git git://git.kernel.org/pub/scm/linux/kernel/git/mcoquelin/stm32.git
N:	stm32
F:	drivers/clocksource/armv7m_systick.c

ARM/TANGO ARCHITECTURE
M:	Marc Gonzalez <marc_gonzalez@sigmadesigns.com>
L:	linux-arm-kernel@lists.infradead.org
S:	Maintained
F:	arch/arm/mach-tango/
F:	arch/arm/boot/dts/tango*

ARM/TECHNOLOGIC SYSTEMS TS7250 MACHINE SUPPORT
M:	Lennert Buytenhek <kernel@wantstofly.org>
L:	linux-arm-kernel@lists.infradead.org (moderated for non-subscribers)
S:	Maintained

ARM/TETON BGA MACHINE SUPPORT
M:	"Mark F. Brown" <mark.brown314@gmail.com>
L:	linux-arm-kernel@lists.infradead.org (moderated for non-subscribers)
S:	Maintained

ARM/THECUS N2100 MACHINE SUPPORT
M:	Lennert Buytenhek <kernel@wantstofly.org>
L:	linux-arm-kernel@lists.infradead.org (moderated for non-subscribers)
S:	Maintained

ARM/NUVOTON W90X900 ARM ARCHITECTURE
M:	Wan ZongShun <mcuos.com@gmail.com>
L:	linux-arm-kernel@lists.infradead.org (moderated for non-subscribers)
W:	http://www.mcuos.com
S:	Maintained
F:	arch/arm/mach-w90x900/
F:	drivers/input/keyboard/w90p910_keypad.c
F:	drivers/input/touchscreen/w90p910_ts.c
F:	drivers/watchdog/nuc900_wdt.c
F:	drivers/net/ethernet/nuvoton/w90p910_ether.c
F:	drivers/mtd/nand/nuc900_nand.c
F:	drivers/rtc/rtc-nuc900.c
F:	drivers/spi/spi-nuc900.c
F:	drivers/usb/host/ehci-w90x900.c
F:	drivers/video/fbdev/nuc900fb.c

ARM/U300 MACHINE SUPPORT
M:	Linus Walleij <linus.walleij@linaro.org>
L:	linux-arm-kernel@lists.infradead.org (moderated for non-subscribers)
S:	Supported
F:	arch/arm/mach-u300/
F:	drivers/clocksource/timer-u300.c
F:	drivers/i2c/busses/i2c-stu300.c
F:	drivers/rtc/rtc-coh901331.c
F:	drivers/watchdog/coh901327_wdt.c
F:	drivers/dma/coh901318*
F:	drivers/mfd/ab3100*
F:	drivers/rtc/rtc-ab3100.c
F:	drivers/rtc/rtc-coh901331.c
T:	git git://git.kernel.org/pub/scm/linux/kernel/git/linusw/linux-stericsson.git

ARM/UNIPHIER ARCHITECTURE
M:	Masahiro Yamada <yamada.masahiro@socionext.com>
L:	linux-arm-kernel@lists.infradead.org (moderated for non-subscribers)
S:	Maintained
F:	arch/arm/boot/dts/uniphier*
F:	arch/arm/include/asm/hardware/cache-uniphier.h
F:	arch/arm/mach-uniphier/
F:	arch/arm/mm/cache-uniphier.c
F:	arch/arm64/boot/dts/socionext/
F:	drivers/bus/uniphier-system-bus.c
F:	drivers/i2c/busses/i2c-uniphier*
F:	drivers/pinctrl/uniphier/
F:	drivers/tty/serial/8250/8250_uniphier.c
N:	uniphier

ARM/Ux500 ARM ARCHITECTURE
M:	Linus Walleij <linus.walleij@linaro.org>
L:	linux-arm-kernel@lists.infradead.org (moderated for non-subscribers)
S:	Maintained
F:	arch/arm/mach-ux500/
F:	drivers/clocksource/clksrc-dbx500-prcmu.c
F:	drivers/dma/ste_dma40*
F:	drivers/hwspinlock/u8500_hsem.c
F:	drivers/mfd/abx500*
F:	drivers/mfd/ab8500*
F:	drivers/mfd/dbx500*
F:	drivers/mfd/db8500*
F:	drivers/pinctrl/nomadik/pinctrl-ab*
F:	drivers/pinctrl/nomadik/pinctrl-nomadik*
F:	drivers/rtc/rtc-ab8500.c
F:	drivers/rtc/rtc-pl031.c
T:	git git://git.kernel.org/pub/scm/linux/kernel/git/linusw/linux-stericsson.git

ARM/Ux500 CLOCK FRAMEWORK SUPPORT
M:	Ulf Hansson <ulf.hansson@linaro.org>
L:	linux-arm-kernel@lists.infradead.org (moderated for non-subscribers)
T:	git git://git.linaro.org/people/ulfh/clk.git
S:	Maintained
F:	drivers/clk/ux500/
F:	include/linux/platform_data/clk-ux500.h

ARM/VERSATILE EXPRESS PLATFORM
M:	Liviu Dudau <liviu.dudau@arm.com>
M:	Sudeep Holla <sudeep.holla@arm.com>
M:	Lorenzo Pieralisi <lorenzo.pieralisi@arm.com>
L:	linux-arm-kernel@lists.infradead.org (moderated for non-subscribers)
S:	Maintained
F:	arch/arm/boot/dts/vexpress*
F:	arch/arm64/boot/dts/arm/
F:	arch/arm/mach-vexpress/
F:	*/*/vexpress*
F:	*/*/*/vexpress*
F:	drivers/clk/versatile/clk-vexpress-osc.c
F:	drivers/clocksource/versatile.c

ARM/VFP SUPPORT
M:	Russell King <linux@arm.linux.org.uk>
L:	linux-arm-kernel@lists.infradead.org (moderated for non-subscribers)
W:	http://www.arm.linux.org.uk/
S:	Maintained
F:	arch/arm/vfp/

ARM/VOIPAC PXA270 SUPPORT
M:	Marek Vasut <marek.vasut@gmail.com>
L:	linux-arm-kernel@lists.infradead.org (moderated for non-subscribers)
S:	Maintained
F:	arch/arm/mach-pxa/vpac270.c
F:	arch/arm/mach-pxa/include/mach/vpac270.h

ARM/VT8500 ARM ARCHITECTURE
M:	Tony Prisk <linux@prisktech.co.nz>
L:	linux-arm-kernel@lists.infradead.org (moderated for non-subscribers)
S:	Maintained
F:	arch/arm/mach-vt8500/
F:	drivers/clocksource/vt8500_timer.c
F:	drivers/i2c/busses/i2c-wmt.c
F:	drivers/mmc/host/wmt-sdmmc.c
F:	drivers/pwm/pwm-vt8500.c
F:	drivers/rtc/rtc-vt8500.c
F:	drivers/tty/serial/vt8500_serial.c
F:	drivers/usb/host/ehci-platform.c
F:	drivers/usb/host/uhci-platform.c
F:	drivers/video/fbdev/vt8500lcdfb.*
F:	drivers/video/fbdev/wm8505fb*
F:	drivers/video/fbdev/wmt_ge_rops.*

ARM/ZIPIT Z2 SUPPORT
M:	Marek Vasut <marek.vasut@gmail.com>
L:	linux-arm-kernel@lists.infradead.org (moderated for non-subscribers)
S:	Maintained
F:	arch/arm/mach-pxa/z2.c
F:	arch/arm/mach-pxa/include/mach/z2.h

ARM/ZTE ARCHITECTURE
M:	Jun Nie <jun.nie@linaro.org>
L:	linux-arm-kernel@lists.infradead.org (moderated for non-subscribers)
S:	Maintained
F:	arch/arm/mach-zx/
F:	drivers/clk/zte/
F:	Documentation/devicetree/bindings/arm/zte.txt
F:	Documentation/devicetree/bindings/clock/zx296702-clk.txt

ARM/ZYNQ ARCHITECTURE
M:	Michal Simek <michal.simek@xilinx.com>
R:	Sören Brinkmann <soren.brinkmann@xilinx.com>
L:	linux-arm-kernel@lists.infradead.org (moderated for non-subscribers)
W:	http://wiki.xilinx.com
T:	git https://github.com/Xilinx/linux-xlnx.git
S:	Supported
F:	arch/arm/mach-zynq/
F:	drivers/cpuidle/cpuidle-zynq.c
F:	drivers/block/xsysace.c
N:	zynq
N:	xilinx
F:	drivers/clocksource/cadence_ttc_timer.c
F:	drivers/i2c/busses/i2c-cadence.c
F:	drivers/mmc/host/sdhci-of-arasan.c
F:	drivers/edac/synopsys_edac.c

ARM SMMU DRIVERS
M:	Will Deacon <will.deacon@arm.com>
L:	linux-arm-kernel@lists.infradead.org (moderated for non-subscribers)
S:	Maintained
F:	drivers/iommu/arm-smmu.c
F:	drivers/iommu/arm-smmu-v3.c
F:	drivers/iommu/io-pgtable-arm.c

ARM64 PORT (AARCH64 ARCHITECTURE)
M:	Catalin Marinas <catalin.marinas@arm.com>
M:	Will Deacon <will.deacon@arm.com>
L:	linux-arm-kernel@lists.infradead.org (moderated for non-subscribers)
T:	git git://git.kernel.org/pub/scm/linux/kernel/git/arm64/linux.git
S:	Maintained
F:	arch/arm64/
F:	Documentation/arm64/

AS3645A LED FLASH CONTROLLER DRIVER
M:	Laurent Pinchart <laurent.pinchart@ideasonboard.com>
L:	linux-media@vger.kernel.org
T:	git git://linuxtv.org/media_tree.git
S:	Maintained
F:	drivers/media/i2c/as3645a.c
F:	include/media/i2c/as3645a.h

ASC7621 HARDWARE MONITOR DRIVER
M:	George Joseph <george.joseph@fairview5.com>
L:	lm-sensors@lm-sensors.org
S:	Maintained
F:	Documentation/hwmon/asc7621
F:	drivers/hwmon/asc7621.c

ASUS NOTEBOOKS AND EEEPC ACPI/WMI EXTRAS DRIVERS
M:	Corentin Chary <corentin.chary@gmail.com>
L:	acpi4asus-user@lists.sourceforge.net
L:	platform-driver-x86@vger.kernel.org
W:	http://acpi4asus.sf.net
S:	Maintained
F:	drivers/platform/x86/asus*.c
F:	drivers/platform/x86/eeepc*.c

ASUS WIRELESS RADIO CONTROL DRIVER
M:	João Paulo Rechi Vita <jprvita@gmail.com>
L:	platform-driver-x86@vger.kernel.org
S:	Maintained
F:	drivers/platform/x86/asus-wireless.c

ASYNCHRONOUS TRANSFERS/TRANSFORMS (IOAT) API
R:	Dan Williams <dan.j.williams@intel.com>
W:	http://sourceforge.net/projects/xscaleiop
S:	Odd fixes
F:	Documentation/crypto/async-tx-api.txt
F:	crypto/async_tx/
F:	drivers/dma/
F:	include/linux/dmaengine.h
F:	include/linux/async_tx.h

AT24 EEPROM DRIVER
M:	Wolfram Sang <wsa@the-dreams.de>
L:	linux-i2c@vger.kernel.org
S:	Maintained
F:	drivers/misc/eeprom/at24.c
F:	include/linux/platform_data/at24.h

ATA OVER ETHERNET (AOE) DRIVER
M:	"Ed L. Cashin" <ed.cashin@acm.org>
W:	http://www.openaoe.org/
S:	Supported
F:	Documentation/aoe/
F:	drivers/block/aoe/

ATHEROS 71XX/9XXX GPIO DRIVER
M:	Alban Bedel <albeu@free.fr>
W:	https://github.com/AlbanBedel/linux
T:	git git://github.com/AlbanBedel/linux
S:	Maintained
F:	drivers/gpio/gpio-ath79.c
F:	Documentation/devicetree/bindings/gpio/gpio-ath79.txt

ATHEROS ATH GENERIC UTILITIES
M:	"Luis R. Rodriguez" <mcgrof@do-not-panic.com>
L:	linux-wireless@vger.kernel.org
S:	Supported
F:	drivers/net/wireless/ath/*

ATHEROS ATH5K WIRELESS DRIVER
M:	Jiri Slaby <jirislaby@gmail.com>
M:	Nick Kossifidis <mickflemm@gmail.com>
M:	"Luis R. Rodriguez" <mcgrof@do-not-panic.com>
L:	linux-wireless@vger.kernel.org
W:	http://wireless.kernel.org/en/users/Drivers/ath5k
S:	Maintained
F:	drivers/net/wireless/ath/ath5k/

ATHEROS ATH6KL WIRELESS DRIVER
M:	Kalle Valo <kvalo@qca.qualcomm.com>
L:	linux-wireless@vger.kernel.org
W:	http://wireless.kernel.org/en/users/Drivers/ath6kl
T:	git git://git.kernel.org/pub/scm/linux/kernel/git/kvalo/ath.git
S:	Supported
F:	drivers/net/wireless/ath/ath6kl/

WILOCITY WIL6210 WIRELESS DRIVER
M:	Maya Erez <qca_merez@qca.qualcomm.com>
L:	linux-wireless@vger.kernel.org
L:	wil6210@qca.qualcomm.com
S:	Supported
W:	http://wireless.kernel.org/en/users/Drivers/wil6210
F:	drivers/net/wireless/ath/wil6210/
F:	include/uapi/linux/wil6210_uapi.h

CARL9170 LINUX COMMUNITY WIRELESS DRIVER
M:	Christian Lamparter <chunkeey@googlemail.com>
L:	linux-wireless@vger.kernel.org
W:	http://wireless.kernel.org/en/users/Drivers/carl9170
S:	Maintained
F:	drivers/net/wireless/ath/carl9170/

ATK0110 HWMON DRIVER
M:	Luca Tettamanti <kronos.it@gmail.com>
L:	lm-sensors@lm-sensors.org
S:	Maintained
F:	drivers/hwmon/asus_atk0110.c

ATI_REMOTE2 DRIVER
M:	Ville Syrjala <syrjala@sci.fi>
S:	Maintained
F:	drivers/input/misc/ati_remote2.c

ATLX ETHERNET DRIVERS
M:	Jay Cliburn <jcliburn@gmail.com>
M:	Chris Snook <chris.snook@gmail.com>
L:	netdev@vger.kernel.org
W:	http://sourceforge.net/projects/atl1
W:	http://atl1.sourceforge.net
S:	Maintained
F:	drivers/net/ethernet/atheros/

ATM
M:	Chas Williams <3chas3@gmail.com>
L:	linux-atm-general@lists.sourceforge.net (moderated for non-subscribers)
L:	netdev@vger.kernel.org
W:	http://linux-atm.sourceforge.net
S:	Maintained
F:	drivers/atm/
F:	include/linux/atm*
F:	include/uapi/linux/atm*

ATMEL AT91 / AT32 MCI DRIVER
M:	Ludovic Desroches <ludovic.desroches@atmel.com>
S:	Maintained
F:	drivers/mmc/host/atmel-mci.c

ATMEL AT91 / AT32 SERIAL DRIVER
M:	Nicolas Ferre <nicolas.ferre@atmel.com>
S:	Supported
F:	drivers/tty/serial/atmel_serial.c

ATMEL SAMA5D2 ADC DRIVER
M:	Ludovic Desroches <ludovic.desroches@atmel.com>
L:	linux-iio@vger.kernel.org
S:	Supported
F:	drivers/iio/adc/at91-sama5d2_adc.c

ATMEL Audio ALSA driver
M:	Nicolas Ferre <nicolas.ferre@atmel.com>
L:	alsa-devel@alsa-project.org (moderated for non-subscribers)
S:	Supported
F:	sound/soc/atmel

ATMEL DMA DRIVER
M:	Nicolas Ferre <nicolas.ferre@atmel.com>
L:	linux-arm-kernel@lists.infradead.org (moderated for non-subscribers)
S:	Supported
F:	drivers/dma/at_hdmac.c
F:	drivers/dma/at_hdmac_regs.h
F:	include/linux/platform_data/dma-atmel.h

ATMEL XDMA DRIVER
M:	Ludovic Desroches <ludovic.desroches@atmel.com>
L:	linux-arm-kernel@lists.infradead.org
L:	dmaengine@vger.kernel.org
S:	Supported
F:	drivers/dma/at_xdmac.c

ATMEL I2C DRIVER
M:	Ludovic Desroches <ludovic.desroches@atmel.com>
L:	linux-i2c@vger.kernel.org
S:	Supported
F:	drivers/i2c/busses/i2c-at91.c

ATMEL ISI DRIVER
M:	Ludovic Desroches <ludovic.desroches@atmel.com>
L:	linux-media@vger.kernel.org
S:	Supported
F:	drivers/media/platform/soc_camera/atmel-isi.c
F:	include/media/atmel-isi.h

ATMEL LCDFB DRIVER
M:	Nicolas Ferre <nicolas.ferre@atmel.com>
L:	linux-fbdev@vger.kernel.org
S:	Maintained
F:	drivers/video/fbdev/atmel_lcdfb.c
F:	include/video/atmel_lcdc.h

ATMEL MACB ETHERNET DRIVER
M:	Nicolas Ferre <nicolas.ferre@atmel.com>
S:	Supported
F:	drivers/net/ethernet/cadence/

ATMEL NAND DRIVER
M:	Wenyou Yang <wenyou.yang@atmel.com>
M:	Josh Wu <rainyfeeling@outlook.com>
L:	linux-mtd@lists.infradead.org
S:	Supported
F:	drivers/mtd/nand/atmel_nand*

ATMEL SDMMC DRIVER
M:	Ludovic Desroches <ludovic.desroches@atmel.com>
L:	linux-mmc@vger.kernel.org
S:	Supported
F:	drivers/mmc/host/sdhci-of-at91.c

ATMEL SPI DRIVER
M:	Nicolas Ferre <nicolas.ferre@atmel.com>
S:	Supported
F:	drivers/spi/spi-atmel.*

ATMEL SSC DRIVER
M:	Nicolas Ferre <nicolas.ferre@atmel.com>
L:	linux-arm-kernel@lists.infradead.org (moderated for non-subscribers)
S:	Supported
F:	drivers/misc/atmel-ssc.c
F:	include/linux/atmel-ssc.h

ATMEL Timer Counter (TC) AND CLOCKSOURCE DRIVERS
M:	Nicolas Ferre <nicolas.ferre@atmel.com>
L:	linux-arm-kernel@lists.infradead.org (moderated for non-subscribers)
S:	Supported
F:	drivers/misc/atmel_tclib.c
F:	drivers/clocksource/tcb_clksrc.c

ATMEL USBA UDC DRIVER
M:	Nicolas Ferre <nicolas.ferre@atmel.com>
L:	linux-arm-kernel@lists.infradead.org (moderated for non-subscribers)
S:	Supported
F:	drivers/usb/gadget/udc/atmel_usba_udc.*

ATMEL WIRELESS DRIVER
M:	Simon Kelley <simon@thekelleys.org.uk>
L:	linux-wireless@vger.kernel.org
W:	http://www.thekelleys.org.uk/atmel
W:	http://atmelwlandriver.sourceforge.net/
S:	Maintained
F:	drivers/net/wireless/atmel/atmel*

ATMEL MAXTOUCH DRIVER
M:	Nick Dyer <nick.dyer@itdev.co.uk>
T:	git git://github.com/atmel-maxtouch/linux.git
S:	Supported
F:	Documentation/devicetree/bindings/input/atmel,maxtouch.txt
F:	drivers/input/touchscreen/atmel_mxt_ts.c
F:	include/linux/platform_data/atmel_mxt_ts.h

ATTO EXPRESSSAS SAS/SATA RAID SCSI DRIVER
M:	Bradley Grove <linuxdrivers@attotech.com>
L:	linux-scsi@vger.kernel.org
W:	http://www.attotech.com
S:	Supported
F:	drivers/scsi/esas2r

ATUSB IEEE 802.15.4 RADIO DRIVER
M:	Stefan Schmidt <stefan@osg.samsung.com>
L:	linux-wpan@vger.kernel.org
S:	Maintained
F:	drivers/net/ieee802154/atusb.c
F:	drivers/net/ieee802154/atusb.h
F:	drivers/net/ieee802154/at86rf230.h

AUDIT SUBSYSTEM
M:	Paul Moore <paul@paul-moore.com>
M:	Eric Paris <eparis@redhat.com>
L:	linux-audit@redhat.com (moderated for non-subscribers)
W:	http://people.redhat.com/sgrubb/audit/
T:	git git://git.infradead.org/users/pcmoore/audit
S:	Maintained
F:	include/linux/audit.h
F:	include/uapi/linux/audit.h
F:	kernel/audit*

AUXILIARY DISPLAY DRIVERS
M:	Miguel Ojeda Sandonis <miguel.ojeda.sandonis@gmail.com>
W:	http://miguelojeda.es/auxdisplay.htm
W:	http://jair.lab.fi.uva.es/~migojed/auxdisplay.htm
S:	Maintained
F:	drivers/auxdisplay/
F:	include/linux/cfag12864b.h

AVR32 ARCHITECTURE
M:	Haavard Skinnemoen <hskinnemoen@gmail.com>
M:	Hans-Christian Egtvedt <egtvedt@samfundet.no>
W:	http://www.atmel.com/products/AVR32/
W:	http://mirror.egtvedt.no/avr32linux.org/
W:	http://avrfreaks.net/
S:	Maintained
F:	arch/avr32/

AVR32/AT32AP MACHINE SUPPORT
M:	Haavard Skinnemoen <hskinnemoen@gmail.com>
M:	Hans-Christian Egtvedt <egtvedt@samfundet.no>
S:	Maintained
F:	arch/avr32/mach-at32ap/

AX.25 NETWORK LAYER
M:	Ralf Baechle <ralf@linux-mips.org>
L:	linux-hams@vger.kernel.org
W:	http://www.linux-ax25.org/
S:	Maintained
F:	include/uapi/linux/ax25.h
F:	include/net/ax25.h
F:	net/ax25/

AZ6007 DVB DRIVER
M:	Mauro Carvalho Chehab <mchehab@osg.samsung.com>
L:	linux-media@vger.kernel.org
W:	https://linuxtv.org
T:	git git://linuxtv.org/media_tree.git
S:	Maintained
F:	drivers/media/usb/dvb-usb-v2/az6007.c

AZTECH FM RADIO RECEIVER DRIVER
M:	Hans Verkuil <hverkuil@xs4all.nl>
L:	linux-media@vger.kernel.org
T:	git git://linuxtv.org/media_tree.git
W:	https://linuxtv.org
S:	Maintained
F:	drivers/media/radio/radio-aztech*

B43 WIRELESS DRIVER
L:	linux-wireless@vger.kernel.org
L:	b43-dev@lists.infradead.org
W:	http://wireless.kernel.org/en/users/Drivers/b43
S:	Odd Fixes
F:	drivers/net/wireless/broadcom/b43/

B43LEGACY WIRELESS DRIVER
M:	Larry Finger <Larry.Finger@lwfinger.net>
L:	linux-wireless@vger.kernel.org
L:	b43-dev@lists.infradead.org
W:	http://wireless.kernel.org/en/users/Drivers/b43
S:	Maintained
F:	drivers/net/wireless/broadcom/b43legacy/

BACKLIGHT CLASS/SUBSYSTEM
M:	Jingoo Han <jingoohan1@gmail.com>
M:	Lee Jones <lee.jones@linaro.org>
T:	git git://git.kernel.org/pub/scm/linux/kernel/git/lee/backlight.git
S:	Maintained
F:	drivers/video/backlight/
F:	include/linux/backlight.h

BATMAN ADVANCED
M:	Marek Lindner <mareklindner@neomailbox.ch>
M:	Simon Wunderlich <sw@simonwunderlich.de>
M:	Antonio Quartulli <a@unstable.cc>
L:	b.a.t.m.a.n@lists.open-mesh.org
W:	https://www.open-mesh.org/
Q:	https://patchwork.open-mesh.org/project/batman/list/
S:	Maintained
F:	net/batman-adv/

BAYCOM/HDLCDRV DRIVERS FOR AX.25
M:	Thomas Sailer <t.sailer@alumni.ethz.ch>
L:	linux-hams@vger.kernel.org
W:	http://www.baycom.org/~tom/ham/ham.html
S:	Maintained
F:	drivers/net/hamradio/baycom*

BCACHE (BLOCK LAYER CACHE)
M:	Kent Overstreet <kent.overstreet@gmail.com>
L:	linux-bcache@vger.kernel.org
W:	http://bcache.evilpiepirate.org
S:	Maintained
F:	drivers/md/bcache/

BDISP ST MEDIA DRIVER
M:	Fabien Dessenne <fabien.dessenne@st.com>
L:	linux-media@vger.kernel.org
T:	git git://linuxtv.org/media_tree.git
W:	https://linuxtv.org
S:	Supported
F:	drivers/media/platform/sti/bdisp

BEFS FILE SYSTEM
S:	Orphan
F:	Documentation/filesystems/befs.txt
F:	fs/befs/

BECKHOFF CX5020 ETHERCAT MASTER DRIVER
M:	Dariusz Marcinkiewicz <reksio@newterm.pl>
L:	netdev@vger.kernel.org
S:	Maintained
F:	drivers/net/ethernet/ec_bhf.c

BFS FILE SYSTEM
M:	"Tigran A. Aivazian" <tigran@aivazian.fsnet.co.uk>
S:	Maintained
F:	Documentation/filesystems/bfs.txt
F:	fs/bfs/
F:	include/uapi/linux/bfs_fs.h

BLACKFIN ARCHITECTURE
M:	Steven Miao <realmz6@gmail.com>
L:	adi-buildroot-devel@lists.sourceforge.net (moderated for non-subscribers)
T:	git git://git.code.sf.net/p/adi-linux/code
W:	http://blackfin.uclinux.org
S:	Supported
F:	arch/blackfin/

BLACKFIN EMAC DRIVER
L:	adi-buildroot-devel@lists.sourceforge.net (moderated for non-subscribers)
W:	http://blackfin.uclinux.org
S:	Supported
F:	drivers/net/ethernet/adi/

BLACKFIN RTC DRIVER
L:	adi-buildroot-devel@lists.sourceforge.net (moderated for non-subscribers)
W:	http://blackfin.uclinux.org
S:	Supported
F:	drivers/rtc/rtc-bfin.c

BLACKFIN SDH DRIVER
M:	Sonic Zhang <sonic.zhang@analog.com>
L:	adi-buildroot-devel@lists.sourceforge.net (moderated for non-subscribers)
W:	http://blackfin.uclinux.org
S:	Supported
F:	drivers/mmc/host/bfin_sdh.c

BLACKFIN SERIAL DRIVER
M:	Sonic Zhang <sonic.zhang@analog.com>
L:	adi-buildroot-devel@lists.sourceforge.net (moderated for non-subscribers)
W:	http://blackfin.uclinux.org
S:	Supported
F:	drivers/tty/serial/bfin_uart.c

BLACKFIN WATCHDOG DRIVER
L:	adi-buildroot-devel@lists.sourceforge.net (moderated for non-subscribers)
W:	http://blackfin.uclinux.org
S:	Supported
F:	drivers/watchdog/bfin_wdt.c

BLACKFIN I2C TWI DRIVER
M:	Sonic Zhang <sonic.zhang@analog.com>
L:	adi-buildroot-devel@lists.sourceforge.net (moderated for non-subscribers)
W:	http://blackfin.uclinux.org/
S:	Supported
F:	drivers/i2c/busses/i2c-bfin-twi.c

BLACKFIN MEDIA DRIVER
M:	Scott Jiang <scott.jiang.linux@gmail.com>
L:	adi-buildroot-devel@lists.sourceforge.net (moderated for non-subscribers)
W:	http://blackfin.uclinux.org/
S:	Supported
F:	drivers/media/platform/blackfin/
F:	drivers/media/i2c/adv7183*
F:	drivers/media/i2c/vs6624*

BLINKM RGB LED DRIVER
M:	Jan-Simon Moeller <jansimon.moeller@gmx.de>
S:	Maintained
F:	drivers/leds/leds-blinkm.c

BLOCK LAYER
M:	Jens Axboe <axboe@kernel.dk>
L:	linux-block@vger.kernel.org
T:	git git://git.kernel.org/pub/scm/linux/kernel/git/axboe/linux-block.git
S:	Maintained
F:	block/
F:	kernel/trace/blktrace.c

BLOCK2MTD DRIVER
M:	Joern Engel <joern@lazybastard.org>
L:	linux-mtd@lists.infradead.org
S:	Maintained
F:	drivers/mtd/devices/block2mtd.c

BLUETOOTH DRIVERS
M:	Marcel Holtmann <marcel@holtmann.org>
M:	Gustavo Padovan <gustavo@padovan.org>
M:	Johan Hedberg <johan.hedberg@gmail.com>
L:	linux-bluetooth@vger.kernel.org
W:	http://www.bluez.org/
T:	git git://git.kernel.org/pub/scm/linux/kernel/git/bluetooth/bluetooth.git
T:	git git://git.kernel.org/pub/scm/linux/kernel/git/bluetooth/bluetooth-next.git
S:	Maintained
F:	drivers/bluetooth/

BLUETOOTH SUBSYSTEM
M:	Marcel Holtmann <marcel@holtmann.org>
M:	Gustavo Padovan <gustavo@padovan.org>
M:	Johan Hedberg <johan.hedberg@gmail.com>
L:	linux-bluetooth@vger.kernel.org
W:	http://www.bluez.org/
T:	git git://git.kernel.org/pub/scm/linux/kernel/git/bluetooth/bluetooth.git
T:	git git://git.kernel.org/pub/scm/linux/kernel/git/bluetooth/bluetooth-next.git
S:	Maintained
F:	net/bluetooth/
F:	include/net/bluetooth/

BONDING DRIVER
M:	Jay Vosburgh <j.vosburgh@gmail.com>
M:	Veaceslav Falico <vfalico@gmail.com>
M:	Andy Gospodarek <gospo@cumulusnetworks.com>
L:	netdev@vger.kernel.org
W:	http://sourceforge.net/projects/bonding/
S:	Supported
F:	drivers/net/bonding/
F:	include/uapi/linux/if_bonding.h

BPF (Safe dynamic programs and tools)
M:	Alexei Starovoitov <ast@kernel.org>
L:	netdev@vger.kernel.org
L:	linux-kernel@vger.kernel.org
S:	Supported
F:	kernel/bpf/

BROADCOM B44 10/100 ETHERNET DRIVER
M:	Gary Zambrano <zambrano@broadcom.com>
L:	netdev@vger.kernel.org
S:	Supported
F:	drivers/net/ethernet/broadcom/b44.*

BROADCOM GENET ETHERNET DRIVER
M:	Florian Fainelli <f.fainelli@gmail.com>
L:	netdev@vger.kernel.org
S:	Supported
F:	drivers/net/ethernet/broadcom/genet/

BROADCOM BNX2 GIGABIT ETHERNET DRIVER
M:	Sony Chacko <sony.chacko@qlogic.com>
M:	Dept-HSGLinuxNICDev@qlogic.com
L:	netdev@vger.kernel.org
S:	Supported
F:	drivers/net/ethernet/broadcom/bnx2.*
F:	drivers/net/ethernet/broadcom/bnx2_*

BROADCOM BNX2X 10 GIGABIT ETHERNET DRIVER
M:	Ariel Elior <ariel.elior@qlogic.com>
L:	netdev@vger.kernel.org
S:	Supported
F:	drivers/net/ethernet/broadcom/bnx2x/

BROADCOM BCM281XX/BCM11XXX/BCM216XX ARM ARCHITECTURE
M:	Florian Fainelli <f.fainelli@gmail.com>
M:	Ray Jui <rjui@broadcom.com>
M:	Scott Branden <sbranden@broadcom.com>
L:	bcm-kernel-feedback-list@broadcom.com
T:	git git://github.com/broadcom/mach-bcm
S:	Maintained
F:	arch/arm/mach-bcm/
F:	arch/arm/boot/dts/bcm113*
F:	arch/arm/boot/dts/bcm216*
F:	arch/arm/boot/dts/bcm281*
F:	arch/arm64/boot/dts/broadcom/
F:	arch/arm/configs/bcm_defconfig
F:	drivers/mmc/host/sdhci-bcm-kona.c
F:	drivers/clocksource/bcm_kona_timer.c

BROADCOM BCM2835 ARM ARCHITECTURE
M:	Stephen Warren <swarren@wwwdotorg.org>
M:	Lee Jones <lee@kernel.org>
M:	Eric Anholt <eric@anholt.net>
L:	linux-rpi-kernel@lists.infradead.org (moderated for non-subscribers)
L:	linux-arm-kernel@lists.infradead.org (moderated for non-subscribers)
T:	git git://git.kernel.org/pub/scm/linux/kernel/git/rpi/linux-rpi.git
S:	Maintained
N:	bcm2835

BROADCOM BCM47XX MIPS ARCHITECTURE
M:	Hauke Mehrtens <hauke@hauke-m.de>
M:	Rafał Miłecki <zajec5@gmail.com>
L:	linux-mips@linux-mips.org
S:	Maintained
F:	arch/mips/bcm47xx/*
F:	arch/mips/include/asm/mach-bcm47xx/*

BROADCOM BCM5301X ARM ARCHITECTURE
M:	Hauke Mehrtens <hauke@hauke-m.de>
L:	linux-arm-kernel@lists.infradead.org
S:	Maintained
F:	arch/arm/mach-bcm/bcm_5301x.c
F:	arch/arm/boot/dts/bcm5301x.dtsi
F:	arch/arm/boot/dts/bcm470*

BROADCOM BCM63XX ARM ARCHITECTURE
M:	Florian Fainelli <f.fainelli@gmail.com>
L:	linux-arm-kernel@lists.infradead.org (moderated for non-subscribers)
L:	bcm-kernel-feedback-list@broadcom.com
T:	git git://github.com/broadcom/stblinux.git
S:	Maintained
F:	arch/arm/mach-bcm/bcm63xx.c
F:	arch/arm/include/debug/bcm63xx.S

BROADCOM BCM63XX/BCM33XX UDC DRIVER
M:	Kevin Cernekee <cernekee@gmail.com>
L:	linux-usb@vger.kernel.org
S:	Maintained
F:	drivers/usb/gadget/udc/bcm63xx_udc.*

BROADCOM BCM7XXX ARM ARCHITECTURE
M:	Brian Norris <computersforpeace@gmail.com>
M:	Gregory Fong <gregory.0xf0@gmail.com>
M:	Florian Fainelli <f.fainelli@gmail.com>
L:	linux-arm-kernel@lists.infradead.org (moderated for non-subscribers)
L:	bcm-kernel-feedback-list@broadcom.com
T:	git git://github.com/broadcom/stblinux.git
S:	Maintained
F:	arch/arm/mach-bcm/*brcmstb*
F:	arch/arm/boot/dts/bcm7*.dts*
F:	drivers/bus/brcmstb_gisb.c
N:	brcmstb

BROADCOM BMIPS MIPS ARCHITECTURE
M:	Kevin Cernekee <cernekee@gmail.com>
M:	Florian Fainelli <f.fainelli@gmail.com>
L:	linux-mips@linux-mips.org
T:	git git://github.com/broadcom/stblinux.git
S:	Maintained
F:	arch/mips/bmips/*
F:	arch/mips/include/asm/mach-bmips/*
F:	arch/mips/kernel/*bmips*
F:	arch/mips/boot/dts/brcm/bcm*.dts*
F:	drivers/irqchip/irq-bcm63*
F:	drivers/irqchip/irq-bcm7*
F:	drivers/irqchip/irq-brcmstb*
F:	include/linux/bcm963xx_nvram.h
F:	include/linux/bcm963xx_tag.h

BROADCOM TG3 GIGABIT ETHERNET DRIVER
M:	Siva Reddy Kallam <siva.kallam@broadcom.com>
M:	Prashant Sreedharan <prashant@broadcom.com>
M:	Michael Chan <mchan@broadcom.com>
L:	netdev@vger.kernel.org
S:	Supported
F:	drivers/net/ethernet/broadcom/tg3.*

BROADCOM BRCM80211 IEEE802.11n WIRELESS DRIVER
M:	Brett Rudley <brudley@broadcom.com>
M:	Arend van Spriel <arend@broadcom.com>
M:	Franky (Zhenhui) Lin <frankyl@broadcom.com>
M:	Hante Meuleman <meuleman@broadcom.com>
L:	linux-wireless@vger.kernel.org
L:	brcm80211-dev-list@broadcom.com
S:	Supported
F:	drivers/net/wireless/broadcom/brcm80211/

BROADCOM BNX2FC 10 GIGABIT FCOE DRIVER
M:	QLogic-Storage-Upstream@qlogic.com
L:	linux-scsi@vger.kernel.org
S:	Supported
F:	drivers/scsi/bnx2fc/

BROADCOM BNX2I 1/10 GIGABIT iSCSI DRIVER
M:	QLogic-Storage-Upstream@qlogic.com
L:	linux-scsi@vger.kernel.org
S:	Supported
F:	drivers/scsi/bnx2i/

BROADCOM IPROC ARM ARCHITECTURE
M:	Ray Jui <rjui@broadcom.com>
M:	Scott Branden <sbranden@broadcom.com>
M:	Jon Mason <jonmason@broadcom.com>
L:	linux-arm-kernel@lists.infradead.org (moderated for non-subscribers)
L:	bcm-kernel-feedback-list@broadcom.com
T:	git git://github.com/broadcom/cygnus-linux.git
S:	Maintained
N:	iproc
N:	cygnus
N:	nsp
N:	bcm9113*
N:	bcm9583*
N:	bcm9585*
N:	bcm9586*
N:	bcm988312
N:	bcm113*
N:	bcm583*
N:	bcm585*
N:	bcm586*
N:	bcm88312

BROADCOM BRCMSTB GPIO DRIVER
M:	Gregory Fong <gregory.0xf0@gmail.com>
L:	bcm-kernel-feedback-list@broadcom.com
S:	Supported
F:	drivers/gpio/gpio-brcmstb.c
F:	Documentation/devicetree/bindings/gpio/brcm,brcmstb-gpio.txt

BROADCOM KONA GPIO DRIVER
M:	Ray Jui <rjui@broadcom.com>
L:	bcm-kernel-feedback-list@broadcom.com
S:	Supported
F:	drivers/gpio/gpio-bcm-kona.c
F:	Documentation/devicetree/bindings/gpio/brcm,kona-gpio.txt

BROADCOM NVRAM DRIVER
M:	Rafał Miłecki <zajec5@gmail.com>
L:	linux-mips@linux-mips.org
S:	Maintained
F:	drivers/firmware/broadcom/*

BROADCOM STB NAND FLASH DRIVER
M:	Brian Norris <computersforpeace@gmail.com>
M:	Kamal Dasu <kdasu.kdev@gmail.com>
L:	linux-mtd@lists.infradead.org
L:	bcm-kernel-feedback-list@broadcom.com
S:	Maintained
F:	drivers/mtd/nand/brcmnand/

BROADCOM SPECIFIC AMBA DRIVER (BCMA)
M:	Rafał Miłecki <zajec5@gmail.com>
L:	linux-wireless@vger.kernel.org
S:	Maintained
F:	drivers/bcma/
F:	include/linux/bcma/

BROADCOM SYSTEMPORT ETHERNET DRIVER
M:	Florian Fainelli <f.fainelli@gmail.com>
L:	netdev@vger.kernel.org
S:	Supported
F:	drivers/net/ethernet/broadcom/bcmsysport.*

BROCADE BFA FC SCSI DRIVER
M:	Anil Gurumurthy <anil.gurumurthy@qlogic.com>
M:	Sudarsana Kalluru <sudarsana.kalluru@qlogic.com>
L:	linux-scsi@vger.kernel.org
S:	Supported
F:	drivers/scsi/bfa/

BROCADE BNA 10 GIGABIT ETHERNET DRIVER
M:	Rasesh Mody <rasesh.mody@qlogic.com>
L:	netdev@vger.kernel.org
S:	Supported
F:	drivers/net/ethernet/brocade/bna/

BSG (block layer generic sg v4 driver)
M:	FUJITA Tomonori <fujita.tomonori@lab.ntt.co.jp>
L:	linux-scsi@vger.kernel.org
S:	Supported
F:	block/bsg.c
F:	include/linux/bsg.h
F:	include/uapi/linux/bsg.h

BT87X AUDIO DRIVER
M:	Clemens Ladisch <clemens@ladisch.de>
L:	alsa-devel@alsa-project.org (moderated for non-subscribers)
T:	git git://git.alsa-project.org/alsa-kernel.git
S:	Maintained
F:	Documentation/sound/alsa/Bt87x.txt
F:	sound/pci/bt87x.c

BT8XXGPIO DRIVER
M:	Michael Buesch <m@bues.ch>
W:	http://bu3sch.de/btgpio.php
S:	Maintained
F:	drivers/gpio/gpio-bt8xx.c

BTRFS FILE SYSTEM
M:	Chris Mason <clm@fb.com>
M:	Josef Bacik <jbacik@fb.com>
M:	David Sterba <dsterba@suse.com>
L:	linux-btrfs@vger.kernel.org
W:	http://btrfs.wiki.kernel.org/
Q:	http://patchwork.kernel.org/project/linux-btrfs/list/
T:	git git://git.kernel.org/pub/scm/linux/kernel/git/mason/linux-btrfs.git
S:	Maintained
F:	Documentation/filesystems/btrfs.txt
F:	fs/btrfs/

BTTV VIDEO4LINUX DRIVER
M:	Mauro Carvalho Chehab <mchehab@osg.samsung.com>
L:	linux-media@vger.kernel.org
W:	https://linuxtv.org
T:	git git://linuxtv.org/media_tree.git
S:	Odd fixes
F:	Documentation/video4linux/bttv/
F:	drivers/media/pci/bt8xx/bttv*

BUSLOGIC SCSI DRIVER
M:	Khalid Aziz <khalid@gonehiking.org>
L:	linux-scsi@vger.kernel.org
S:	Maintained
F:	drivers/scsi/BusLogic.*
F:	drivers/scsi/FlashPoint.*

C-MEDIA CMI8788 DRIVER
M:	Clemens Ladisch <clemens@ladisch.de>
L:	alsa-devel@alsa-project.org (moderated for non-subscribers)
T:	git git://git.alsa-project.org/alsa-kernel.git
S:	Maintained
F:	sound/pci/oxygen/

C6X ARCHITECTURE
M:	Mark Salter <msalter@redhat.com>
M:	Aurelien Jacquiot <a-jacquiot@ti.com>
L:	linux-c6x-dev@linux-c6x.org
W:	http://www.linux-c6x.org/wiki/index.php/Main_Page
S:	Maintained
F:	arch/c6x/

CACHEFILES: FS-CACHE BACKEND FOR CACHING ON MOUNTED FILESYSTEMS
M:	David Howells <dhowells@redhat.com>
L:	linux-cachefs@redhat.com (moderated for non-subscribers)
S:	Supported
F:	Documentation/filesystems/caching/cachefiles.txt
F:	fs/cachefiles/

CADET FM/AM RADIO RECEIVER DRIVER
M:	Hans Verkuil <hverkuil@xs4all.nl>
L:	linux-media@vger.kernel.org
T:	git git://linuxtv.org/media_tree.git
W:	https://linuxtv.org
S:	Maintained
F:	drivers/media/radio/radio-cadet*

CAFE CMOS INTEGRATED CAMERA CONTROLLER DRIVER
M:	Jonathan Corbet <corbet@lwn.net>
L:	linux-media@vger.kernel.org
T:	git git://linuxtv.org/media_tree.git
S:	Maintained
F:	Documentation/video4linux/cafe_ccic
F:	drivers/media/platform/marvell-ccic/

CAIF NETWORK LAYER
M:	Dmitry Tarnyagin <dmitry.tarnyagin@lockless.no>
L:	netdev@vger.kernel.org
S:	Supported
F:	Documentation/networking/caif/
F:	drivers/net/caif/
F:	include/uapi/linux/caif/
F:	include/net/caif/
F:	net/caif/

CALGARY x86-64 IOMMU
M:	Muli Ben-Yehuda <muli@il.ibm.com>
M:	"Jon D. Mason" <jdmason@kudzu.us>
L:	discuss@x86-64.org
S:	Maintained
F:	arch/x86/kernel/pci-calgary_64.c
F:	arch/x86/kernel/tce_64.c
F:	arch/x86/include/asm/calgary.h
F:	arch/x86/include/asm/tce.h

CAN NETWORK LAYER
M:	Oliver Hartkopp <socketcan@hartkopp.net>
M:	Marc Kleine-Budde <mkl@pengutronix.de>
L:	linux-can@vger.kernel.org
W:	https://github.com/linux-can
T:	git git://git.kernel.org/pub/scm/linux/kernel/git/mkl/linux-can.git
T:	git git://git.kernel.org/pub/scm/linux/kernel/git/mkl/linux-can-next.git
S:	Maintained
F:	Documentation/networking/can.txt
F:	net/can/
F:	include/linux/can/core.h
F:	include/uapi/linux/can.h
F:	include/uapi/linux/can/bcm.h
F:	include/uapi/linux/can/raw.h
F:	include/uapi/linux/can/gw.h

CAN NETWORK DRIVERS
M:	Wolfgang Grandegger <wg@grandegger.com>
M:	Marc Kleine-Budde <mkl@pengutronix.de>
L:	linux-can@vger.kernel.org
W:	https://github.com/linux-can
T:	git git://git.kernel.org/pub/scm/linux/kernel/git/mkl/linux-can.git
T:	git git://git.kernel.org/pub/scm/linux/kernel/git/mkl/linux-can-next.git
S:	Maintained
F:	drivers/net/can/
F:	include/linux/can/dev.h
F:	include/linux/can/platform/
F:	include/uapi/linux/can/error.h
F:	include/uapi/linux/can/netlink.h

CAPABILITIES
M:	Serge Hallyn <serge.hallyn@canonical.com>
L:	linux-security-module@vger.kernel.org
S:	Supported
F:	include/linux/capability.h
F:	include/uapi/linux/capability.h
F:	security/commoncap.c
F:	kernel/capability.c

CAPELLA MICROSYSTEMS LIGHT SENSOR DRIVER
M:	Kevin Tsai <ktsai@capellamicro.com>
S:	Maintained
F:	drivers/iio/light/cm*
F:	Documentation/devicetree/bindings/i2c/trivial-devices.txt

CAVIUM LIQUIDIO NETWORK DRIVER
M:     Derek Chickles <derek.chickles@caviumnetworks.com>
M:     Satanand Burla <satananda.burla@caviumnetworks.com>
M:     Felix Manlunas <felix.manlunas@caviumnetworks.com>
M:     Raghu Vatsavayi <raghu.vatsavayi@caviumnetworks.com>
L:     netdev@vger.kernel.org
W:     http://www.cavium.com
S:     Supported
F:     drivers/net/ethernet/cavium/liquidio/

CC2520 IEEE-802.15.4 RADIO DRIVER
M:	Varka Bhadram <varkabhadram@gmail.com>
L:	linux-wpan@vger.kernel.org
S:	Maintained
F:	drivers/net/ieee802154/cc2520.c
F:	include/linux/spi/cc2520.h
F:	Documentation/devicetree/bindings/net/ieee802154/cc2520.txt

CELL BROADBAND ENGINE ARCHITECTURE
M:	Arnd Bergmann <arnd@arndb.de>
L:	linuxppc-dev@lists.ozlabs.org
W:	http://www.ibm.com/developerworks/power/cell/
S:	Supported
F:	arch/powerpc/include/asm/cell*.h
F:	arch/powerpc/include/asm/spu*.h
F:	arch/powerpc/include/uapi/asm/spu*.h
F:	arch/powerpc/oprofile/*cell*
F:	arch/powerpc/platforms/cell/

CEPH COMMON CODE (LIBCEPH)
M:	Ilya Dryomov <idryomov@gmail.com>
M:	"Yan, Zheng" <zyan@redhat.com>
M:	Sage Weil <sage@redhat.com>
L:	ceph-devel@vger.kernel.org
W:	http://ceph.com/
T:	git git://git.kernel.org/pub/scm/linux/kernel/git/sage/ceph-client.git
T:	git git://github.com/ceph/ceph-client.git
S:	Supported
F:	net/ceph/
F:	include/linux/ceph/
F:	include/linux/crush/

CEPH DISTRIBUTED FILE SYSTEM CLIENT (CEPH)
M:	"Yan, Zheng" <zyan@redhat.com>
M:	Sage Weil <sage@redhat.com>
M:	Ilya Dryomov <idryomov@gmail.com>
L:	ceph-devel@vger.kernel.org
W:	http://ceph.com/
T:	git git://git.kernel.org/pub/scm/linux/kernel/git/sage/ceph-client.git
T:	git git://github.com/ceph/ceph-client.git
S:	Supported
F:	Documentation/filesystems/ceph.txt
F:	fs/ceph/

CERTIFICATE HANDLING:
M:	David Howells <dhowells@redhat.com>
M:	David Woodhouse <dwmw2@infradead.org>
L:	keyrings@vger.kernel.org
S:	Maintained
F:	Documentation/module-signing.txt
F:	certs/
F:	scripts/sign-file.c
F:	scripts/extract-cert.c

CERTIFIED WIRELESS USB (WUSB) SUBSYSTEM:
L:	linux-usb@vger.kernel.org
S:	Orphan
F:	Documentation/usb/WUSB-Design-overview.txt
F:	Documentation/usb/wusb-cbaf
F:	drivers/usb/host/hwa-hc.c
F:	drivers/usb/host/whci/
F:	drivers/usb/wusbcore/
F:	include/linux/usb/wusb*

CFAG12864B LCD DRIVER
M:	Miguel Ojeda Sandonis <miguel.ojeda.sandonis@gmail.com>
W:	http://miguelojeda.es/auxdisplay.htm
W:	http://jair.lab.fi.uva.es/~migojed/auxdisplay.htm
S:	Maintained
F:	drivers/auxdisplay/cfag12864b.c
F:	include/linux/cfag12864b.h

CFAG12864BFB LCD FRAMEBUFFER DRIVER
M:	Miguel Ojeda Sandonis <miguel.ojeda.sandonis@gmail.com>
W:	http://miguelojeda.es/auxdisplay.htm
W:	http://jair.lab.fi.uva.es/~migojed/auxdisplay.htm
S:	Maintained
F:	drivers/auxdisplay/cfag12864bfb.c
F:	include/linux/cfag12864b.h

CFG80211 and NL80211
M:	Johannes Berg <johannes@sipsolutions.net>
L:	linux-wireless@vger.kernel.org
W:	http://wireless.kernel.org/
T:	git git://git.kernel.org/pub/scm/linux/kernel/git/jberg/mac80211.git
T:	git git://git.kernel.org/pub/scm/linux/kernel/git/jberg/mac80211-next.git
S:	Maintained
F:	include/uapi/linux/nl80211.h
F:	include/net/cfg80211.h
F:	net/wireless/*
X:	net/wireless/wext*

CHAR and MISC DRIVERS
M:	Arnd Bergmann <arnd@arndb.de>
M:	Greg Kroah-Hartman <gregkh@linuxfoundation.org>
T:	git git://git.kernel.org/pub/scm/linux/kernel/git/gregkh/char-misc.git
S:	Supported
F:	drivers/char/*
F:	drivers/misc/*
F:	include/linux/miscdevice.h

CHECKPATCH
M:	Andy Whitcroft <apw@canonical.com>
M:	Joe Perches <joe@perches.com>
S:	Maintained
F:	scripts/checkpatch.pl

CHINESE DOCUMENTATION
M:	Harry Wei <harryxiyou@gmail.com>
L:	xiyoulinuxkernelgroup@googlegroups.com (subscribers-only)
L:	linux-kernel@zh-kernel.org (moderated for non-subscribers)
S:	Maintained
F:	Documentation/zh_CN/

CHIPIDEA USB HIGH SPEED DUAL ROLE CONTROLLER
M:	Peter Chen <Peter.Chen@nxp.com>
T:	git git://git.kernel.org/pub/scm/linux/kernel/git/peter.chen/usb.git
L:	linux-usb@vger.kernel.org
S:	Maintained
F:	drivers/usb/chipidea/

CHIPONE ICN8318 I2C TOUCHSCREEN DRIVER
M:	Hans de Goede <hdegoede@redhat.com>
L:	linux-input@vger.kernel.org
S:	Maintained
F:	Documentation/devicetree/bindings/input/touchscreen/chipone_icn8318.txt
F:	drivers/input/touchscreen/chipone_icn8318.c

CHROME HARDWARE PLATFORM SUPPORT
M:	Olof Johansson <olof@lixom.net>
S:	Maintained
T:	git git://git.kernel.org/pub/scm/linux/kernel/git/olof/chrome-platform.git
F:	drivers/platform/chrome/

CISCO VIC ETHERNET NIC DRIVER
M:	Christian Benvenuti <benve@cisco.com>
M:	Sujith Sankar <ssujith@cisco.com>
M:	Govindarajulu Varadarajan <_govind@gmx.com>
M:	Neel Patel <neepatel@cisco.com>
S:	Supported
F:	drivers/net/ethernet/cisco/enic/

CISCO VIC LOW LATENCY NIC DRIVER
M:	Christian Benvenuti <benve@cisco.com>
M:	Dave Goodell <dgoodell@cisco.com>
S:	Supported
F:	drivers/infiniband/hw/usnic/

CIRRUS LOGIC EP93XX ETHERNET DRIVER
M:	Hartley Sweeten <hsweeten@visionengravers.com>
L:	netdev@vger.kernel.org
S:	Maintained
F:	drivers/net/ethernet/cirrus/ep93xx_eth.c

CIRRUS LOGIC AUDIO CODEC DRIVERS
M:	Brian Austin <brian.austin@cirrus.com>
M:	Paul Handrigan <Paul.Handrigan@cirrus.com>
L:	alsa-devel@alsa-project.org (moderated for non-subscribers)
S:	Maintained
F:	sound/soc/codecs/cs*

CLEANCACHE API
M:	Konrad Rzeszutek Wilk <konrad.wilk@oracle.com>
L:	linux-kernel@vger.kernel.org
S:	Maintained
F:	mm/cleancache.c
F:	include/linux/cleancache.h

CLK API
M:	Russell King <linux@arm.linux.org.uk>
L:	linux-clk@vger.kernel.org
S:	Maintained
F:	include/linux/clk.h

CLOCKSOURCE, CLOCKEVENT DRIVERS
M:	Daniel Lezcano <daniel.lezcano@linaro.org>
M:	Thomas Gleixner <tglx@linutronix.de>
L:	linux-kernel@vger.kernel.org
T:	git git://git.kernel.org/pub/scm/linux/kernel/git/tip/tip.git timers/core
S:	Supported
F:	drivers/clocksource

CISCO FCOE HBA DRIVER
M:	Hiral Patel <hiralpat@cisco.com>
M:	Suma Ramars <sramars@cisco.com>
M:	Brian Uchino <buchino@cisco.com>
L:	linux-scsi@vger.kernel.org
S:	Supported
F:	drivers/scsi/fnic/

CISCO SCSI HBA DRIVER
M:	Narsimhulu Musini <nmusini@cisco.com>
M:	Sesidhar Baddela <sebaddel@cisco.com>
L:	linux-scsi@vger.kernel.org
S:	Supported
F:	drivers/scsi/snic/

CMPC ACPI DRIVER
M:	Thadeu Lima de Souza Cascardo <cascardo@holoscopio.com>
M:	Daniel Oliveira Nascimento <don@syst.com.br>
L:	platform-driver-x86@vger.kernel.org
S:	Supported
F:	drivers/platform/x86/classmate-laptop.c

COBALT MEDIA DRIVER
M:	Hans Verkuil <hans.verkuil@cisco.com>
L:	linux-media@vger.kernel.org
T:	git git://linuxtv.org/media_tree.git
W:	https://linuxtv.org
S:	Supported
F:	drivers/media/pci/cobalt/

COCCINELLE/Semantic Patches (SmPL)
M:	Julia Lawall <Julia.Lawall@lip6.fr>
M:	Gilles Muller <Gilles.Muller@lip6.fr>
M:	Nicolas Palix <nicolas.palix@imag.fr>
M:	Michal Marek <mmarek@suse.com>
L:	cocci@systeme.lip6.fr (moderated for non-subscribers)
T:	git git://git.kernel.org/pub/scm/linux/kernel/git/mmarek/kbuild.git misc
W:	http://coccinelle.lip6.fr/
S:	Supported
F:	Documentation/coccinelle.txt
F:	scripts/coccinelle/
F:	scripts/coccicheck

CODA FILE SYSTEM
M:	Jan Harkes <jaharkes@cs.cmu.edu>
M:	coda@cs.cmu.edu
L:	codalist@coda.cs.cmu.edu
W:	http://www.coda.cs.cmu.edu/
S:	Maintained
F:	Documentation/filesystems/coda.txt
F:	fs/coda/
F:	include/linux/coda*.h
F:	include/uapi/linux/coda*.h

CODA V4L2 MEM2MEM DRIVER
M:	Philipp Zabel <p.zabel@pengutronix.de>
L:	linux-media@vger.kernel.org
S:	Maintained
F:	Documentation/devicetree/bindings/media/coda.txt
F:	drivers/media/platform/coda/

COMMON CLK FRAMEWORK
M:	Michael Turquette <mturquette@baylibre.com>
M:	Stephen Boyd <sboyd@codeaurora.org>
L:	linux-clk@vger.kernel.org
T:	git git://git.kernel.org/pub/scm/linux/kernel/git/clk/linux.git
S:	Maintained
F:	drivers/clk/
X:	drivers/clk/clkdev.c
F:	include/linux/clk-pr*
F:	include/linux/clk/

COMMON INTERNET FILE SYSTEM (CIFS)
M:	Steve French <sfrench@samba.org>
L:	linux-cifs@vger.kernel.org
L:	samba-technical@lists.samba.org (moderated for non-subscribers)
W:	http://linux-cifs.samba.org/
T:	git git://git.samba.org/sfrench/cifs-2.6.git
S:	Supported
F:	Documentation/filesystems/cifs/
F:	fs/cifs/

COMPACTPCI HOTPLUG CORE
M:	Scott Murray <scott@spiteful.org>
L:	linux-pci@vger.kernel.org
S:	Maintained
F:	drivers/pci/hotplug/cpci_hotplug*

COMPACTPCI HOTPLUG ZIATECH ZT5550 DRIVER
M:	Scott Murray <scott@spiteful.org>
L:	linux-pci@vger.kernel.org
S:	Maintained
F:	drivers/pci/hotplug/cpcihp_zt5550.*

COMPACTPCI HOTPLUG GENERIC DRIVER
M:	Scott Murray <scott@spiteful.org>
L:	linux-pci@vger.kernel.org
S:	Maintained
F:	drivers/pci/hotplug/cpcihp_generic.c

COMPAL LAPTOP SUPPORT
M:	Cezary Jackiewicz <cezary.jackiewicz@gmail.com>
L:	platform-driver-x86@vger.kernel.org
S:	Maintained
F:	drivers/platform/x86/compal-laptop.c

CONEXANT ACCESSRUNNER USB DRIVER
L:	accessrunner-general@lists.sourceforge.net
W:	http://accessrunner.sourceforge.net/
S:	Orphan
F:	drivers/usb/atm/cxacru.c

CONFIGFS
M:	Joel Becker <jlbec@evilplan.org>
M:	Christoph Hellwig <hch@lst.de>
T:	git git://git.infradead.org/users/hch/configfs.git
S:	Supported
F:	fs/configfs/
F:	include/linux/configfs.h

CONNECTOR
M:	Evgeniy Polyakov <zbr@ioremap.net>
L:	netdev@vger.kernel.org
S:	Maintained
F:	drivers/connector/

CONTROL GROUP (CGROUP)
M:	Tejun Heo <tj@kernel.org>
M:	Li Zefan <lizefan@huawei.com>
M:	Johannes Weiner <hannes@cmpxchg.org>
L:	cgroups@vger.kernel.org
T:	git git://git.kernel.org/pub/scm/linux/kernel/git/tj/cgroup.git
S:	Maintained
F:	Documentation/cgroups/
F:	include/linux/cgroup*
F:	kernel/cgroup*

CONTROL GROUP - CPUSET
M:	Li Zefan <lizefan@huawei.com>
L:	cgroups@vger.kernel.org
W:	http://www.bullopensource.org/cpuset/
W:	http://oss.sgi.com/projects/cpusets/
T:	git git://git.kernel.org/pub/scm/linux/kernel/git/tj/cgroup.git
S:	Maintained
F:	Documentation/cgroups/cpusets.txt
F:	include/linux/cpuset.h
F:	kernel/cpuset.c

CONTROL GROUP - MEMORY RESOURCE CONTROLLER (MEMCG)
M:	Johannes Weiner <hannes@cmpxchg.org>
M:	Michal Hocko <mhocko@kernel.org>
M:	Vladimir Davydov <vdavydov@virtuozzo.com>
L:	cgroups@vger.kernel.org
L:	linux-mm@kvack.org
S:	Maintained
F:	mm/memcontrol.c
F:	mm/swap_cgroup.c

CORETEMP HARDWARE MONITORING DRIVER
M:	Fenghua Yu <fenghua.yu@intel.com>
L:	lm-sensors@lm-sensors.org
S:	Maintained
F:	Documentation/hwmon/coretemp
F:	drivers/hwmon/coretemp.c

COSA/SRP SYNC SERIAL DRIVER
M:	Jan "Yenya" Kasprzak <kas@fi.muni.cz>
W:	http://www.fi.muni.cz/~kas/cosa/
S:	Maintained
F:	drivers/net/wan/cosa*

CPMAC ETHERNET DRIVER
M:	Florian Fainelli <florian@openwrt.org>
L:	netdev@vger.kernel.org
S:	Maintained
F:	drivers/net/ethernet/ti/cpmac.c

CPU FREQUENCY DRIVERS
M:	"Rafael J. Wysocki" <rjw@rjwysocki.net>
M:	Viresh Kumar <viresh.kumar@linaro.org>
L:	linux-pm@vger.kernel.org
S:	Maintained
T:	git git://git.kernel.org/pub/scm/linux/kernel/git/rafael/linux-pm.git
T:	git git://git.linaro.org/people/vireshk/linux.git (For ARM Updates)
F:	drivers/cpufreq/
F:	include/linux/cpufreq.h

CPU FREQUENCY DRIVERS - ARM BIG LITTLE
M:	Viresh Kumar <viresh.kumar@linaro.org>
M:	Sudeep Holla <sudeep.holla@arm.com>
L:	linux-pm@vger.kernel.org
W:	http://www.arm.com/products/processors/technologies/biglittleprocessing.php
S:	Maintained
F:	drivers/cpufreq/arm_big_little.h
F:	drivers/cpufreq/arm_big_little.c
F:	drivers/cpufreq/arm_big_little_dt.c

CPUIDLE DRIVER - ARM BIG LITTLE
M:	Lorenzo Pieralisi <lorenzo.pieralisi@arm.com>
M:	Daniel Lezcano <daniel.lezcano@linaro.org>
L:	linux-pm@vger.kernel.org
L:	linux-arm-kernel@lists.infradead.org
T:	git git://git.kernel.org/pub/scm/linux/kernel/git/rafael/linux-pm.git
S:	Maintained
F:	drivers/cpuidle/cpuidle-big_little.c

CPUIDLE DRIVER - ARM EXYNOS
M:	Bartlomiej Zolnierkiewicz <b.zolnierkie@samsung.com>
M:	Daniel Lezcano <daniel.lezcano@linaro.org>
M:	Kukjin Kim <kgene@kernel.org>
L:	linux-pm@vger.kernel.org
L:	linux-samsung-soc@vger.kernel.org
S:	Supported
F:	drivers/cpuidle/cpuidle-exynos.c
F:	arch/arm/mach-exynos/pm.c

CPUIDLE DRIVERS
M:	"Rafael J. Wysocki" <rjw@rjwysocki.net>
M:	Daniel Lezcano <daniel.lezcano@linaro.org>
L:	linux-pm@vger.kernel.org
S:	Maintained
T:	git git://git.kernel.org/pub/scm/linux/kernel/git/rafael/linux-pm.git
F:	drivers/cpuidle/*
F:	include/linux/cpuidle.h

CPUID/MSR DRIVER
M:	"H. Peter Anvin" <hpa@zytor.com>
S:	Maintained
F:	arch/x86/kernel/cpuid.c
F:	arch/x86/kernel/msr.c

CPU POWER MONITORING SUBSYSTEM
M:	Thomas Renninger <trenn@suse.com>
L:	linux-pm@vger.kernel.org
S:	Maintained
F:	tools/power/cpupower/

CRAMFS FILESYSTEM
W:	http://sourceforge.net/projects/cramfs/
S:	Orphan / Obsolete
F:	Documentation/filesystems/cramfs.txt
F:	fs/cramfs/

CRIS PORT
M:	Mikael Starvik <starvik@axis.com>
M:	Jesper Nilsson <jesper.nilsson@axis.com>
L:	linux-cris-kernel@axis.com
W:	http://developer.axis.com
T:	git git://git.kernel.org/pub/scm/linux/kernel/git/jesper/cris.git
S:	Maintained
F:	arch/cris/
F:	drivers/tty/serial/crisv10.*

CRYPTO API
M:	Herbert Xu <herbert@gondor.apana.org.au>
M:	"David S. Miller" <davem@davemloft.net>
L:	linux-crypto@vger.kernel.org
T:	git git://git.kernel.org/pub/scm/linux/kernel/git/herbert/cryptodev-2.6.git
T:	git git://git.kernel.org/pub/scm/linux/kernel/git/herbert/crypto-2.6.git
S:	Maintained
F:	Documentation/crypto/
F:	Documentation/DocBook/crypto-API.tmpl
F:	arch/*/crypto/
F:	crypto/
F:	drivers/crypto/
F:	include/crypto/

CRYPTOGRAPHIC RANDOM NUMBER GENERATOR
M:	Neil Horman <nhorman@tuxdriver.com>
L:	linux-crypto@vger.kernel.org
S:	Maintained
F:	crypto/ansi_cprng.c
F:	crypto/rng.c

CS3308 MEDIA DRIVER
M:	Hans Verkuil <hverkuil@xs4all.nl>
L:	linux-media@vger.kernel.org
T:	git git://linuxtv.org/media_tree.git
W:	http://linuxtv.org
S:	Odd Fixes
F:	drivers/media/i2c/cs3308.c
F:	drivers/media/i2c/cs3308.h

CS5535 Audio ALSA driver
M:	Jaya Kumar <jayakumar.alsa@gmail.com>
S:	Maintained
F:	sound/pci/cs5535audio/

CW1200 WLAN driver
M:	Solomon Peachy <pizza@shaftnet.org>
S:	Maintained
F:	drivers/net/wireless/st/cw1200/

CX18 VIDEO4LINUX DRIVER
M:	Andy Walls <awalls@md.metrocast.net>
L:	ivtv-devel@ivtvdriver.org (subscribers-only)
L:	linux-media@vger.kernel.org
T:	git git://linuxtv.org/media_tree.git
W:	https://linuxtv.org
W:	http://www.ivtvdriver.org/index.php/Cx18
S:	Maintained
F:	Documentation/video4linux/cx18.txt
F:	drivers/media/pci/cx18/
F:	include/uapi/linux/ivtv*

CX2341X MPEG ENCODER HELPER MODULE
M:	Hans Verkuil <hverkuil@xs4all.nl>
L:	linux-media@vger.kernel.org
T:	git git://linuxtv.org/media_tree.git
W:	https://linuxtv.org
S:	Maintained
F:	drivers/media/common/cx2341x*
F:	include/media/cx2341x*

CX24120 MEDIA DRIVER
M:	Jemma Denson <jdenson@gmail.com>
M:	Patrick Boettcher <patrick.boettcher@posteo.de>
L:	linux-media@vger.kernel.org
W:	https://linuxtv.org
Q:	http://patchwork.linuxtv.org/project/linux-media/list/
S:	Maintained
F:	drivers/media/dvb-frontends/cx24120*

CX88 VIDEO4LINUX DRIVER
M:	Mauro Carvalho Chehab <mchehab@osg.samsung.com>
L:	linux-media@vger.kernel.org
W:	https://linuxtv.org
T:	git git://linuxtv.org/media_tree.git
S:	Odd fixes
F:	Documentation/video4linux/cx88/
F:	drivers/media/pci/cx88/

CXD2820R MEDIA DRIVER
M:	Antti Palosaari <crope@iki.fi>
L:	linux-media@vger.kernel.org
W:	https://linuxtv.org
W:	http://palosaari.fi/linux/
Q:	http://patchwork.linuxtv.org/project/linux-media/list/
T:	git git://linuxtv.org/anttip/media_tree.git
S:	Maintained
F:	drivers/media/dvb-frontends/cxd2820r*

CXGB3 ETHERNET DRIVER (CXGB3)
M:	Santosh Raspatur <santosh@chelsio.com>
L:	netdev@vger.kernel.org
W:	http://www.chelsio.com
S:	Supported
F:	drivers/net/ethernet/chelsio/cxgb3/

CXGB3 ISCSI DRIVER (CXGB3I)
M:	Karen Xie <kxie@chelsio.com>
L:	linux-scsi@vger.kernel.org
W:	http://www.chelsio.com
S:	Supported
F:	drivers/scsi/cxgbi/cxgb3i

CXGB3 IWARP RNIC DRIVER (IW_CXGB3)
M:	Steve Wise <swise@chelsio.com>
L:	linux-rdma@vger.kernel.org
W:	http://www.openfabrics.org
S:	Supported
F:	drivers/infiniband/hw/cxgb3/

CXGB4 ETHERNET DRIVER (CXGB4)
M:	Hariprasad S <hariprasad@chelsio.com>
L:	netdev@vger.kernel.org
W:	http://www.chelsio.com
S:	Supported
F:	drivers/net/ethernet/chelsio/cxgb4/

CXGB4 ISCSI DRIVER (CXGB4I)
M:	Karen Xie <kxie@chelsio.com>
L:	linux-scsi@vger.kernel.org
W:	http://www.chelsio.com
S:	Supported
F:	drivers/scsi/cxgbi/cxgb4i

CXGB4 IWARP RNIC DRIVER (IW_CXGB4)
M:	Steve Wise <swise@chelsio.com>
L:	linux-rdma@vger.kernel.org
W:	http://www.openfabrics.org
S:	Supported
F:	drivers/infiniband/hw/cxgb4/

CXGB4VF ETHERNET DRIVER (CXGB4VF)
M:	Casey Leedom <leedom@chelsio.com>
L:	netdev@vger.kernel.org
W:	http://www.chelsio.com
S:	Supported
F:	drivers/net/ethernet/chelsio/cxgb4vf/

CXL (IBM Coherent Accelerator Processor Interface CAPI) DRIVER
M:	Ian Munsie <imunsie@au1.ibm.com>
M:	Michael Neuling <mikey@neuling.org>
L:	linuxppc-dev@lists.ozlabs.org
S:	Supported
F:	drivers/misc/cxl/
F:	include/misc/cxl*
F:	include/uapi/misc/cxl.h
F:	Documentation/powerpc/cxl.txt
F:	Documentation/powerpc/cxl.txt
F:	Documentation/ABI/testing/sysfs-class-cxl

CXLFLASH (IBM Coherent Accelerator Processor Interface CAPI Flash) SCSI DRIVER
M:	Manoj N. Kumar <manoj@linux.vnet.ibm.com>
M:	Matthew R. Ochs <mrochs@linux.vnet.ibm.com>
L:	linux-scsi@vger.kernel.org
S:	Supported
F:	drivers/scsi/cxlflash/
F:	include/uapi/scsi/cxlflash_ioctls.h
F:	Documentation/powerpc/cxlflash.txt

STMMAC ETHERNET DRIVER
M:	Giuseppe Cavallaro <peppe.cavallaro@st.com>
L:	netdev@vger.kernel.org
W:	http://www.stlinux.com
S:	Supported
F:	drivers/net/ethernet/stmicro/stmmac/

CYBERPRO FB DRIVER
M:	Russell King <linux@arm.linux.org.uk>
L:	linux-arm-kernel@lists.infradead.org (moderated for non-subscribers)
W:	http://www.arm.linux.org.uk/
S:	Maintained
F:	drivers/video/fbdev/cyber2000fb.*

CYCLADES ASYNC MUX DRIVER
W:	http://www.cyclades.com/
S:	Orphan
F:	drivers/tty/cyclades.c
F:	include/linux/cyclades.h
F:	include/uapi/linux/cyclades.h

CYCLADES PC300 DRIVER
W:	http://www.cyclades.com/
S:	Orphan
F:	drivers/net/wan/pc300*

CYPRESS_FIRMWARE MEDIA DRIVER
M:	Antti Palosaari <crope@iki.fi>
L:	linux-media@vger.kernel.org
W:	https://linuxtv.org
W:	http://palosaari.fi/linux/
Q:	http://patchwork.linuxtv.org/project/linux-media/list/
T:	git git://linuxtv.org/anttip/media_tree.git
S:	Maintained
F:	drivers/media/common/cypress_firmware*

CYTTSP TOUCHSCREEN DRIVER
M:	Ferruh Yigit <fery@cypress.com>
L:	linux-input@vger.kernel.org
S:	Supported
F:	drivers/input/touchscreen/cyttsp*
F:	include/linux/input/cyttsp.h

DALLAS/MAXIM DS1685-FAMILY REAL TIME CLOCK
M:	Joshua Kinard <kumba@gentoo.org>
S:	Maintained
F:	drivers/rtc/rtc-ds1685.c
F:	include/linux/rtc/ds1685.h

DAMA SLAVE for AX.25
M:	Joerg Reuter <jreuter@yaina.de>
W:	http://yaina.de/jreuter/
W:	http://www.qsl.net/dl1bke/
L:	linux-hams@vger.kernel.org
S:	Maintained
F:	net/ax25/af_ax25.c
F:	net/ax25/ax25_dev.c
F:	net/ax25/ax25_ds_*
F:	net/ax25/ax25_in.c
F:	net/ax25/ax25_out.c
F:	net/ax25/ax25_timer.c
F:	net/ax25/sysctl_net_ax25.c

DAVICOM FAST ETHERNET (DMFE) NETWORK DRIVER
L:	netdev@vger.kernel.org
S:	Orphan
F:	Documentation/networking/dmfe.txt
F:	drivers/net/ethernet/dec/tulip/dmfe.c

DC390/AM53C974 SCSI driver
M:	Hannes Reinecke <hare@suse.com>
L:	linux-scsi@vger.kernel.org
S:	Maintained
F:	drivers/scsi/am53c974.c

DC395x SCSI driver
M:	Oliver Neukum <oliver@neukum.org>
M:	Ali Akcaagac <aliakc@web.de>
M:	Jamie Lenehan <lenehan@twibble.org>
L:	dc395x@twibble.org
W:	http://twibble.org/dist/dc395x/
W:	http://lists.twibble.org/mailman/listinfo/dc395x/
S:	Maintained
F:	Documentation/scsi/dc395x.txt
F:	drivers/scsi/dc395x.*

DCCP PROTOCOL
M:	Gerrit Renker <gerrit@erg.abdn.ac.uk>
L:	dccp@vger.kernel.org
W:	http://www.linuxfoundation.org/collaborate/workgroups/networking/dccp
S:	Maintained
F:	include/linux/dccp.h
F:	include/uapi/linux/dccp.h
F:	include/linux/tfrc.h
F:	net/dccp/

DECnet NETWORK LAYER
W:	http://linux-decnet.sourceforge.net
L:	linux-decnet-user@lists.sourceforge.net
S:	Orphan
F:	Documentation/networking/decnet.txt
F:	net/decnet/

DECSTATION PLATFORM SUPPORT
M:	"Maciej W. Rozycki" <macro@linux-mips.org>
L:	linux-mips@linux-mips.org
W:	http://www.linux-mips.org/wiki/DECstation
S:	Maintained
F:	arch/mips/dec/
F:	arch/mips/include/asm/dec/
F:	arch/mips/include/asm/mach-dec/

DEFXX FDDI NETWORK DRIVER
M:	"Maciej W. Rozycki" <macro@linux-mips.org>
S:	Maintained
F:	drivers/net/fddi/defxx.*

DELL LAPTOP DRIVER
M:	Matthew Garrett <mjg59@srcf.ucam.org>
M:	Pali Rohár <pali.rohar@gmail.com>
L:	platform-driver-x86@vger.kernel.org
S:	Maintained
F:	drivers/platform/x86/dell-laptop.c

DELL LAPTOP RBTN DRIVER
M:	Pali Rohár <pali.rohar@gmail.com>
S:	Maintained
F:	drivers/platform/x86/dell-rbtn.*

DELL LAPTOP FREEFALL DRIVER
M:	Pali Rohár <pali.rohar@gmail.com>
S:	Maintained
F:	drivers/platform/x86/dell-smo8800.c

DELL LAPTOP SMM DRIVER
M:	Pali Rohár <pali.rohar@gmail.com>
S:	Maintained
F:	drivers/hwmon/dell-smm-hwmon.c
F:	include/uapi/linux/i8k.h

DELL SYSTEMS MANAGEMENT BASE DRIVER (dcdbas)
M:	Doug Warzecha <Douglas_Warzecha@dell.com>
S:	Maintained
F:	Documentation/dcdbas.txt
F:	drivers/firmware/dcdbas.*

DELL WMI EXTRAS DRIVER
M:	Matthew Garrett <mjg59@srcf.ucam.org>
M:	Pali Rohár <pali.rohar@gmail.com>
S:	Maintained
F:	drivers/platform/x86/dell-wmi.c

DESIGNWARE USB2 DRD IP DRIVER
M:	John Youn <johnyoun@synopsys.com>
L:	linux-usb@vger.kernel.org
T:	git git://git.kernel.org/pub/scm/linux/kernel/git/balbi/usb.git
S:	Maintained
F:	drivers/usb/dwc2/

DESIGNWARE USB3 DRD IP DRIVER
M:	Felipe Balbi <balbi@kernel.org>
L:	linux-usb@vger.kernel.org
T:	git git://git.kernel.org/pub/scm/linux/kernel/git/balbi/usb.git
S:	Maintained
F:	drivers/usb/dwc3/

DEVICE COREDUMP (DEV_COREDUMP)
M:	Johannes Berg <johannes@sipsolutions.net>
L:	linux-kernel@vger.kernel.org
S:	Maintained
F:	drivers/base/devcoredump.c
F:	include/linux/devcoredump.h

DEVICE FREQUENCY (DEVFREQ)
M:	MyungJoo Ham <myungjoo.ham@samsung.com>
M:	Kyungmin Park <kyungmin.park@samsung.com>
L:	linux-pm@vger.kernel.org
T:	git git://git.kernel.org/pub/scm/linux/kernel/git/mzx/devfreq.git
S:	Maintained
F:	drivers/devfreq/
F:	include/linux/devfreq.h
F:	Documentation/devicetree/bindings/devfreq/

DEVICE FREQUENCY EVENT (DEVFREQ-EVENT)
M:	Chanwoo Choi <cw00.choi@samsung.com>
L:	linux-pm@vger.kernel.org
T:	git git://git.kernel.org/pub/scm/linux/kernel/git/mzx/devfreq.git
S:	Supported
F:	drivers/devfreq/event/
F:	drivers/devfreq/devfreq-event.c
F:	include/linux/devfreq-event.h
F:	Documentation/devicetree/bindings/devfreq/event/

DEVICE NUMBER REGISTRY
M:	Torben Mathiasen <device@lanana.org>
W:	http://lanana.org/docs/device-list/index.html
S:	Maintained

DEVICE-MAPPER  (LVM)
M:	Alasdair Kergon <agk@redhat.com>
M:	Mike Snitzer <snitzer@redhat.com>
M:	dm-devel@redhat.com
L:	dm-devel@redhat.com
W:	http://sources.redhat.com/dm
Q:	http://patchwork.kernel.org/project/dm-devel/list/
T:	git git://git.kernel.org/pub/scm/linux/kernel/git/device-mapper/linux-dm.git
T:	quilt http://people.redhat.com/agk/patches/linux/editing/
S:	Maintained
F:	Documentation/device-mapper/
F:	drivers/md/dm*
F:	drivers/md/persistent-data/
F:	include/linux/device-mapper.h
F:	include/linux/dm-*.h
F:	include/uapi/linux/dm-*.h

DEVLINK
M:	Jiri Pirko <jiri@mellanox.com>
L:	netdev@vger.kernel.org
S:	Supported
F:	net/core/devlink.c
F:	include/net/devlink.h
F:	include/uapi/linux/devlink.h

DIALOG SEMICONDUCTOR DRIVERS
M:	Support Opensource <support.opensource@diasemi.com>
W:	http://www.dialog-semiconductor.com/products
S:	Supported
F:	Documentation/hwmon/da90??
F:	Documentation/devicetree/bindings/sound/da[79]*.txt
F:	drivers/gpio/gpio-da90??.c
F:	drivers/hwmon/da90??-hwmon.c
F:	drivers/iio/adc/da91??-*.c
F:	drivers/input/misc/da90??_onkey.c
F:	drivers/input/touchscreen/da9052_tsi.c
F:	drivers/leds/leds-da90??.c
F:	drivers/mfd/da903x.c
F:	drivers/mfd/da90??-*.c
F:	drivers/mfd/da91??-*.c
F:	drivers/power/da9052-battery.c
F:	drivers/power/da91??-*.c
F:	drivers/regulator/da903x.c
F:	drivers/regulator/da9???-regulator.[ch]
F:	drivers/rtc/rtc-da90??.c
F:	drivers/video/backlight/da90??_bl.c
F:	drivers/watchdog/da90??_wdt.c
F:	include/linux/mfd/da903x.h
F:	include/linux/mfd/da9052/
F:	include/linux/mfd/da9055/
F:	include/linux/mfd/da9063/
F:	include/linux/mfd/da9150/
F:	include/sound/da[79]*.h
F:	sound/soc/codecs/da[79]*.[ch]

DIGI NEO AND CLASSIC PCI PRODUCTS
M:	Lidza Louina <lidza.louina@gmail.com>
M:	Mark Hounschell <markh@compro.net>
L:	driverdev-devel@linuxdriverproject.org
S:	Maintained
F:	drivers/staging/dgnc/

DIOLAN U2C-12 I2C DRIVER
M:	Guenter Roeck <linux@roeck-us.net>
L:	linux-i2c@vger.kernel.org
S:	Maintained
F:	drivers/i2c/busses/i2c-diolan-u2c.c

DIRECT ACCESS (DAX)
M:	Matthew Wilcox <willy@linux.intel.com>
L:	linux-fsdevel@vger.kernel.org
S:	Supported
F:	fs/dax.c

DIRECTORY NOTIFICATION (DNOTIFY)
M:	Eric Paris <eparis@parisplace.org>
S:	Maintained
F:	Documentation/filesystems/dnotify.txt
F:	fs/notify/dnotify/
F:	include/linux/dnotify.h

DISK GEOMETRY AND PARTITION HANDLING
M:	Andries Brouwer <aeb@cwi.nl>
W:	http://www.win.tue.nl/~aeb/linux/Large-Disk.html
W:	http://www.win.tue.nl/~aeb/linux/zip/zip-1.html
W:	http://www.win.tue.nl/~aeb/partitions/partition_types-1.html
S:	Maintained

DISKQUOTA
M:	Jan Kara <jack@suse.com>
S:	Maintained
F:	Documentation/filesystems/quota.txt
F:	fs/quota/
F:	include/linux/quota*.h
F:	include/uapi/linux/quota*.h

DISPLAYLINK USB 2.0 FRAMEBUFFER DRIVER (UDLFB)
M:	Bernie Thompson <bernie@plugable.com>
L:	linux-fbdev@vger.kernel.org
S:	Maintained
W:	http://plugable.com/category/projects/udlfb/
F:	drivers/video/fbdev/udlfb.c
F:	include/video/udlfb.h
F:	Documentation/fb/udlfb.txt

DISTRIBUTED LOCK MANAGER (DLM)
M:	Christine Caulfield <ccaulfie@redhat.com>
M:	David Teigland <teigland@redhat.com>
L:	cluster-devel@redhat.com
W:	http://sources.redhat.com/cluster/
T:	git git://git.kernel.org/pub/scm/linux/kernel/git/teigland/linux-dlm.git
S:	Supported
F:	fs/dlm/

DMA BUFFER SHARING FRAMEWORK
M:	Sumit Semwal <sumit.semwal@linaro.org>
S:	Maintained
L:	linux-media@vger.kernel.org
L:	dri-devel@lists.freedesktop.org
L:	linaro-mm-sig@lists.linaro.org (moderated for non-subscribers)
F:	drivers/dma-buf/
F:	include/linux/dma-buf*
F:	include/linux/reservation.h
F:	include/linux/*fence.h
F:	Documentation/dma-buf-sharing.txt
T:	git git://git.linaro.org/people/sumitsemwal/linux-dma-buf.git

DMA GENERIC OFFLOAD ENGINE SUBSYSTEM
M:	Vinod Koul <vinod.koul@intel.com>
L:	dmaengine@vger.kernel.org
Q:	https://patchwork.kernel.org/project/linux-dmaengine/list/
S:	Maintained
F:	drivers/dma/
F:	include/linux/dmaengine.h
F:	Documentation/dmaengine/
T:	git git://git.infradead.org/users/vkoul/slave-dma.git

DME1737 HARDWARE MONITOR DRIVER
M:	Juerg Haefliger <juergh@gmail.com>
L:	lm-sensors@lm-sensors.org
S:	Maintained
F:	Documentation/hwmon/dme1737
F:	drivers/hwmon/dme1737.c

DMI/SMBIOS SUPPORT
M:	Jean Delvare <jdelvare@suse.com>
S:	Maintained
T:	quilt http://jdelvare.nerim.net/devel/linux/jdelvare-dmi/
F:	Documentation/ABI/testing/sysfs-firmware-dmi-tables
F:	drivers/firmware/dmi-id.c
F:	drivers/firmware/dmi_scan.c
F:	include/linux/dmi.h

DOCUMENTATION
M:	Jonathan Corbet <corbet@lwn.net>
L:	linux-doc@vger.kernel.org
S:	Maintained
F:	Documentation/
F:	scripts/docproc.c
F:	scripts/kernel-doc*
X:	Documentation/ABI/
X:	Documentation/devicetree/
X:	Documentation/acpi
X:	Documentation/power
X:	Documentation/spi
X:	Documentation/DocBook/media
T:	git git://git.lwn.net/linux.git docs-next

DOUBLETALK DRIVER
M:	"James R. Van Zandt" <jrv@vanzandt.mv.com>
L:	blinux-list@redhat.com
S:	Maintained
F:	drivers/char/dtlk.c
F:	include/linux/dtlk.h

DPT_I2O SCSI RAID DRIVER
M:	Adaptec OEM Raid Solutions <aacraid@adaptec.com>
L:	linux-scsi@vger.kernel.org
W:	http://www.adaptec.com/
S:	Maintained
F:	drivers/scsi/dpt*
F:	drivers/scsi/dpt/

DRBD DRIVER
M:	Philipp Reisner <philipp.reisner@linbit.com>
M:	Lars Ellenberg <lars.ellenberg@linbit.com>
L:	drbd-dev@lists.linbit.com
W:	http://www.drbd.org
T:	git git://git.linbit.com/linux-drbd.git
T:	git git://git.linbit.com/drbd-8.4.git
S:	Supported
F:	drivers/block/drbd/
F:	lib/lru_cache.c
F:	Documentation/blockdev/drbd/

DRIVER CORE, KOBJECTS, DEBUGFS, KERNFS AND SYSFS
M:	Greg Kroah-Hartman <gregkh@linuxfoundation.org>
T:	git git://git.kernel.org/pub/scm/linux/kernel/git/gregkh/driver-core.git
S:	Supported
F:	Documentation/kobject.txt
F:	drivers/base/
F:	fs/debugfs/
F:	fs/kernfs/
F:	fs/sysfs/
F:	include/linux/debugfs.h
F:	include/linux/kobj*
F:	lib/kobj*

DRM DRIVERS
M:	David Airlie <airlied@linux.ie>
L:	dri-devel@lists.freedesktop.org
T:	git git://people.freedesktop.org/~airlied/linux
S:	Maintained
F:	drivers/gpu/drm/
F:	drivers/gpu/vga/
F:	include/drm/
F:	include/uapi/drm/

RADEON DRM DRIVERS
M:	Alex Deucher <alexander.deucher@amd.com>
M:	Christian König <christian.koenig@amd.com>
L:	dri-devel@lists.freedesktop.org
T:	git git://people.freedesktop.org/~agd5f/linux
S:	Supported
F:	drivers/gpu/drm/radeon/
F:	include/uapi/drm/radeon*

DRM PANEL DRIVERS
M:	Thierry Reding <thierry.reding@gmail.com>
L:	dri-devel@lists.freedesktop.org
T:	git git://anongit.freedesktop.org/tegra/linux.git
S:	Maintained
F:	drivers/gpu/drm/drm_panel.c
F:	drivers/gpu/drm/panel/
F:	include/drm/drm_panel.h
F:	Documentation/devicetree/bindings/display/panel/

INTEL DRM DRIVERS (excluding Poulsbo, Moorestown and derivative chipsets)
M:	Daniel Vetter <daniel.vetter@intel.com>
M:	Jani Nikula <jani.nikula@linux.intel.com>
L:	intel-gfx@lists.freedesktop.org
L:	dri-devel@lists.freedesktop.org
W:	https://01.org/linuxgraphics/
Q:	http://patchwork.freedesktop.org/project/intel-gfx/
T:	git git://anongit.freedesktop.org/drm-intel
S:	Supported
F:	drivers/gpu/drm/i915/
F:	include/drm/i915*
F:	include/uapi/drm/i915*

DRM DRIVERS FOR ATMEL HLCDC
M:	Boris Brezillon <boris.brezillon@free-electrons.com>
L:	dri-devel@lists.freedesktop.org
S:	Supported
F:	drivers/gpu/drm/atmel-hlcdc/
F:	Documentation/devicetree/bindings/drm/atmel/

DRM DRIVERS FOR EXYNOS
M:	Inki Dae <inki.dae@samsung.com>
M:	Joonyoung Shim <jy0922.shim@samsung.com>
M:	Seung-Woo Kim <sw0312.kim@samsung.com>
M:	Kyungmin Park <kyungmin.park@samsung.com>
L:	dri-devel@lists.freedesktop.org
T:	git git://git.kernel.org/pub/scm/linux/kernel/git/daeinki/drm-exynos.git
S:	Supported
F:	drivers/gpu/drm/exynos/
F:	include/drm/exynos*
F:	include/uapi/drm/exynos*

DRM DRIVERS FOR FREESCALE DCU
M:	Jianwei Wang <jianwei.wang.chn@gmail.com>
M:	Alison Wang <alison.wang@freescale.com>
L:	dri-devel@lists.freedesktop.org
S:	Supported
F:	drivers/gpu/drm/fsl-dcu/
F:	Documentation/devicetree/bindings/display/fsl,dcu.txt
F:	Documentation/devicetree/bindings/display/panel/nec,nl4827hc19_05b.txt

DRM DRIVERS FOR FREESCALE IMX
M:	Philipp Zabel <p.zabel@pengutronix.de>
L:	dri-devel@lists.freedesktop.org
S:	Maintained
F:	drivers/gpu/drm/imx/
F:	drivers/gpu/ipu-v3/
F:	Documentation/devicetree/bindings/display/imx/

DRM DRIVERS FOR GMA500 (Poulsbo, Moorestown and derivative chipsets)
M:	Patrik Jakobsson <patrik.r.jakobsson@gmail.com>
L:	dri-devel@lists.freedesktop.org
T:	git git://github.com/patjak/drm-gma500
S:	Maintained
F:	drivers/gpu/drm/gma500
F:	include/drm/gma500*

DRM DRIVERS FOR NVIDIA TEGRA
M:	Thierry Reding <thierry.reding@gmail.com>
M:	Terje Bergström <tbergstrom@nvidia.com>
L:	dri-devel@lists.freedesktop.org
L:	linux-tegra@vger.kernel.org
T:	git git://anongit.freedesktop.org/tegra/linux.git
S:	Supported
F:	drivers/gpu/drm/tegra/
F:	drivers/gpu/host1x/
F:	include/linux/host1x.h
F:	include/uapi/drm/tegra_drm.h
F:	Documentation/devicetree/bindings/display/tegra/nvidia,tegra20-host1x.txt

DRM DRIVERS FOR RENESAS
M:	Laurent Pinchart <laurent.pinchart@ideasonboard.com>
L:	dri-devel@lists.freedesktop.org
L:	linux-renesas-soc@vger.kernel.org
T:	git git://people.freedesktop.org/~airlied/linux
S:	Supported
F:	drivers/gpu/drm/rcar-du/
F:	drivers/gpu/drm/shmobile/
F:	include/linux/platform_data/shmob_drm.h

DRM DRIVERS FOR ROCKCHIP
M:	Mark Yao <mark.yao@rock-chips.com>
L:	dri-devel@lists.freedesktop.org
S:	Maintained
F:	drivers/gpu/drm/rockchip/
F:	Documentation/devicetree/bindings/display/rockchip*

DRM DRIVERS FOR STI
M:	Benjamin Gaignard <benjamin.gaignard@linaro.org>
M:	Vincent Abriou <vincent.abriou@st.com>
L:	dri-devel@lists.freedesktop.org
T:	git http://git.linaro.org/people/benjamin.gaignard/kernel.git
S:	Maintained
F:	drivers/gpu/drm/sti
F:	Documentation/devicetree/bindings/display/st,stih4xx.txt

DRM DRIVERS FOR VIVANTE GPU IP
M:	Lucas Stach <l.stach@pengutronix.de>
R:	Russell King <linux+etnaviv@arm.linux.org.uk>
R:	Christian Gmeiner <christian.gmeiner@gmail.com>
L:	dri-devel@lists.freedesktop.org
S:	Maintained
F:	drivers/gpu/drm/etnaviv
F:	Documentation/devicetree/bindings/display/etnaviv

DSBR100 USB FM RADIO DRIVER
M:	Alexey Klimov <klimov.linux@gmail.com>
L:	linux-media@vger.kernel.org
T:	git git://linuxtv.org/media_tree.git
S:	Maintained
F:	drivers/media/radio/dsbr100.c

DSCC4 DRIVER
M:	Francois Romieu <romieu@fr.zoreil.com>
L:	netdev@vger.kernel.org
S:	Maintained
F:	drivers/net/wan/dscc4.c

DT3155 MEDIA DRIVER
M:	Hans Verkuil <hverkuil@xs4all.nl>
L:	linux-media@vger.kernel.org
T:	git git://linuxtv.org/media_tree.git
W:	https://linuxtv.org
S:	Odd Fixes
F:	drivers/media/pci/dt3155/

DVB_USB_AF9015 MEDIA DRIVER
M:	Antti Palosaari <crope@iki.fi>
L:	linux-media@vger.kernel.org
W:	https://linuxtv.org
W:	http://palosaari.fi/linux/
Q:	http://patchwork.linuxtv.org/project/linux-media/list/
T:	git git://linuxtv.org/anttip/media_tree.git
S:	Maintained
F:	drivers/media/usb/dvb-usb-v2/af9015*

DVB_USB_AF9035 MEDIA DRIVER
M:	Antti Palosaari <crope@iki.fi>
L:	linux-media@vger.kernel.org
W:	https://linuxtv.org
W:	http://palosaari.fi/linux/
Q:	http://patchwork.linuxtv.org/project/linux-media/list/
T:	git git://linuxtv.org/anttip/media_tree.git
S:	Maintained
F:	drivers/media/usb/dvb-usb-v2/af9035*

DVB_USB_ANYSEE MEDIA DRIVER
M:	Antti Palosaari <crope@iki.fi>
L:	linux-media@vger.kernel.org
W:	https://linuxtv.org
W:	http://palosaari.fi/linux/
Q:	http://patchwork.linuxtv.org/project/linux-media/list/
T:	git git://linuxtv.org/anttip/media_tree.git
S:	Maintained
F:	drivers/media/usb/dvb-usb-v2/anysee*

DVB_USB_AU6610 MEDIA DRIVER
M:	Antti Palosaari <crope@iki.fi>
L:	linux-media@vger.kernel.org
W:	https://linuxtv.org
W:	http://palosaari.fi/linux/
Q:	http://patchwork.linuxtv.org/project/linux-media/list/
T:	git git://linuxtv.org/anttip/media_tree.git
S:	Maintained
F:	drivers/media/usb/dvb-usb-v2/au6610*

DVB_USB_CE6230 MEDIA DRIVER
M:	Antti Palosaari <crope@iki.fi>
L:	linux-media@vger.kernel.org
W:	https://linuxtv.org
W:	http://palosaari.fi/linux/
Q:	http://patchwork.linuxtv.org/project/linux-media/list/
T:	git git://linuxtv.org/anttip/media_tree.git
S:	Maintained
F:	drivers/media/usb/dvb-usb-v2/ce6230*

DVB_USB_CXUSB MEDIA DRIVER
M:	Michael Krufky <mkrufky@linuxtv.org>
L:	linux-media@vger.kernel.org
W:	https://linuxtv.org
W:	http://github.com/mkrufky
Q:	http://patchwork.linuxtv.org/project/linux-media/list/
T:	git git://linuxtv.org/media_tree.git
S:	Maintained
F:	drivers/media/usb/dvb-usb/cxusb*

DVB_USB_EC168 MEDIA DRIVER
M:	Antti Palosaari <crope@iki.fi>
L:	linux-media@vger.kernel.org
W:	https://linuxtv.org
W:	http://palosaari.fi/linux/
Q:	http://patchwork.linuxtv.org/project/linux-media/list/
T:	git git://linuxtv.org/anttip/media_tree.git
S:	Maintained
F:	drivers/media/usb/dvb-usb-v2/ec168*

DVB_USB_GL861 MEDIA DRIVER
M:	Antti Palosaari <crope@iki.fi>
L:	linux-media@vger.kernel.org
W:	https://linuxtv.org
Q:	http://patchwork.linuxtv.org/project/linux-media/list/
T:	git git://linuxtv.org/anttip/media_tree.git
S:	Maintained
F:	drivers/media/usb/dvb-usb-v2/gl861*

DVB_USB_MXL111SF MEDIA DRIVER
M:	Michael Krufky <mkrufky@linuxtv.org>
L:	linux-media@vger.kernel.org
W:	https://linuxtv.org
W:	http://github.com/mkrufky
Q:	http://patchwork.linuxtv.org/project/linux-media/list/
T:	git git://linuxtv.org/mkrufky/mxl111sf.git
S:	Maintained
F:	drivers/media/usb/dvb-usb-v2/mxl111sf*

DVB_USB_RTL28XXU MEDIA DRIVER
M:	Antti Palosaari <crope@iki.fi>
L:	linux-media@vger.kernel.org
W:	https://linuxtv.org
W:	http://palosaari.fi/linux/
Q:	http://patchwork.linuxtv.org/project/linux-media/list/
T:	git git://linuxtv.org/anttip/media_tree.git
S:	Maintained
F:	drivers/media/usb/dvb-usb-v2/rtl28xxu*

DVB_USB_V2 MEDIA DRIVER
M:	Antti Palosaari <crope@iki.fi>
L:	linux-media@vger.kernel.org
W:	https://linuxtv.org
W:	http://palosaari.fi/linux/
Q:	http://patchwork.linuxtv.org/project/linux-media/list/
T:	git git://linuxtv.org/anttip/media_tree.git
S:	Maintained
F:	drivers/media/usb/dvb-usb-v2/dvb_usb*
F:	drivers/media/usb/dvb-usb-v2/usb_urb.c

DYNAMIC DEBUG
M:	Jason Baron <jbaron@akamai.com>
S:	Maintained
F:	lib/dynamic_debug.c
F:	include/linux/dynamic_debug.h

DZ DECSTATION DZ11 SERIAL DRIVER
M:	"Maciej W. Rozycki" <macro@linux-mips.org>
S:	Maintained
F:	drivers/tty/serial/dz.*

E3X0 POWER BUTTON DRIVER
M:	Moritz Fischer <moritz.fischer@ettus.com>
L:	usrp-users@lists.ettus.com
W:	http://www.ettus.com
S:	Supported
F:	drivers/input/misc/e3x0-button.c
F:	Documentation/devicetree/bindings/input/e3x0-button.txt

E4000 MEDIA DRIVER
M:	Antti Palosaari <crope@iki.fi>
L:	linux-media@vger.kernel.org
W:	https://linuxtv.org
W:	http://palosaari.fi/linux/
Q:	http://patchwork.linuxtv.org/project/linux-media/list/
T:	git git://linuxtv.org/anttip/media_tree.git
S:	Maintained
F:	drivers/media/tuners/e4000*

EATA ISA/EISA/PCI SCSI DRIVER
M:	Dario Ballabio <ballabio_dario@emc.com>
L:	linux-scsi@vger.kernel.org
S:	Maintained
F:	drivers/scsi/eata.c

EC100 MEDIA DRIVER
M:	Antti Palosaari <crope@iki.fi>
L:	linux-media@vger.kernel.org
W:	https://linuxtv.org
W:	http://palosaari.fi/linux/
Q:	http://patchwork.linuxtv.org/project/linux-media/list/
T:	git git://linuxtv.org/anttip/media_tree.git
S:	Maintained
F:	drivers/media/dvb-frontends/ec100*

ECRYPT FILE SYSTEM
M:	Tyler Hicks <tyhicks@canonical.com>
L:	ecryptfs@vger.kernel.org
W:	http://ecryptfs.org
W:	https://launchpad.net/ecryptfs
T:	git git://git.kernel.org/pub/scm/linux/kernel/git/tyhicks/ecryptfs.git
S:	Supported
F:	Documentation/filesystems/ecryptfs.txt
F:	fs/ecryptfs/

EDAC-CORE
M:	Doug Thompson <dougthompson@xmission.com>
M:	Borislav Petkov <bp@alien8.de>
M:	Mauro Carvalho Chehab <mchehab@osg.samsung.com>
L:	linux-edac@vger.kernel.org
T:	git git://git.kernel.org/pub/scm/linux/kernel/git/bp/bp.git for-next
T:	git git://git.kernel.org/pub/scm/linux/kernel/git/mchehab/linux-edac.git linux_next
S:	Supported
F:	Documentation/edac.txt
F:	drivers/edac/
F:	include/linux/edac.h

EDAC-AMD64
M:	Doug Thompson <dougthompson@xmission.com>
M:	Borislav Petkov <bp@alien8.de>
L:	linux-edac@vger.kernel.org
S:	Maintained
F:	drivers/edac/amd64_edac*

EDAC-CALXEDA
M:	Doug Thompson <dougthompson@xmission.com>
M:	Robert Richter <rric@kernel.org>
L:	linux-edac@vger.kernel.org
S:	Maintained
F:	drivers/edac/highbank*

EDAC-CAVIUM
M:	Ralf Baechle <ralf@linux-mips.org>
M:	David Daney <david.daney@cavium.com>
L:	linux-edac@vger.kernel.org
L:	linux-mips@linux-mips.org
S:	Supported
F:	drivers/edac/octeon_edac*

EDAC-E752X
M:	Mark Gross <mark.gross@intel.com>
M:	Doug Thompson <dougthompson@xmission.com>
L:	linux-edac@vger.kernel.org
S:	Maintained
F:	drivers/edac/e752x_edac.c

EDAC-E7XXX
M:	Doug Thompson <dougthompson@xmission.com>
L:	linux-edac@vger.kernel.org
S:	Maintained
F:	drivers/edac/e7xxx_edac.c

EDAC-GHES
M:	Mauro Carvalho Chehab <mchehab@osg.samsung.com>
L:	linux-edac@vger.kernel.org
S:	Maintained
F:	drivers/edac/ghes_edac.c

EDAC-I82443BXGX
M:	Tim Small <tim@buttersideup.com>
L:	linux-edac@vger.kernel.org
S:	Maintained
F:	drivers/edac/i82443bxgx_edac.c

EDAC-I3000
M:	Jason Uhlenkott <juhlenko@akamai.com>
L:	linux-edac@vger.kernel.org
S:	Maintained
F:	drivers/edac/i3000_edac.c

EDAC-I5000
M:	Doug Thompson <dougthompson@xmission.com>
L:	linux-edac@vger.kernel.org
S:	Maintained
F:	drivers/edac/i5000_edac.c

EDAC-I5400
M:	Mauro Carvalho Chehab <mchehab@osg.samsung.com>
L:	linux-edac@vger.kernel.org
S:	Maintained
F:	drivers/edac/i5400_edac.c

EDAC-I7300
M:	Mauro Carvalho Chehab <mchehab@osg.samsung.com>
L:	linux-edac@vger.kernel.org
S:	Maintained
F:	drivers/edac/i7300_edac.c

EDAC-I7CORE
M:	Mauro Carvalho Chehab <mchehab@osg.samsung.com>
L:	linux-edac@vger.kernel.org
S:	Maintained
F:	drivers/edac/i7core_edac.c

EDAC-I82975X
M:	Ranganathan Desikan <ravi@jetztechnologies.com>
M:	"Arvind R." <arvino55@gmail.com>
L:	linux-edac@vger.kernel.org
S:	Maintained
F:	drivers/edac/i82975x_edac.c

EDAC-IE31200
M:	Jason Baron <jbaron@akamai.com>
L:	linux-edac@vger.kernel.org
S:	Maintained
F:	drivers/edac/ie31200_edac.c

EDAC-MPC85XX
M:	Johannes Thumshirn <morbidrsa@gmail.com>
L:	linux-edac@vger.kernel.org
S:	Maintained
F:	drivers/edac/mpc85xx_edac.[ch]

EDAC-PASEMI
M:	Egor Martovetsky <egor@pasemi.com>
L:	linux-edac@vger.kernel.org
S:	Maintained
F:	drivers/edac/pasemi_edac.c

EDAC-R82600
M:	Tim Small <tim@buttersideup.com>
L:	linux-edac@vger.kernel.org
S:	Maintained
F:	drivers/edac/r82600_edac.c

EDAC-SBRIDGE
M:	Mauro Carvalho Chehab <mchehab@osg.samsung.com>
L:	linux-edac@vger.kernel.org
S:	Maintained
F:	drivers/edac/sb_edac.c

EDAC-XGENE
APPLIED MICRO (APM) X-GENE SOC EDAC
M:     Loc Ho <lho@apm.com>
S:     Supported
F:     drivers/edac/xgene_edac.c
F:     Documentation/devicetree/bindings/edac/apm-xgene-edac.txt

EDIROL UA-101/UA-1000 DRIVER
M:	Clemens Ladisch <clemens@ladisch.de>
L:	alsa-devel@alsa-project.org (moderated for non-subscribers)
T:	git git://git.alsa-project.org/alsa-kernel.git
S:	Maintained
F:	sound/usb/misc/ua101.c

EXTENSIBLE FIRMWARE INTERFACE (EFI)
M:	Matt Fleming <matt@codeblueprint.co.uk>
L:	linux-efi@vger.kernel.org
T:	git git://git.kernel.org/pub/scm/linux/kernel/git/mfleming/efi.git
S:	Maintained
F:	Documentation/efi-stub.txt
F:	arch/ia64/kernel/efi.c
F:	arch/x86/boot/compressed/eboot.[ch]
F:	arch/x86/include/asm/efi.h
F:	arch/x86/platform/efi/*
F:	drivers/firmware/efi/*
F:	include/linux/efi*.h

EFI VARIABLE FILESYSTEM
M:	Matthew Garrett <matthew.garrett@nebula.com>
M:	Jeremy Kerr <jk@ozlabs.org>
M:	Matt Fleming <matt@codeblueprint.co.uk>
T:	git git://git.kernel.org/pub/scm/linux/kernel/git/mfleming/efi.git
L:	linux-efi@vger.kernel.org
S:	Maintained
F:	fs/efivarfs/

EFIFB FRAMEBUFFER DRIVER
L:	linux-fbdev@vger.kernel.org
M:	Peter Jones <pjones@redhat.com>
S:	Maintained
F:	drivers/video/fbdev/efifb.c

EFS FILESYSTEM
W:	http://aeschi.ch.eu.org/efs/
S:	Orphan
F:	fs/efs/

EHEA (IBM pSeries eHEA 10Gb ethernet adapter) DRIVER
M:	Thadeu Lima de Souza Cascardo <cascardo@linux.vnet.ibm.com>
L:	netdev@vger.kernel.org
S:	Maintained
F:	drivers/net/ethernet/ibm/ehea/

EM28XX VIDEO4LINUX DRIVER
M:	Mauro Carvalho Chehab <mchehab@osg.samsung.com>
L:	linux-media@vger.kernel.org
W:	https://linuxtv.org
T:	git git://linuxtv.org/media_tree.git
S:	Maintained
F:	drivers/media/usb/em28xx/

EMBEDDED LINUX
M:	Paul Gortmaker <paul.gortmaker@windriver.com>
M:	Matt Mackall <mpm@selenic.com>
M:	David Woodhouse <dwmw2@infradead.org>
L:	linux-embedded@vger.kernel.org
S:	Maintained

EMULEX/AVAGO LPFC FC/FCOE SCSI DRIVER
M:	James Smart <james.smart@avagotech.com>
M:	Dick Kennedy <dick.kennedy@avagotech.com>
L:	linux-scsi@vger.kernel.org
W:	http://www.avagotech.com
S:	Supported
F:	drivers/scsi/lpfc/

ENE CB710 FLASH CARD READER DRIVER
M:	Michał Mirosław <mirq-linux@rere.qmqm.pl>
S:	Maintained
F:	drivers/misc/cb710/
F:	drivers/mmc/host/cb710-mmc.*
F:	include/linux/cb710.h

ENE KB2426 (ENE0100/ENE020XX) INFRARED RECEIVER
M:	Maxim Levitsky <maximlevitsky@gmail.com>
S:	Maintained
F:	drivers/media/rc/ene_ir.*

EPSON S1D13XXX FRAMEBUFFER DRIVER
M:	Kristoffer Ericson <kristoffer.ericson@gmail.com>
S:	Maintained
T:	git git://git.kernel.org/pub/scm/linux/kernel/git/kristoffer/linux-hpc.git
F:	drivers/video/fbdev/s1d13xxxfb.c
F:	include/video/s1d13xxxfb.h

ET131X NETWORK DRIVER
M:	Mark Einon <mark.einon@gmail.com>
S:	Odd Fixes
F:	drivers/net/ethernet/agere/

ETHERNET BRIDGE
M:	Stephen Hemminger <stephen@networkplumber.org>
L:	bridge@lists.linux-foundation.org
L:	netdev@vger.kernel.org
W:	http://www.linuxfoundation.org/en/Net:Bridge
S:	Maintained
F:	include/linux/netfilter_bridge/
F:	net/bridge/

ETHERNET PHY LIBRARY
M:	Florian Fainelli <f.fainelli@gmail.com>
L:	netdev@vger.kernel.org
S:	Maintained
F:	include/linux/phy.h
F:	include/linux/phy_fixed.h
F:	drivers/net/phy/
F:	Documentation/networking/phy.txt
F:	drivers/of/of_mdio.c
F:	drivers/of/of_net.c

EXT2 FILE SYSTEM
M:	Jan Kara <jack@suse.com>
L:	linux-ext4@vger.kernel.org
S:	Maintained
F:	Documentation/filesystems/ext2.txt
F:	fs/ext2/
F:	include/linux/ext2*

EXT4 FILE SYSTEM
M:	"Theodore Ts'o" <tytso@mit.edu>
M:	Andreas Dilger <adilger.kernel@dilger.ca>
L:	linux-ext4@vger.kernel.org
W:	http://ext4.wiki.kernel.org
Q:	http://patchwork.ozlabs.org/project/linux-ext4/list/
T:	git git://git.kernel.org/pub/scm/linux/kernel/git/tytso/ext4.git
S:	Maintained
F:	Documentation/filesystems/ext4.txt
F:	fs/ext4/

Extended Verification Module (EVM)
M:	Mimi Zohar <zohar@linux.vnet.ibm.com>
L:	linux-ima-devel@lists.sourceforge.net
L:	linux-security-module@vger.kernel.org
S:	Supported
F:	security/integrity/evm/

EXTERNAL CONNECTOR SUBSYSTEM (EXTCON)
M:	MyungJoo Ham <myungjoo.ham@samsung.com>
M:	Chanwoo Choi <cw00.choi@samsung.com>
L:	linux-kernel@vger.kernel.org
T:	git git://git.kernel.org/pub/scm/linux/kernel/git/chanwoo/extcon.git
S:	Maintained
F:	drivers/extcon/
F:	include/linux/extcon/
F:	include/linux/extcon.h
F:	Documentation/extcon/
F:	Documentation/devicetree/bindings/extcon/

EXYNOS DP DRIVER
M:	Jingoo Han <jingoohan1@gmail.com>
L:	dri-devel@lists.freedesktop.org
S:	Maintained
F:	drivers/gpu/drm/exynos/exynos_dp*

EXYNOS MIPI DISPLAY DRIVERS
M:	Inki Dae <inki.dae@samsung.com>
M:	Donghwa Lee <dh09.lee@samsung.com>
M:	Kyungmin Park <kyungmin.park@samsung.com>
L:	linux-fbdev@vger.kernel.org
S:	Maintained
F:	drivers/video/fbdev/exynos/exynos_mipi*
F:	include/video/exynos_mipi*

F71805F HARDWARE MONITORING DRIVER
M:	Jean Delvare <jdelvare@suse.com>
L:	lm-sensors@lm-sensors.org
S:	Maintained
F:	Documentation/hwmon/f71805f
F:	drivers/hwmon/f71805f.c

FC0011 TUNER DRIVER
M:	Michael Buesch <m@bues.ch>
L:	linux-media@vger.kernel.org
S:	Maintained
F:	drivers/media/tuners/fc0011.h
F:	drivers/media/tuners/fc0011.c

FC2580 MEDIA DRIVER
M:	Antti Palosaari <crope@iki.fi>
L:	linux-media@vger.kernel.org
W:	https://linuxtv.org
W:	http://palosaari.fi/linux/
Q:	http://patchwork.linuxtv.org/project/linux-media/list/
T:	git git://linuxtv.org/anttip/media_tree.git
S:	Maintained
F:	drivers/media/tuners/fc2580*

FANOTIFY
M:	Eric Paris <eparis@redhat.com>
S:	Maintained
F:	fs/notify/fanotify/
F:	include/linux/fanotify.h
F:	include/uapi/linux/fanotify.h

FARSYNC SYNCHRONOUS DRIVER
M:	Kevin Curtis <kevin.curtis@farsite.co.uk>
W:	http://www.farsite.co.uk/
S:	Supported
F:	drivers/net/wan/farsync.*

FAULT INJECTION SUPPORT
M:	Akinobu Mita <akinobu.mita@gmail.com>
S:	Supported
F:	Documentation/fault-injection/
F:	lib/fault-inject.c

FBTFT Framebuffer drivers
M:	Thomas Petazzoni <thomas.petazzoni@free-electrons.com>
M:	Noralf Trønnes <noralf@tronnes.org>
S:	Maintained
F:	drivers/staging/fbtft/

FCOE SUBSYSTEM (libfc, libfcoe, fcoe)
M:	Vasu Dev <vasu.dev@intel.com>
L:	fcoe-devel@open-fcoe.org
W:	www.Open-FCoE.org
S:	Supported
F:	drivers/scsi/libfc/
F:	drivers/scsi/fcoe/
F:	include/scsi/fc/
F:	include/scsi/libfc.h
F:	include/scsi/libfcoe.h
F:	include/uapi/scsi/fc/

FILE LOCKING (flock() and fcntl()/lockf())
M:	Jeff Layton <jlayton@poochiereds.net>
M:	"J. Bruce Fields" <bfields@fieldses.org>
L:	linux-fsdevel@vger.kernel.org
S:	Maintained
F:	include/linux/fcntl.h
F:	include/linux/fs.h
F:	include/uapi/linux/fcntl.h
F:	include/uapi/linux/fs.h
F:	fs/fcntl.c
F:	fs/locks.c

FILESYSTEMS (VFS and infrastructure)
M:	Alexander Viro <viro@zeniv.linux.org.uk>
L:	linux-fsdevel@vger.kernel.org
S:	Maintained
F:	fs/*

FINTEK F75375S HARDWARE MONITOR AND FAN CONTROLLER DRIVER
M:	Riku Voipio <riku.voipio@iki.fi>
L:	lm-sensors@lm-sensors.org
S:	Maintained
F:	drivers/hwmon/f75375s.c
F:	include/linux/f75375s.h

FIREWIRE AUDIO DRIVERS
M:	Clemens Ladisch <clemens@ladisch.de>
L:	alsa-devel@alsa-project.org (moderated for non-subscribers)
T:	git git://git.alsa-project.org/alsa-kernel.git
S:	Maintained
F:	sound/firewire/

FIREWIRE MEDIA DRIVERS (firedtv)
M:	Stefan Richter <stefanr@s5r6.in-berlin.de>
L:	linux-media@vger.kernel.org
L:	linux1394-devel@lists.sourceforge.net
T:	git git://git.kernel.org/pub/scm/linux/kernel/git/mchehab/linux-media.git
S:	Maintained
F:	drivers/media/firewire/

FIREWIRE SBP-2 TARGET
M:	Chris Boot <bootc@bootc.net>
L:	linux-scsi@vger.kernel.org
L:	target-devel@vger.kernel.org
L:	linux1394-devel@lists.sourceforge.net
T:	git git://git.kernel.org/pub/scm/linux/kernel/git/nab/lio-core-2.6.git master
S:	Maintained
F:	drivers/target/sbp/

FIREWIRE SUBSYSTEM
M:	Stefan Richter <stefanr@s5r6.in-berlin.de>
L:	linux1394-devel@lists.sourceforge.net
W:	http://ieee1394.wiki.kernel.org/
T:	git git://git.kernel.org/pub/scm/linux/kernel/git/ieee1394/linux1394.git
S:	Maintained
F:	drivers/firewire/
F:	include/linux/firewire.h
F:	include/uapi/linux/firewire*.h
F:	tools/firewire/

FIRMWARE LOADER (request_firmware)
M:	Ming Lei <ming.lei@canonical.com>
L:	linux-kernel@vger.kernel.org
S:	Maintained
F:	Documentation/firmware_class/
F:	drivers/base/firmware*.c
F:	include/linux/firmware.h

FLASH ADAPTER DRIVER (IBM Flash Adapter 900GB Full Height PCI Flash Card)
M:	Joshua Morris <josh.h.morris@us.ibm.com>
M:	Philip Kelleher <pjk1939@linux.vnet.ibm.com>
S:	Maintained
F:	drivers/block/rsxx/

FLOPPY DRIVER
M:	Jiri Kosina <jikos@kernel.org>
T:	git git://git.kernel.org/pub/scm/linux/kernel/git/jikos/floppy.git
S:	Odd fixes
F:	drivers/block/floppy.c

FMC SUBSYSTEM
M:	Alessandro Rubini <rubini@gnudd.com>
W:	http://www.ohwr.org/projects/fmc-bus
S:	Supported
F:	drivers/fmc/
F:	include/linux/fmc*.h
F:	include/linux/ipmi-fru.h
K:	fmc_d.*register

FPGA MANAGER FRAMEWORK
M:	Alan Tull <atull@opensource.altera.com>
R:	Moritz Fischer <moritz.fischer@ettus.com>
S:	Maintained
F:	drivers/fpga/
F:	include/linux/fpga/fpga-mgr.h
W:	http://www.rocketboards.org

FPU EMULATOR
M:	Bill Metzenthen <billm@melbpc.org.au>
W:	http://floatingpoint.sourceforge.net/emulator/index.html
S:	Maintained
F:	arch/x86/math-emu/

FRAME RELAY DLCI/FRAD (Sangoma drivers too)
L:	netdev@vger.kernel.org
S:	Orphan
F:	drivers/net/wan/dlci.c
F:	drivers/net/wan/sdla.c

FRAMEBUFFER LAYER
M:	Jean-Christophe Plagniol-Villard <plagnioj@jcrosoft.com>
M:	Tomi Valkeinen <tomi.valkeinen@ti.com>
L:	linux-fbdev@vger.kernel.org
W:	http://linux-fbdev.sourceforge.net/
Q:	http://patchwork.kernel.org/project/linux-fbdev/list/
T:	git git://git.kernel.org/pub/scm/linux/kernel/git/plagnioj/linux-fbdev.git
S:	Maintained
F:	Documentation/fb/
F:	drivers/video/
F:	include/video/
F:	include/linux/fb.h
F:	include/uapi/video/
F:	include/uapi/linux/fb.h

FREESCALE DIU FRAMEBUFFER DRIVER
M:	Timur Tabi <timur@tabi.org>
L:	linux-fbdev@vger.kernel.org
S:	Maintained
F:	drivers/video/fbdev/fsl-diu-fb.*

FREESCALE DMA DRIVER
M:	Li Yang <leoli@freescale.com>
M:	Zhang Wei <zw@zh-kernel.org>
L:	linuxppc-dev@lists.ozlabs.org
S:	Maintained
F:	drivers/dma/fsldma.*

FREESCALE GPMI NAND DRIVER
M:	Han Xu <han.xu@nxp.com>
L:	linux-mtd@lists.infradead.org
S:	Maintained
F:	drivers/mtd/nand/gpmi-nand/*

FREESCALE I2C CPM DRIVER
M:	Jochen Friedrich <jochen@scram.de>
L:	linuxppc-dev@lists.ozlabs.org
L:	linux-i2c@vger.kernel.org
S:	Maintained
F:	drivers/i2c/busses/i2c-cpm.c

FREESCALE IMX / MXC FRAMEBUFFER DRIVER
M:	Sascha Hauer <kernel@pengutronix.de>
L:	linux-fbdev@vger.kernel.org
L:	linux-arm-kernel@lists.infradead.org (moderated for non-subscribers)
S:	Maintained
F:	include/linux/platform_data/video-imxfb.h
F:	drivers/video/fbdev/imxfb.c

FREESCALE QUAD SPI DRIVER
M:	Han Xu <han.xu@nxp.com>
L:	linux-mtd@lists.infradead.org
S:	Maintained
F:	drivers/mtd/spi-nor/fsl-quadspi.c

FREESCALE SOC FS_ENET DRIVER
M:	Pantelis Antoniou <pantelis.antoniou@gmail.com>
M:	Vitaly Bordug <vbordug@ru.mvista.com>
L:	linuxppc-dev@lists.ozlabs.org
L:	netdev@vger.kernel.org
S:	Maintained
F:	drivers/net/ethernet/freescale/fs_enet/
F:	include/linux/fs_enet_pd.h

FREESCALE IMX / MXC FEC DRIVER
M:	Fugang Duan <fugang.duan@nxp.com>
L:	netdev@vger.kernel.org
S:	Maintained
F:	drivers/net/ethernet/freescale/fec_main.c
F:	drivers/net/ethernet/freescale/fec_ptp.c
F:	drivers/net/ethernet/freescale/fec.h
F:	Documentation/devicetree/bindings/net/fsl-fec.txt

FREESCALE QUICC ENGINE LIBRARY
L:	linuxppc-dev@lists.ozlabs.org
S:	Orphan
F:	drivers/soc/fsl/qe/
F:	include/soc/fsl/*qe*.h
F:	include/soc/fsl/*ucc*.h

FREESCALE USB PERIPHERAL DRIVERS
M:	Li Yang <leoli@freescale.com>
L:	linux-usb@vger.kernel.org
L:	linuxppc-dev@lists.ozlabs.org
S:	Maintained
F:	drivers/usb/gadget/udc/fsl*

FREESCALE QUICC ENGINE UCC ETHERNET DRIVER
M:	Li Yang <leoli@freescale.com>
L:	netdev@vger.kernel.org
L:	linuxppc-dev@lists.ozlabs.org
S:	Maintained
F:	drivers/net/ethernet/freescale/ucc_geth*

FREESCALE eTSEC ETHERNET DRIVER (GIANFAR)
M:	Claudiu Manoil <claudiu.manoil@freescale.com>
L:	netdev@vger.kernel.org
S:	Maintained
F:	drivers/net/ethernet/freescale/gianfar*
X:	drivers/net/ethernet/freescale/gianfar_ptp.c
F:	Documentation/devicetree/bindings/net/fsl-tsec-phy.txt

FREESCALE QUICC ENGINE UCC UART DRIVER
M:	Timur Tabi <timur@tabi.org>
L:	linuxppc-dev@lists.ozlabs.org
S:	Maintained
F:	drivers/tty/serial/ucc_uart.c

FREESCALE SOC SOUND DRIVERS
M:	Timur Tabi <timur@tabi.org>
M:	Nicolin Chen <nicoleotsuka@gmail.com>
M:	Xiubo Li <Xiubo.Lee@gmail.com>
L:	alsa-devel@alsa-project.org (moderated for non-subscribers)
L:	linuxppc-dev@lists.ozlabs.org
S:	Maintained
F:	sound/soc/fsl/fsl*
F:	sound/soc/fsl/imx*
F:	sound/soc/fsl/mpc8610_hpcd.c

FREESCALE QORIQ MANAGEMENT COMPLEX DRIVER
M:	"J. German Rivera" <German.Rivera@freescale.com>
L:	linux-kernel@vger.kernel.org
S:	Maintained
F:	drivers/staging/fsl-mc/

FREEVXFS FILESYSTEM
M:	Christoph Hellwig <hch@infradead.org>
W:	ftp://ftp.openlinux.org/pub/people/hch/vxfs
S:	Maintained
F:	fs/freevxfs/

FREEZER
M:	"Rafael J. Wysocki" <rjw@rjwysocki.net>
M:	Pavel Machek <pavel@ucw.cz>
L:	linux-pm@vger.kernel.org
S:	Supported
F:	Documentation/power/freezing-of-tasks.txt
F:	include/linux/freezer.h
F:	kernel/freezer.c

FRONTSWAP API
M:	Konrad Rzeszutek Wilk <konrad.wilk@oracle.com>
L:	linux-kernel@vger.kernel.org
S:	Maintained
F:	mm/frontswap.c
F:	include/linux/frontswap.h

FS-CACHE: LOCAL CACHING FOR NETWORK FILESYSTEMS
M:	David Howells <dhowells@redhat.com>
L:	linux-cachefs@redhat.com (moderated for non-subscribers)
S:	Supported
F:	Documentation/filesystems/caching/
F:	fs/fscache/
F:	include/linux/fscache*.h

F2FS FILE SYSTEM
M:	Jaegeuk Kim <jaegeuk@kernel.org>
M:	Changman Lee <cm224.lee@samsung.com>
R:	Chao Yu <chao2.yu@samsung.com>
L:	linux-f2fs-devel@lists.sourceforge.net
W:	http://en.wikipedia.org/wiki/F2FS
T:	git git://git.kernel.org/pub/scm/linux/kernel/git/jaegeuk/f2fs.git
S:	Maintained
F:	Documentation/filesystems/f2fs.txt
F:	Documentation/ABI/testing/sysfs-fs-f2fs
F:	fs/f2fs/
F:	include/linux/f2fs_fs.h
F:	include/trace/events/f2fs.h

FUJITSU FR-V (FRV) PORT
S:	Orphan
F:	arch/frv/

FUJITSU LAPTOP EXTRAS
M:	Jonathan Woithe <jwoithe@just42.net>
L:	platform-driver-x86@vger.kernel.org
S:	Maintained
F:	drivers/platform/x86/fujitsu-laptop.c

FUJITSU M-5MO LS CAMERA ISP DRIVER
M:	Kyungmin Park <kyungmin.park@samsung.com>
M:	Heungjun Kim <riverful.kim@samsung.com>
L:	linux-media@vger.kernel.org
S:	Maintained
F:	drivers/media/i2c/m5mols/
F:	include/media/i2c/m5mols.h

FUJITSU TABLET EXTRAS
M:	Robert Gerlach <khnz@gmx.de>
L:	platform-driver-x86@vger.kernel.org
S:	Maintained
F:	drivers/platform/x86/fujitsu-tablet.c

FUSE: FILESYSTEM IN USERSPACE
M:	Miklos Szeredi <miklos@szeredi.hu>
L:	fuse-devel@lists.sourceforge.net
W:	http://fuse.sourceforge.net/
T:	git git://git.kernel.org/pub/scm/linux/kernel/git/mszeredi/fuse.git
S:	Maintained
F:	fs/fuse/
F:	include/uapi/linux/fuse.h
F:	Documentation/filesystems/fuse.txt

FUTURE DOMAIN TMC-16x0 SCSI DRIVER (16-bit)
M:	Rik Faith <faith@cs.unc.edu>
L:	linux-scsi@vger.kernel.org
S:	Odd Fixes (e.g., new signatures)
F:	drivers/scsi/fdomain.*

GCOV BASED KERNEL PROFILING
M:	Peter Oberparleiter <oberpar@linux.vnet.ibm.com>
S:	Maintained
F:	kernel/gcov/
F:	Documentation/gcov.txt

GDT SCSI DISK ARRAY CONTROLLER DRIVER
M:	Achim Leubner <achim_leubner@adaptec.com>
L:	linux-scsi@vger.kernel.org
W:	http://www.icp-vortex.com/
S:	Supported
F:	drivers/scsi/gdt*

GDB KERNEL DEBUGGING HELPER SCRIPTS
M:	Jan Kiszka <jan.kiszka@siemens.com>
S:	Supported
F:	scripts/gdb/

GEMTEK FM RADIO RECEIVER DRIVER
M:	Hans Verkuil <hverkuil@xs4all.nl>
L:	linux-media@vger.kernel.org
T:	git git://linuxtv.org/media_tree.git
W:	https://linuxtv.org
S:	Maintained
F:	drivers/media/radio/radio-gemtek*

GENERIC GPIO I2C DRIVER
M:	Haavard Skinnemoen <hskinnemoen@gmail.com>
S:	Supported
F:	drivers/i2c/busses/i2c-gpio.c
F:	include/linux/i2c-gpio.h

GENERIC GPIO I2C MULTIPLEXER DRIVER
M:	Peter Korsgaard <peter.korsgaard@barco.com>
L:	linux-i2c@vger.kernel.org
S:	Supported
F:	drivers/i2c/muxes/i2c-mux-gpio.c
F:	include/linux/i2c-mux-gpio.h
F:	Documentation/i2c/muxes/i2c-mux-gpio

GENERIC HDLC (WAN) DRIVERS
M:	Krzysztof Halasa <khc@pm.waw.pl>
W:	http://www.kernel.org/pub/linux/utils/net/hdlc/
S:	Maintained
F:	drivers/net/wan/c101.c
F:	drivers/net/wan/hd6457*
F:	drivers/net/wan/hdlc*
F:	drivers/net/wan/n2.c
F:	drivers/net/wan/pc300too.c
F:	drivers/net/wan/pci200syn.c
F:	drivers/net/wan/wanxl*

GENERIC INCLUDE/ASM HEADER FILES
M:	Arnd Bergmann <arnd@arndb.de>
L:	linux-arch@vger.kernel.org
T:	git git://git.kernel.org/pub/scm/linux/kernel/git/arnd/asm-generic.git
S:	Maintained
F:	include/asm-generic/
F:	include/uapi/asm-generic/

GENERIC PHY FRAMEWORK
M:	Kishon Vijay Abraham I <kishon@ti.com>
L:	linux-kernel@vger.kernel.org
T:	git git://git.kernel.org/pub/scm/linux/kernel/git/kishon/linux-phy.git
S:	Supported
F:	drivers/phy/
F:	include/linux/phy/

GENERIC PM DOMAINS
M:	"Rafael J. Wysocki" <rjw@rjwysocki.net>
M:	Kevin Hilman <khilman@kernel.org>
M:	Ulf Hansson <ulf.hansson@linaro.org>
L:	linux-pm@vger.kernel.org
S:	Supported
F:	drivers/base/power/domain*.c
F:	include/linux/pm_domain.h

GENERIC UIO DRIVER FOR PCI DEVICES
M:	"Michael S. Tsirkin" <mst@redhat.com>
L:	kvm@vger.kernel.org
S:	Supported
F:	drivers/uio/uio_pci_generic.c

GET_MAINTAINER SCRIPT
M:	Joe Perches <joe@perches.com>
S:	Maintained
F:	scripts/get_maintainer.pl

GFS2 FILE SYSTEM
M:	Steven Whitehouse <swhiteho@redhat.com>
M:	Bob Peterson <rpeterso@redhat.com>
L:	cluster-devel@redhat.com
W:	http://sources.redhat.com/cluster/
T:	git git://git.kernel.org/pub/scm/linux/kernel/git/gfs2/linux-gfs2.git
S:	Supported
F:	Documentation/filesystems/gfs2*.txt
F:	fs/gfs2/
F:	include/uapi/linux/gfs2_ondisk.h

GIGASET ISDN DRIVERS
M:	Paul Bolle <pebolle@tiscali.nl>
L:	gigaset307x-common@lists.sourceforge.net
W:	http://gigaset307x.sourceforge.net/
S:	Odd Fixes
F:	Documentation/isdn/README.gigaset
F:	drivers/isdn/gigaset/
F:	include/uapi/linux/gigaset_dev.h

GO7007 MPEG CODEC
M:	Hans Verkuil <hans.verkuil@cisco.com>
L:	linux-media@vger.kernel.org
S:	Maintained
F:	drivers/media/usb/go7007/

GOODIX TOUCHSCREEN
M:	Bastien Nocera <hadess@hadess.net>
L:	linux-input@vger.kernel.org
S:	Maintained
F:	drivers/input/touchscreen/goodix.c

GPIO SUBSYSTEM
M:	Linus Walleij <linus.walleij@linaro.org>
M:	Alexandre Courbot <gnurou@gmail.com>
L:	linux-gpio@vger.kernel.org
T:	git git://git.kernel.org/pub/scm/linux/kernel/git/linusw/linux-gpio.git
S:	Maintained
F:	Documentation/gpio/
F:	Documentation/ABI/testing/gpio-cdev
F:	Documentation/ABI/obsolete/sysfs-gpio
F:	drivers/gpio/
F:	include/linux/gpio/
F:	include/linux/gpio.h
F:	include/asm-generic/gpio.h
F:	include/uapi/linux/gpio.h
F:	tools/gpio/

GRE DEMULTIPLEXER DRIVER
M:	Dmitry Kozlov <xeb@mail.ru>
L:	netdev@vger.kernel.org
S:	Maintained
F:	net/ipv4/gre_demux.c
F:	net/ipv4/gre_offload.c
F:	include/net/gre.h

GRETH 10/100/1G Ethernet MAC device driver
M:	Kristoffer Glembo <kristoffer@gaisler.com>
L:	netdev@vger.kernel.org
S:	Maintained
F:	drivers/net/ethernet/aeroflex/

GSPCA FINEPIX SUBDRIVER
M:	Frank Zago <frank@zago.net>
L:	linux-media@vger.kernel.org
T:	git git://linuxtv.org/media_tree.git
S:	Maintained
F:	drivers/media/usb/gspca/finepix.c

GSPCA GL860 SUBDRIVER
M:	Olivier Lorin <o.lorin@laposte.net>
L:	linux-media@vger.kernel.org
T:	git git://linuxtv.org/media_tree.git
S:	Maintained
F:	drivers/media/usb/gspca/gl860/

GSPCA M5602 SUBDRIVER
M:	Erik Andren <erik.andren@gmail.com>
L:	linux-media@vger.kernel.org
T:	git git://linuxtv.org/media_tree.git
S:	Maintained
F:	drivers/media/usb/gspca/m5602/

GSPCA PAC207 SONIXB SUBDRIVER
M:	Hans de Goede <hdegoede@redhat.com>
L:	linux-media@vger.kernel.org
T:	git git://linuxtv.org/media_tree.git
S:	Maintained
F:	drivers/media/usb/gspca/pac207.c

GSPCA SN9C20X SUBDRIVER
M:	Brian Johnson <brijohn@gmail.com>
L:	linux-media@vger.kernel.org
T:	git git://linuxtv.org/media_tree.git
S:	Maintained
F:	drivers/media/usb/gspca/sn9c20x.c

GSPCA T613 SUBDRIVER
M:	Leandro Costantino <lcostantino@gmail.com>
L:	linux-media@vger.kernel.org
T:	git git://linuxtv.org/media_tree.git
S:	Maintained
F:	drivers/media/usb/gspca/t613.c

GSPCA USB WEBCAM DRIVER
M:	Hans de Goede <hdegoede@redhat.com>
L:	linux-media@vger.kernel.org
T:	git git://linuxtv.org/media_tree.git
S:	Maintained
F:	drivers/media/usb/gspca/

GUID PARTITION TABLE (GPT)
M:	Davidlohr Bueso <dave@stgolabs.net>
L:	linux-efi@vger.kernel.org
S:	Maintained
F:	block/partitions/efi.*

STK1160 USB VIDEO CAPTURE DRIVER
M:	Ezequiel Garcia <ezequiel@vanguardiasur.com.ar>
L:	linux-media@vger.kernel.org
T:	git git://linuxtv.org/media_tree.git
S:	Maintained
F:	drivers/media/usb/stk1160/

H8/300 ARCHITECTURE
M:	Yoshinori Sato <ysato@users.sourceforge.jp>
L:	uclinux-h8-devel@lists.sourceforge.jp (moderated for non-subscribers)
W:	http://uclinux-h8.sourceforge.jp
T:	git git://git.sourceforge.jp/gitroot/uclinux-h8/linux.git
S:	Maintained
F:	arch/h8300/
F:	drivers/clocksource/h8300_*.c
F:	drivers/clk/h8300/
F:	drivers/irqchip/irq-renesas-h8*.c

HARD DRIVE ACTIVE PROTECTION SYSTEM (HDAPS) DRIVER
M:	Frank Seidel <frank@f-seidel.de>
L:	platform-driver-x86@vger.kernel.org
W:	http://www.kernel.org/pub/linux/kernel/people/fseidel/hdaps/
S:	Maintained
F:	drivers/platform/x86/hdaps.c

HDPVR USB VIDEO ENCODER DRIVER
M:	Hans Verkuil <hverkuil@xs4all.nl>
L:	linux-media@vger.kernel.org
T:	git git://linuxtv.org/media_tree.git
W:	https://linuxtv.org
S:	Odd Fixes
F:	drivers/media/usb/hdpvr/

HWPOISON MEMORY FAILURE HANDLING
M:	Naoya Horiguchi <n-horiguchi@ah.jp.nec.com>
L:	linux-mm@kvack.org
S:	Maintained
F:	mm/memory-failure.c
F:	mm/hwpoison-inject.c

HYPERVISOR VIRTUAL CONSOLE DRIVER
L:	linuxppc-dev@lists.ozlabs.org
S:	Odd Fixes
F:	drivers/tty/hvc/

HACKRF MEDIA DRIVER
M:	Antti Palosaari <crope@iki.fi>
L:	linux-media@vger.kernel.org
W:	https://linuxtv.org
W:	http://palosaari.fi/linux/
Q:	http://patchwork.linuxtv.org/project/linux-media/list/
T:	git git://linuxtv.org/anttip/media_tree.git
S:	Maintained
F:	drivers/media/usb/hackrf/

HARDWARE MONITORING
M:	Jean Delvare <jdelvare@suse.com>
M:	Guenter Roeck <linux@roeck-us.net>
L:	lm-sensors@lm-sensors.org
W:	http://www.lm-sensors.org/
T:	quilt http://jdelvare.nerim.net/devel/linux/jdelvare-hwmon/
T:	git git://git.kernel.org/pub/scm/linux/kernel/git/groeck/linux-staging.git
S:	Maintained
F:	Documentation/hwmon/
F:	drivers/hwmon/
F:	include/linux/hwmon*.h

HARDWARE RANDOM NUMBER GENERATOR CORE
M:	Matt Mackall <mpm@selenic.com>
M:	Herbert Xu <herbert@gondor.apana.org.au>
L:	linux-crypto@vger.kernel.org
S:	Odd fixes
F:	Documentation/hw_random.txt
F:	drivers/char/hw_random/
F:	include/linux/hw_random.h

HARDWARE SPINLOCK CORE
M:	Ohad Ben-Cohen <ohad@wizery.com>
M:	Bjorn Andersson <bjorn.andersson@linaro.org>
S:	Maintained
T:	git git://git.kernel.org/pub/scm/linux/kernel/git/ohad/hwspinlock.git
F:	Documentation/hwspinlock.txt
F:	drivers/hwspinlock/hwspinlock_*
F:	include/linux/hwspinlock.h

HARMONY SOUND DRIVER
L:	linux-parisc@vger.kernel.org
S:	Maintained
F:	sound/parisc/harmony.*

HD29L2 MEDIA DRIVER
M:	Antti Palosaari <crope@iki.fi>
L:	linux-media@vger.kernel.org
W:	https://linuxtv.org
W:	http://palosaari.fi/linux/
Q:	http://patchwork.linuxtv.org/project/linux-media/list/
T:	git git://linuxtv.org/anttip/media_tree.git
S:	Maintained
F:	drivers/media/dvb-frontends/hd29l2*

HEWLETT-PACKARD SMART ARRAY RAID DRIVER (hpsa)
M:	Don Brace <don.brace@microsemi.com>
L:	iss_storagedev@hp.com
L:	esc.storagedev@microsemi.com
L:	linux-scsi@vger.kernel.org
S:	Supported
F:	Documentation/scsi/hpsa.txt
F:	drivers/scsi/hpsa*.[ch]
F:	include/linux/cciss*.h
F:	include/uapi/linux/cciss*.h

HEWLETT-PACKARD SMART CISS RAID DRIVER (cciss)
M:	Don Brace <don.brace@microsemi.com>
L:	iss_storagedev@hp.com
L:	esc.storagedev@microsemi.com
L:	linux-scsi@vger.kernel.org
S:	Supported
F:	Documentation/blockdev/cciss.txt
F:	drivers/block/cciss*
F:	include/linux/cciss_ioctl.h
F:	include/uapi/linux/cciss_ioctl.h

HFS FILESYSTEM
L:	linux-fsdevel@vger.kernel.org
S:	Orphan
F:	Documentation/filesystems/hfs.txt
F:	fs/hfs/

HFSPLUS FILESYSTEM
L:	linux-fsdevel@vger.kernel.org
S:	Orphan
F:	Documentation/filesystems/hfsplus.txt
F:	fs/hfsplus/

HGA FRAMEBUFFER DRIVER
M:	Ferenc Bakonyi <fero@drama.obuda.kando.hu>
L:	linux-nvidia@lists.surfsouth.com
W:	http://drama.obuda.kando.hu/~fero/cgi-bin/hgafb.shtml
S:	Maintained
F:	drivers/video/fbdev/hgafb.c

HIBERNATION (aka Software Suspend, aka swsusp)
M:	"Rafael J. Wysocki" <rjw@rjwysocki.net>
M:	Pavel Machek <pavel@ucw.cz>
L:	linux-pm@vger.kernel.org
S:	Supported
F:	arch/x86/power/
F:	drivers/base/power/
F:	kernel/power/
F:	include/linux/suspend.h
F:	include/linux/freezer.h
F:	include/linux/pm.h
F:	arch/*/include/asm/suspend*.h

HID CORE LAYER
M:	Jiri Kosina <jikos@kernel.org>
R:	Benjamin Tissoires <benjamin.tissoires@redhat.com>
L:	linux-input@vger.kernel.org
T:	git git://git.kernel.org/pub/scm/linux/kernel/git/jikos/hid.git
S:	Maintained
F:	drivers/hid/
F:	include/linux/hid*
F:	include/uapi/linux/hid*

HID SENSOR HUB DRIVERS
M:	Jiri Kosina <jikos@kernel.org>
M:	Jonathan Cameron <jic23@kernel.org>
M:	Srinivas Pandruvada <srinivas.pandruvada@linux.intel.com>
L:	linux-input@vger.kernel.org
L:	linux-iio@vger.kernel.org
S:	Maintained
F:	Documentation/hid/hid-sensor*
F:	drivers/hid/hid-sensor-*
F:	drivers/iio/*/hid-*
F:	include/linux/hid-sensor-*

HIGH-RESOLUTION TIMERS, CLOCKEVENTS, DYNTICKS
M:	Thomas Gleixner <tglx@linutronix.de>
L:	linux-kernel@vger.kernel.org
T:	git git://git.kernel.org/pub/scm/linux/kernel/git/tip/tip.git timers/core
S:	Maintained
F:	Documentation/timers/
F:	kernel/time/hrtimer.c
F:	kernel/time/clockevents.c
F:	kernel/time/tick*.*
F:	kernel/time/timer_*.c
F:	include/linux/clockchips.h
F:	include/linux/hrtimer.h

HIGH-SPEED SCC DRIVER FOR AX.25
L:	linux-hams@vger.kernel.org
S:	Orphan
F:	drivers/net/hamradio/dmascc.c
F:	drivers/net/hamradio/scc.c

HIGHPOINT ROCKETRAID 3xxx RAID DRIVER
M:	HighPoint Linux Team <linux@highpoint-tech.com>
W:	http://www.highpoint-tech.com
S:	Supported
F:	Documentation/scsi/hptiop.txt
F:	drivers/scsi/hptiop.c

HIPPI
M:	Jes Sorensen <jes@trained-monkey.org>
L:	linux-hippi@sunsite.dk
S:	Maintained
F:	include/linux/hippidevice.h
F:	include/uapi/linux/if_hippi.h
F:	net/802/hippi.c
F:	drivers/net/hippi/

HISILICON SAS Controller
M:	John Garry <john.garry@huawei.com>
W:	http://www.hisilicon.com
S:	Supported
F:	drivers/scsi/hisi_sas/
F:	Documentation/devicetree/bindings/scsi/hisilicon-sas.txt

HOST AP DRIVER
M:	Jouni Malinen <j@w1.fi>
L:	hostap@shmoo.com (subscribers-only)
L:	linux-wireless@vger.kernel.org
W:	http://hostap.epitest.fi/
S:	Maintained
F:	drivers/net/wireless/intersil/hostap/

HP COMPAQ TC1100 TABLET WMI EXTRAS DRIVER
L:	platform-driver-x86@vger.kernel.org
S:	Orphan
F:	drivers/platform/x86/tc1100-wmi.c

HP100:	Driver for HP 10/100 Mbit/s Voice Grade Network Adapter Series
M:	Jaroslav Kysela <perex@perex.cz>
S:	Maintained
F:	drivers/net/ethernet/hp/hp100.*

HPET:	High Precision Event Timers driver
M:	Clemens Ladisch <clemens@ladisch.de>
S:	Maintained
F:	Documentation/timers/hpet.txt
F:	drivers/char/hpet.c
F:	include/linux/hpet.h
F:	include/uapi/linux/hpet.h

HPET:	x86
S:	Orphan
F:	arch/x86/kernel/hpet.c
F:	arch/x86/include/asm/hpet.h

HPFS FILESYSTEM
M:	Mikulas Patocka <mikulas@artax.karlin.mff.cuni.cz>
W:	http://artax.karlin.mff.cuni.cz/~mikulas/vyplody/hpfs/index-e.cgi
S:	Maintained
F:	fs/hpfs/

HSI SUBSYSTEM
M:	Sebastian Reichel <sre@kernel.org>
T:	git git://git.kernel.org/pub/scm/linux/kernel/git/sre/linux-hsi.git
S:	Maintained
F:	Documentation/ABI/testing/sysfs-bus-hsi
F:	Documentation/hsi.txt
F:	drivers/hsi/
F:	include/linux/hsi/
F:	include/uapi/linux/hsi/

HSO 3G MODEM DRIVER
M:	Jan Dumon <j.dumon@option.com>
W:	http://www.pharscape.org
S:	Maintained
F:	drivers/net/usb/hso.c

HSR NETWORK PROTOCOL
M:	Arvid Brodin <arvid.brodin@alten.se>
L:	netdev@vger.kernel.org
S:	Maintained
F:	net/hsr/

HTCPEN TOUCHSCREEN DRIVER
M:	Pau Oliva Fora <pof@eslack.org>
L:	linux-input@vger.kernel.org
S:	Maintained
F:	drivers/input/touchscreen/htcpen.c

HUGETLB FILESYSTEM
M:	Nadia Yvette Chambers <nyc@holomorphy.com>
S:	Maintained
F:	fs/hugetlbfs/

Hyper-V CORE AND DRIVERS
M:	"K. Y. Srinivasan" <kys@microsoft.com>
M:	Haiyang Zhang <haiyangz@microsoft.com>
L:	devel@linuxdriverproject.org
S:	Maintained
F:	arch/x86/include/asm/mshyperv.h
F:	arch/x86/include/uapi/asm/hyperv.h
F:	arch/x86/kernel/cpu/mshyperv.c
F:	drivers/hid/hid-hyperv.c
F:	drivers/hv/
F:	drivers/input/serio/hyperv-keyboard.c
F:	drivers/pci/host/pci-hyperv.c
F:	drivers/net/hyperv/
F:	drivers/scsi/storvsc_drv.c
F:	drivers/video/fbdev/hyperv_fb.c
F:	include/linux/hyperv.h
F:	tools/hv/
F:	Documentation/ABI/stable/sysfs-bus-vmbus

I2C OVER PARALLEL PORT
M:	Jean Delvare <jdelvare@suse.com>
L:	linux-i2c@vger.kernel.org
S:	Maintained
F:	Documentation/i2c/busses/i2c-parport
F:	Documentation/i2c/busses/i2c-parport-light
F:	drivers/i2c/busses/i2c-parport.c
F:	drivers/i2c/busses/i2c-parport-light.c

I2C/SMBUS CONTROLLER DRIVERS FOR PC
M:	Jean Delvare <jdelvare@suse.com>
L:	linux-i2c@vger.kernel.org
S:	Maintained
F:	Documentation/i2c/busses/i2c-ali1535
F:	Documentation/i2c/busses/i2c-ali1563
F:	Documentation/i2c/busses/i2c-ali15x3
F:	Documentation/i2c/busses/i2c-amd756
F:	Documentation/i2c/busses/i2c-amd8111
F:	Documentation/i2c/busses/i2c-i801
F:	Documentation/i2c/busses/i2c-nforce2
F:	Documentation/i2c/busses/i2c-piix4
F:	Documentation/i2c/busses/i2c-sis5595
F:	Documentation/i2c/busses/i2c-sis630
F:	Documentation/i2c/busses/i2c-sis96x
F:	Documentation/i2c/busses/i2c-via
F:	Documentation/i2c/busses/i2c-viapro
F:	drivers/i2c/busses/i2c-ali1535.c
F:	drivers/i2c/busses/i2c-ali1563.c
F:	drivers/i2c/busses/i2c-ali15x3.c
F:	drivers/i2c/busses/i2c-amd756.c
F:	drivers/i2c/busses/i2c-amd756-s4882.c
F:	drivers/i2c/busses/i2c-amd8111.c
F:	drivers/i2c/busses/i2c-i801.c
F:	drivers/i2c/busses/i2c-isch.c
F:	drivers/i2c/busses/i2c-nforce2.c
F:	drivers/i2c/busses/i2c-nforce2-s4985.c
F:	drivers/i2c/busses/i2c-piix4.c
F:	drivers/i2c/busses/i2c-sis5595.c
F:	drivers/i2c/busses/i2c-sis630.c
F:	drivers/i2c/busses/i2c-sis96x.c
F:	drivers/i2c/busses/i2c-via.c
F:	drivers/i2c/busses/i2c-viapro.c

I2C/SMBUS ISMT DRIVER
M:	Seth Heasley <seth.heasley@intel.com>
M:	Neil Horman <nhorman@tuxdriver.com>
L:	linux-i2c@vger.kernel.org
F:	drivers/i2c/busses/i2c-ismt.c
F:	Documentation/i2c/busses/i2c-ismt

I2C/SMBUS STUB DRIVER
M:	Jean Delvare <jdelvare@suse.com>
L:	linux-i2c@vger.kernel.org
S:	Maintained
F:	drivers/i2c/i2c-stub.c

I2C SUBSYSTEM
M:	Wolfram Sang <wsa@the-dreams.de>
L:	linux-i2c@vger.kernel.org
W:	https://i2c.wiki.kernel.org/
Q:	https://patchwork.ozlabs.org/project/linux-i2c/list/
T:	git git://git.kernel.org/pub/scm/linux/kernel/git/wsa/linux.git
S:	Maintained
F:	Documentation/devicetree/bindings/i2c/
F:	Documentation/i2c/
F:	drivers/i2c/
F:	drivers/i2c/*/
F:	include/linux/i2c.h
F:	include/linux/i2c-*.h
F:	include/uapi/linux/i2c.h
F:	include/uapi/linux/i2c-*.h

I2C ACPI SUPPORT
M:	Mika Westerberg <mika.westerberg@linux.intel.com>
L:	linux-i2c@vger.kernel.org
L:	linux-acpi@vger.kernel.org
S:	Maintained

I2C-TAOS-EVM DRIVER
M:	Jean Delvare <jdelvare@suse.com>
L:	linux-i2c@vger.kernel.org
S:	Maintained
F:	Documentation/i2c/busses/i2c-taos-evm
F:	drivers/i2c/busses/i2c-taos-evm.c

I2C-TINY-USB DRIVER
M:	Till Harbaum <till@harbaum.org>
L:	linux-i2c@vger.kernel.org
W:	http://www.harbaum.org/till/i2c_tiny_usb
S:	Maintained
F:	drivers/i2c/busses/i2c-tiny-usb.c

i386 BOOT CODE
M:	"H. Peter Anvin" <hpa@zytor.com>
S:	Maintained
F:	arch/x86/boot/

i386 SETUP CODE / CPU ERRATA WORKAROUNDS
M:	"H. Peter Anvin" <hpa@zytor.com>
T:	git git://git.kernel.org/pub/scm/linux/kernel/git/hpa/linux-2.6-x86setup.git
S:	Maintained

IA64 (Itanium) PLATFORM
M:	Tony Luck <tony.luck@intel.com>
M:	Fenghua Yu <fenghua.yu@intel.com>
L:	linux-ia64@vger.kernel.org
T:	git git://git.kernel.org/pub/scm/linux/kernel/git/aegl/linux.git
S:	Maintained
F:	arch/ia64/

IBM Power VMX Cryptographic instructions
M:	Leonidas S. Barbosa <leosilva@linux.vnet.ibm.com>
M:	Paulo Flabiano Smorigo <pfsmorigo@linux.vnet.ibm.com>
L:	linux-crypto@vger.kernel.org
S:	Supported
F:	drivers/crypto/vmx/Makefile
F:	drivers/crypto/vmx/Kconfig
F:	drivers/crypto/vmx/vmx.c
F:	drivers/crypto/vmx/aes*
F:	drivers/crypto/vmx/ghash*
F:	drivers/crypto/vmx/ppc-xlate.pl

IBM Power in-Nest Crypto Acceleration
M:	Leonidas S. Barbosa <leosilva@linux.vnet.ibm.com>
M:	Paulo Flabiano Smorigo <pfsmorigo@linux.vnet.ibm.com>
L:	linux-crypto@vger.kernel.org
S:	Supported
F:	drivers/crypto/nx/Makefile
F:	drivers/crypto/nx/Kconfig
F:	drivers/crypto/nx/nx-aes*
F:	drivers/crypto/nx/nx-sha*
F:	drivers/crypto/nx/nx.*
F:	drivers/crypto/nx/nx_csbcpb.h
F:	drivers/crypto/nx/nx_debugfs.h

IBM Power 842 compression accelerator
M:	Dan Streetman <ddstreet@ieee.org>
S:	Supported
F:	drivers/crypto/nx/Makefile
F:	drivers/crypto/nx/Kconfig
F:	drivers/crypto/nx/nx-842*
F:	include/linux/sw842.h
F:	crypto/842.c
F:	lib/842/

IBM Power Linux RAID adapter
M:	Brian King <brking@us.ibm.com>
S:	Supported
F:	drivers/scsi/ipr.*

IBM Power Virtual Ethernet Device Driver
M:	Thomas Falcon <tlfalcon@linux.vnet.ibm.com>
L:	netdev@vger.kernel.org
S:	Supported
F:	drivers/net/ethernet/ibm/ibmveth.*

IBM Power SRIOV Virtual NIC Device Driver
M:	Thomas Falcon <tlfalcon@linux.vnet.ibm.com>
M:	John Allen <jallen@linux.vnet.ibm.com>
L:	netdev@vger.kernel.org
S:	Supported
F:	drivers/net/ethernet/ibm/ibmvnic.*

IBM Power Virtual SCSI Device Drivers
M:	Tyrel Datwyler <tyreld@linux.vnet.ibm.com>
L:	linux-scsi@vger.kernel.org
S:	Supported
F:	drivers/scsi/ibmvscsi/ibmvscsi*
F:	drivers/scsi/ibmvscsi/viosrp.h

IBM Power Virtual FC Device Drivers
M:	Tyrel Datwyler <tyreld@linux.vnet.ibm.com>
L:	linux-scsi@vger.kernel.org
S:	Supported
F:	drivers/scsi/ibmvscsi/ibmvfc*

IBM ServeRAID RAID DRIVER
S:	Orphan
F:	drivers/scsi/ips.*

ICH LPC AND GPIO DRIVER
M:	Peter Tyser <ptyser@xes-inc.com>
S:	Maintained
F:	drivers/mfd/lpc_ich.c
F:	drivers/gpio/gpio-ich.c

IDE SUBSYSTEM
M:	"David S. Miller" <davem@davemloft.net>
L:	linux-ide@vger.kernel.org
Q:	http://patchwork.ozlabs.org/project/linux-ide/list/
T:	git git://git.kernel.org/pub/scm/linux/kernel/git/davem/ide.git
S:	Maintained
F:	Documentation/ide/
F:	drivers/ide/
F:	include/linux/ide.h

IDEAPAD LAPTOP EXTRAS DRIVER
M:	Ike Panhc <ike.pan@canonical.com>
L:	platform-driver-x86@vger.kernel.org
W:	http://launchpad.net/ideapad-laptop
S:	Maintained
F:	drivers/platform/x86/ideapad-laptop.c

IDEAPAD LAPTOP SLIDEBAR DRIVER
M:	Andrey Moiseev <o2g.org.ru@gmail.com>
L:	linux-input@vger.kernel.org
W:	https://github.com/o2genum/ideapad-slidebar
S:	Maintained
F:	drivers/input/misc/ideapad_slidebar.c

IDE/ATAPI DRIVERS
M:	Borislav Petkov <bp@alien8.de>
L:	linux-ide@vger.kernel.org
S:	Maintained
F:	Documentation/cdrom/ide-cd
F:	drivers/ide/ide-cd*

IDLE-I7300
M:	Andy Henroid <andrew.d.henroid@intel.com>
L:	linux-pm@vger.kernel.org
S:	Supported
F:	drivers/idle/i7300_idle.c

IEEE 802.15.4 SUBSYSTEM
M:	Alexander Aring <aar@pengutronix.de>
L:	linux-wpan@vger.kernel.org
W:	http://wpan.cakelab.org/
T:	git git://git.kernel.org/pub/scm/linux/kernel/git/bluetooth/bluetooth.git
T:	git git://git.kernel.org/pub/scm/linux/kernel/git/bluetooth/bluetooth-next.git
S:	Maintained
F:	net/ieee802154/
F:	net/mac802154/
F:	drivers/net/ieee802154/
F:	include/linux/nl802154.h
F:	include/linux/ieee802154.h
F:	include/net/nl802154.h
F:	include/net/mac802154.h
F:	include/net/af_ieee802154.h
F:	include/net/cfg802154.h
F:	include/net/ieee802154_netdev.h
F:	Documentation/networking/ieee802154.txt

IGORPLUG-USB IR RECEIVER
M:	Sean Young <sean@mess.org>
L:	linux-media@vger.kernel.org
S:	Maintained
F:	drivers/media/rc/igorplugusb.c

IGUANAWORKS USB IR TRANSCEIVER
M:	Sean Young <sean@mess.org>
L:	linux-media@vger.kernel.org
S:	Maintained
F:	drivers/media/rc/iguanair.c

IIO SUBSYSTEM AND DRIVERS
M:	Jonathan Cameron <jic23@kernel.org>
R:	Hartmut Knaack <knaack.h@gmx.de>
R:	Lars-Peter Clausen <lars@metafoo.de>
R:	Peter Meerwald <pmeerw@pmeerw.net>
L:	linux-iio@vger.kernel.org
S:	Maintained
F:	drivers/iio/
F:	drivers/staging/iio/
F:	include/linux/iio/
F:	tools/iio/

IKANOS/ADI EAGLE ADSL USB DRIVER
M:	Matthieu Castet <castet.matthieu@free.fr>
M:	Stanislaw Gruszka <stf_xl@wp.pl>
S:	Maintained
F:	drivers/usb/atm/ueagle-atm.c

INA209 HARDWARE MONITOR DRIVER
M:	Guenter Roeck <linux@roeck-us.net>
L:	lm-sensors@lm-sensors.org
S:	Maintained
F:	Documentation/hwmon/ina209
F:	Documentation/devicetree/bindings/i2c/ina209.txt
F:	drivers/hwmon/ina209.c

INA2XX HARDWARE MONITOR DRIVER
M:	Guenter Roeck <linux@roeck-us.net>
L:	lm-sensors@lm-sensors.org
S:	Maintained
F:	Documentation/hwmon/ina2xx
F:	drivers/hwmon/ina2xx.c
F:	include/linux/platform_data/ina2xx.h

INDUSTRY PACK SUBSYSTEM (IPACK)
M:	Samuel Iglesias Gonsalvez <siglesias@igalia.com>
M:	Jens Taprogge <jens.taprogge@taprogge.org>
M:	Greg Kroah-Hartman <gregkh@linuxfoundation.org>
L:	industrypack-devel@lists.sourceforge.net
W:	http://industrypack.sourceforge.net
S:	Maintained
F:	drivers/ipack/

INGENIC JZ4780 DMA Driver
M:	Zubair Lutfullah Kakakhel <Zubair.Kakakhel@imgtec.com>
S:	Maintained
F:	drivers/dma/dma-jz4780.c

INTEGRITY MEASUREMENT ARCHITECTURE (IMA)
M:	Mimi Zohar <zohar@linux.vnet.ibm.com>
M:	Dmitry Kasatkin <dmitry.kasatkin@gmail.com>
L:	linux-ima-devel@lists.sourceforge.net
L:	linux-ima-user@lists.sourceforge.net
L:	linux-security-module@vger.kernel.org
T:	git git://git.kernel.org/pub/scm/linux/kernel/git/zohar/linux-integrity.git
S:	Supported
F:	security/integrity/ima/

IMGTEC IR DECODER DRIVER
M:	James Hogan <james.hogan@imgtec.com>
S:	Maintained
F:	drivers/media/rc/img-ir/

IMS TWINTURBO FRAMEBUFFER DRIVER
L:	linux-fbdev@vger.kernel.org
S:	Orphan
F:	drivers/video/fbdev/imsttfb.c

INFINIBAND SUBSYSTEM
M:	Doug Ledford <dledford@redhat.com>
M:	Sean Hefty <sean.hefty@intel.com>
M:	Hal Rosenstock <hal.rosenstock@gmail.com>
L:	linux-rdma@vger.kernel.org
W:	http://www.openfabrics.org/
Q:	http://patchwork.kernel.org/project/linux-rdma/list/
T:	git git://git.kernel.org/pub/scm/linux/kernel/git/dledford/rdma.git
S:	Supported
F:	Documentation/infiniband/
F:	drivers/infiniband/
F:	drivers/staging/rdma/
F:	include/uapi/linux/if_infiniband.h
F:	include/uapi/rdma/
F:	include/rdma/

INOTIFY
M:	John McCutchan <john@johnmccutchan.com>
M:	Robert Love <rlove@rlove.org>
M:	Eric Paris <eparis@parisplace.org>
S:	Maintained
F:	Documentation/filesystems/inotify.txt
F:	fs/notify/inotify/
F:	include/linux/inotify.h
F:	include/uapi/linux/inotify.h

INPUT (KEYBOARD, MOUSE, JOYSTICK, TOUCHSCREEN) DRIVERS
M:	Dmitry Torokhov <dmitry.torokhov@gmail.com>
L:	linux-input@vger.kernel.org
Q:	http://patchwork.kernel.org/project/linux-input/list/
T:	git git://git.kernel.org/pub/scm/linux/kernel/git/dtor/input.git
S:	Maintained
F:	drivers/input/
F:	include/linux/input.h
F:	include/uapi/linux/input.h
F:	include/linux/input/
F:	Documentation/devicetree/bindings/input/

INPUT MULTITOUCH (MT) PROTOCOL
M:	Henrik Rydberg <rydberg@bitmath.org>
L:	linux-input@vger.kernel.org
S:	Odd fixes
F:	Documentation/input/multi-touch-protocol.txt
F:	drivers/input/input-mt.c
K:	\b(ABS|SYN)_MT_

INTEL ASoC BDW/HSW DRIVERS
M:	Jie Yang <yang.jie@linux.intel.com>
L:	alsa-devel@alsa-project.org (moderated for non-subscribers)
S:	Supported
F:	sound/soc/intel/common/sst-dsp*
F:	sound/soc/intel/common/sst-firmware.c
F:	sound/soc/intel/boards/broadwell.c
F:	sound/soc/intel/haswell/

INTEL C600 SERIES SAS CONTROLLER DRIVER
M:	Intel SCU Linux support <intel-linux-scu@intel.com>
M:	Artur Paszkiewicz <artur.paszkiewicz@intel.com>
L:	linux-scsi@vger.kernel.org
T:	git git://git.code.sf.net/p/intel-sas/isci
S:	Supported
F:	drivers/scsi/isci/

INTEL HID EVENT DRIVER
M:	Alex Hung <alex.hung@canonical.com>
L:	platform-driver-x86@vger.kernel.org
S:	Maintained
F:	drivers/platform/x86/intel-hid.c

INTEL IDLE DRIVER
M:	Len Brown <lenb@kernel.org>
L:	linux-pm@vger.kernel.org
T:	git git://git.kernel.org/pub/scm/linux/kernel/git/lenb/linux.git
S:	Supported
F:	drivers/idle/intel_idle.c

INTEL PSTATE DRIVER
M:	Srinivas Pandruvada <srinivas.pandruvada@linux.intel.com>
M:	Len Brown <lenb@kernel.org>
L:	linux-pm@vger.kernel.org
S:	Supported
F:	drivers/cpufreq/intel_pstate.c

INTEL FRAMEBUFFER DRIVER (excluding 810 and 815)
M:	Maik Broemme <mbroemme@plusserver.de>
L:	linux-fbdev@vger.kernel.org
S:	Maintained
F:	Documentation/fb/intelfb.txt
F:	drivers/video/fbdev/intelfb/

INTEL 810/815 FRAMEBUFFER DRIVER
M:	Antonino Daplas <adaplas@gmail.com>
L:	linux-fbdev@vger.kernel.org
S:	Maintained
F:	drivers/video/fbdev/i810/

INTEL MENLOW THERMAL DRIVER
M:	Sujith Thomas <sujith.thomas@intel.com>
L:	platform-driver-x86@vger.kernel.org
W:	https://01.org/linux-acpi
S:	Supported
F:	drivers/platform/x86/intel_menlow.c

INTEL I/OAT DMA DRIVER
M:	Dave Jiang <dave.jiang@intel.com>
R:	Dan Williams <dan.j.williams@intel.com>
L:	dmaengine@vger.kernel.org
Q:	https://patchwork.kernel.org/project/linux-dmaengine/list/
S:	Supported
F:	drivers/dma/ioat*

INTEL IOMMU (VT-d)
M:	David Woodhouse <dwmw2@infradead.org>
L:	iommu@lists.linux-foundation.org
T:	git git://git.infradead.org/iommu-2.6.git
S:	Supported
F:	drivers/iommu/intel-iommu.c
F:	include/linux/intel-iommu.h

INTEL IOP-ADMA DMA DRIVER
R:	Dan Williams <dan.j.williams@intel.com>
S:	Odd fixes
F:	drivers/dma/iop-adma.c

INTEL IXP4XX QMGR, NPE, ETHERNET and HSS SUPPORT
M:	Krzysztof Halasa <khalasa@piap.pl>
S:	Maintained
F:	arch/arm/mach-ixp4xx/include/mach/qmgr.h
F:	arch/arm/mach-ixp4xx/include/mach/npe.h
F:	arch/arm/mach-ixp4xx/ixp4xx_qmgr.c
F:	arch/arm/mach-ixp4xx/ixp4xx_npe.c
F:	drivers/net/ethernet/xscale/ixp4xx_eth.c
F:	drivers/net/wan/ixp4xx_hss.c

INTEL IXP4XX RANDOM NUMBER GENERATOR SUPPORT
M:	Deepak Saxena <dsaxena@plexity.net>
S:	Maintained
F:	drivers/char/hw_random/ixp4xx-rng.c

INTEL ETHERNET DRIVERS
M:	Jeff Kirsher <jeffrey.t.kirsher@intel.com>
R:	Jesse Brandeburg <jesse.brandeburg@intel.com>
R:	Shannon Nelson <shannon.nelson@intel.com>
R:	Carolyn Wyborny <carolyn.wyborny@intel.com>
R:	Don Skidmore <donald.c.skidmore@intel.com>
R:	Bruce Allan <bruce.w.allan@intel.com>
R:	John Ronciak <john.ronciak@intel.com>
R:	Mitch Williams <mitch.a.williams@intel.com>
L:	intel-wired-lan@lists.osuosl.org
W:	http://www.intel.com/support/feedback.htm
W:	http://e1000.sourceforge.net/
Q:	http://patchwork.ozlabs.org/project/intel-wired-lan/list/
T:	git git://git.kernel.org/pub/scm/linux/kernel/git/jkirsher/net-queue.git
T:	git git://git.kernel.org/pub/scm/linux/kernel/git/jkirsher/next-queue.git
S:	Supported
F:	Documentation/networking/e100.txt
F:	Documentation/networking/e1000.txt
F:	Documentation/networking/e1000e.txt
F:	Documentation/networking/igb.txt
F:	Documentation/networking/igbvf.txt
F:	Documentation/networking/ixgb.txt
F:	Documentation/networking/ixgbe.txt
F:	Documentation/networking/ixgbevf.txt
F:	Documentation/networking/i40e.txt
F:	Documentation/networking/i40evf.txt
F:	drivers/net/ethernet/intel/
F:	drivers/net/ethernet/intel/*/

INTEL-MID GPIO DRIVER
M:	David Cohen <david.a.cohen@linux.intel.com>
L:	linux-gpio@vger.kernel.org
S:	Maintained
F:	drivers/gpio/gpio-intel-mid.c

INTEL PRO/WIRELESS 2100, 2200BG, 2915ABG NETWORK CONNECTION SUPPORT
M:	Stanislav Yakovlev <stas.yakovlev@gmail.com>
L:	linux-wireless@vger.kernel.org
S:	Maintained
F:	Documentation/networking/README.ipw2100
F:	Documentation/networking/README.ipw2200
F:	drivers/net/wireless/intel/ipw2x00/

INTEL(R) TRACE HUB
M:	Alexander Shishkin <alexander.shishkin@linux.intel.com>
S:	Supported
F:	Documentation/trace/intel_th.txt
F:	drivers/hwtracing/intel_th/

INTEL(R) TRUSTED EXECUTION TECHNOLOGY (TXT)
M:	Ning Sun <ning.sun@intel.com>
L:	tboot-devel@lists.sourceforge.net
W:	http://tboot.sourceforge.net
T:	hg http://tboot.hg.sourceforge.net:8000/hgroot/tboot/tboot
S:	Supported
F:	Documentation/intel_txt.txt
F:	include/linux/tboot.h
F:	arch/x86/kernel/tboot.c

INTEL WIRELESS WIMAX CONNECTION 2400
M:	Inaky Perez-Gonzalez <inaky.perez-gonzalez@intel.com>
M:	linux-wimax@intel.com
L:	wimax@linuxwimax.org (subscribers-only)
S:	Supported
W:	http://linuxwimax.org
F:	Documentation/wimax/README.i2400m
F:	drivers/net/wimax/i2400m/
F:	include/uapi/linux/wimax/i2400m.h

INTEL WIRELESS 3945ABG/BG, 4965AGN (iwlegacy)
M:	Stanislaw Gruszka <sgruszka@redhat.com>
L:	linux-wireless@vger.kernel.org
S:	Supported
F:	drivers/net/wireless/intel/iwlegacy/

INTEL WIRELESS WIFI LINK (iwlwifi)
M:	Johannes Berg <johannes.berg@intel.com>
M:	Emmanuel Grumbach <emmanuel.grumbach@intel.com>
M:	Intel Linux Wireless <linuxwifi@intel.com>
L:	linux-wireless@vger.kernel.org
W:	http://intellinuxwireless.org
T:	git git://git.kernel.org/pub/scm/linux/kernel/git/iwlwifi/iwlwifi.git
S:	Supported
F:	drivers/net/wireless/intel/iwlwifi/

INTEL MANAGEMENT ENGINE (mei)
M:	Tomas Winkler <tomas.winkler@intel.com>
L:	linux-kernel@vger.kernel.org
S:	Supported
F:	include/uapi/linux/mei.h
F:	include/linux/mei_cl_bus.h
F:	drivers/misc/mei/*
F:	drivers/watchdog/mei_wdt.c
F:	Documentation/misc-devices/mei/*

INTEL MIC DRIVERS (mic)
M:	Sudeep Dutt <sudeep.dutt@intel.com>
M:	Ashutosh Dixit <ashutosh.dixit@intel.com>
S:	Supported
W:	https://github.com/sudeepdutt/mic
W:	http://software.intel.com/en-us/mic-developer
F:	include/linux/mic_bus.h
F:	include/linux/scif.h
F:	include/uapi/linux/mic_common.h
F: 	include/uapi/linux/mic_ioctl.h
F:	include/uapi/linux/scif_ioctl.h
F:	drivers/misc/mic/
F:	drivers/dma/mic_x100_dma.c
F:	drivers/dma/mic_x100_dma.h
F:	Documentation/mic/

INTEL PMC/P-Unit IPC DRIVER
M:	Zha Qipeng<qipeng.zha@intel.com>
L:	platform-driver-x86@vger.kernel.org
S:	Maintained
F:	drivers/platform/x86/intel_pmc_ipc.c
F:	drivers/platform/x86/intel_punit_ipc.c
F:	arch/x86/include/asm/intel_pmc_ipc.h
F:	arch/x86/include/asm/intel_punit_ipc.h

INTEL TELEMETRY DRIVER
M:	Souvik Kumar Chakravarty <souvik.k.chakravarty@intel.com>
L:	platform-driver-x86@vger.kernel.org
S:	Maintained
F:	arch/x86/include/asm/intel_telemetry.h
F:	drivers/platform/x86/intel_telemetry*

IOC3 ETHERNET DRIVER
M:	Ralf Baechle <ralf@linux-mips.org>
L:	linux-mips@linux-mips.org
S:	Maintained
F:	drivers/net/ethernet/sgi/ioc3-eth.c

IOC3 SERIAL DRIVER
M:	Pat Gefre <pfg@sgi.com>
L:	linux-serial@vger.kernel.org
S:	Maintained
F:	drivers/tty/serial/ioc3_serial.c

IOMMU DRIVERS
M:	Joerg Roedel <joro@8bytes.org>
L:	iommu@lists.linux-foundation.org
T:	git git://git.kernel.org/pub/scm/linux/kernel/git/joro/iommu.git
S:	Maintained
F:	drivers/iommu/

IP MASQUERADING
M:	Juanjo Ciarlante <jjciarla@raiz.uncu.edu.ar>
S:	Maintained
F:	net/ipv4/netfilter/ipt_MASQUERADE.c

IPMI SUBSYSTEM
M:	Corey Minyard <minyard@acm.org>
L:	openipmi-developer@lists.sourceforge.net (moderated for non-subscribers)
W:	http://openipmi.sourceforge.net/
S:	Supported
F:	Documentation/IPMI.txt
F:	drivers/char/ipmi/
F:	include/linux/ipmi*
F:	include/uapi/linux/ipmi*

QCOM AUDIO (ASoC) DRIVERS
M:	Patrick Lai <plai@codeaurora.org>
M:	Banajit Goswami <bgoswami@codeaurora.org>
L:	alsa-devel@alsa-project.org (moderated for non-subscribers)
S:	Supported
F:	sound/soc/qcom/

IPS SCSI RAID DRIVER
M:	Adaptec OEM Raid Solutions <aacraid@adaptec.com>
L:	linux-scsi@vger.kernel.org
W:	http://www.adaptec.com/
S:	Maintained
F:	drivers/scsi/ips*

IPVS
M:	Wensong Zhang <wensong@linux-vs.org>
M:	Simon Horman <horms@verge.net.au>
M:	Julian Anastasov <ja@ssi.bg>
L:	netdev@vger.kernel.org
L:	lvs-devel@vger.kernel.org
S:	Maintained
T:	git git://git.kernel.org/pub/scm/linux/kernel/git/horms/ipvs-next.git
T:	git git://git.kernel.org/pub/scm/linux/kernel/git/horms/ipvs.git
F:	Documentation/networking/ipvs-sysctl.txt
F:	include/net/ip_vs.h
F:	include/uapi/linux/ip_vs.h
F:	net/netfilter/ipvs/

IPWIRELESS DRIVER
M:	Jiri Kosina <jikos@kernel.org>
M:	David Sterba <dsterba@suse.com>
S:	Odd Fixes
F:	drivers/tty/ipwireless/

IPX NETWORK LAYER
M:	Arnaldo Carvalho de Melo <acme@ghostprotocols.net>
L:	netdev@vger.kernel.org
S:	Maintained
F:	include/net/ipx.h
F:	include/uapi/linux/ipx.h
F:	net/ipx/

IRDA SUBSYSTEM
M:	Samuel Ortiz <samuel@sortiz.org>
L:	irda-users@lists.sourceforge.net (subscribers-only)
L:	netdev@vger.kernel.org
W:	http://irda.sourceforge.net/
S:	Maintained
T:	git git://git.kernel.org/pub/scm/linux/kernel/git/sameo/irda-2.6.git
F:	Documentation/networking/irda.txt
F:	drivers/net/irda/
F:	include/net/irda/
F:	net/irda/

IRQ SUBSYSTEM
M:	Thomas Gleixner <tglx@linutronix.de>
L:	linux-kernel@vger.kernel.org
S:	Maintained
T:	git git://git.kernel.org/pub/scm/linux/kernel/git/tip/tip.git irq/core
F:	kernel/irq/

IRQCHIP DRIVERS
M:	Thomas Gleixner <tglx@linutronix.de>
M:	Jason Cooper <jason@lakedaemon.net>
M:	Marc Zyngier <marc.zyngier@arm.com>
L:	linux-kernel@vger.kernel.org
S:	Maintained
T:	git git://git.kernel.org/pub/scm/linux/kernel/git/tip/tip.git irq/core
T:	git git://git.infradead.org/users/jcooper/linux.git irqchip/core
F:	Documentation/devicetree/bindings/interrupt-controller/
F:	drivers/irqchip/

IRQ DOMAINS (IRQ NUMBER MAPPING LIBRARY)
M:	Jiang Liu <jiang.liu@linux.intel.com>
M:	Marc Zyngier <marc.zyngier@arm.com>
S:	Maintained
T:	git git://git.kernel.org/pub/scm/linux/kernel/git/tip/tip.git irq/core
F:	Documentation/IRQ-domain.txt
F:	include/linux/irqdomain.h
F:	kernel/irq/irqdomain.c
F:	kernel/irq/msi.c

ISAPNP
M:	Jaroslav Kysela <perex@perex.cz>
S:	Maintained
F:	Documentation/isapnp.txt
F:	drivers/pnp/isapnp/
F:	include/linux/isapnp.h

ISA RADIO MODULE
M:	Hans Verkuil <hverkuil@xs4all.nl>
L:	linux-media@vger.kernel.org
T:	git git://linuxtv.org/media_tree.git
W:	https://linuxtv.org
S:	Maintained
F:	drivers/media/radio/radio-isa*

iSCSI BOOT FIRMWARE TABLE (iBFT) DRIVER
M:	Peter Jones <pjones@redhat.com>
M:	Konrad Rzeszutek Wilk <konrad@kernel.org>
S:	Maintained
F:	drivers/firmware/iscsi_ibft*

ISCSI
M:	Mike Christie <michaelc@cs.wisc.edu>
L:	open-iscsi@googlegroups.com
W:	www.open-iscsi.org
T:	git git://git.kernel.org/pub/scm/linux/kernel/git/mnc/linux-2.6-iscsi.git
S:	Maintained
F:	drivers/scsi/*iscsi*
F:	include/scsi/*iscsi*

ISCSI EXTENSIONS FOR RDMA (ISER) INITIATOR
M:	Or Gerlitz <ogerlitz@mellanox.com>
M:	Sagi Grimberg <sagig@mellanox.com>
M:	Roi Dayan <roid@mellanox.com>
L:	linux-rdma@vger.kernel.org
S:	Supported
W:	http://www.openfabrics.org
W:	www.open-iscsi.org
Q:	http://patchwork.kernel.org/project/linux-rdma/list/
F:	drivers/infiniband/ulp/iser/

ISCSI EXTENSIONS FOR RDMA (ISER) TARGET
M:	Sagi Grimberg <sagig@mellanox.com>
T:	git git://git.kernel.org/pub/scm/linux/kernel/git/nab/target-pending.git master
L:	linux-rdma@vger.kernel.org
L:	target-devel@vger.kernel.org
S:	Supported
W:	http://www.linux-iscsi.org
F:	drivers/infiniband/ulp/isert

ISDN SUBSYSTEM
M:	Karsten Keil <isdn@linux-pingi.de>
L:	isdn4linux@listserv.isdn4linux.de (subscribers-only)
L:	netdev@vger.kernel.org
W:	http://www.isdn4linux.de
T:	git git://git.kernel.org/pub/scm/linux/kernel/git/kkeil/isdn-2.6.git
S:	Maintained
F:	Documentation/isdn/
F:	drivers/isdn/
F:	include/linux/isdn.h
F:	include/linux/isdn/
F:	include/uapi/linux/isdn.h
F:	include/uapi/linux/isdn/

ISDN SUBSYSTEM (Eicon active card driver)
M:	Armin Schindler <mac@melware.de>
L:	isdn4linux@listserv.isdn4linux.de (subscribers-only)
W:	http://www.melware.de
S:	Maintained
F:	drivers/isdn/hardware/eicon/

IT87 HARDWARE MONITORING DRIVER
M:	Jean Delvare <jdelvare@suse.com>
L:	lm-sensors@lm-sensors.org
S:	Maintained
F:	Documentation/hwmon/it87
F:	drivers/hwmon/it87.c

IT913X MEDIA DRIVER
M:	Antti Palosaari <crope@iki.fi>
L:	linux-media@vger.kernel.org
W:	https://linuxtv.org
W:	http://palosaari.fi/linux/
Q:	http://patchwork.linuxtv.org/project/linux-media/list/
T:	git git://linuxtv.org/anttip/media_tree.git
S:	Maintained
F:	drivers/media/tuners/it913x*

IVTV VIDEO4LINUX DRIVER
M:	Andy Walls <awalls@md.metrocast.net>
L:	ivtv-devel@ivtvdriver.org (subscribers-only)
L:	linux-media@vger.kernel.org
T:	git git://linuxtv.org/media_tree.git
W:	http://www.ivtvdriver.org
S:	Maintained
F:	Documentation/video4linux/*.ivtv
F:	drivers/media/pci/ivtv/
F:	include/uapi/linux/ivtv*

IX2505V MEDIA DRIVER
M:	Malcolm Priestley <tvboxspy@gmail.com>
L:	linux-media@vger.kernel.org
W:	https://linuxtv.org
Q:	http://patchwork.linuxtv.org/project/linux-media/list/
S:	Maintained
F:	drivers/media/dvb-frontends/ix2505v*

JC42.4 TEMPERATURE SENSOR DRIVER
M:	Guenter Roeck <linux@roeck-us.net>
L:	lm-sensors@lm-sensors.org
S:	Maintained
F:	drivers/hwmon/jc42.c
F:	Documentation/hwmon/jc42

JFS FILESYSTEM
M:	Dave Kleikamp <shaggy@kernel.org>
L:	jfs-discussion@lists.sourceforge.net
W:	http://jfs.sourceforge.net/
T:	git git://git.kernel.org/pub/scm/linux/kernel/git/shaggy/jfs-2.6.git
S:	Maintained
F:	Documentation/filesystems/jfs.txt
F:	fs/jfs/

JME NETWORK DRIVER
M:	Guo-Fu Tseng <cooldavid@cooldavid.org>
L:	netdev@vger.kernel.org
S:	Maintained
F:	drivers/net/ethernet/jme.*

JOURNALLING FLASH FILE SYSTEM V2 (JFFS2)
M:	David Woodhouse <dwmw2@infradead.org>
L:	linux-mtd@lists.infradead.org
W:	http://www.linux-mtd.infradead.org/doc/jffs2.html
S:	Maintained
F:	fs/jffs2/
F:	include/uapi/linux/jffs2.h

JOURNALLING LAYER FOR BLOCK DEVICES (JBD2)
M:	"Theodore Ts'o" <tytso@mit.edu>
M:	Jan Kara <jack@suse.com>
L:	linux-ext4@vger.kernel.org
S:	Maintained
F:	fs/jbd2/
F:	include/linux/jbd2.h

JPU V4L2 MEM2MEM DRIVER FOR RENESAS
M:	Mikhail Ulyanov <mikhail.ulyanov@cogentembedded.com>
L:	linux-media@vger.kernel.org
S:	Maintained
F:	drivers/media/platform/rcar_jpu.c

JSM Neo PCI based serial card
M:	Gabriel Krisman Bertazi <krisman@linux.vnet.ibm.com>
L:	linux-serial@vger.kernel.org
S:	Maintained
F:	drivers/tty/serial/jsm/

K10TEMP HARDWARE MONITORING DRIVER
M:	Clemens Ladisch <clemens@ladisch.de>
L:	lm-sensors@lm-sensors.org
S:	Maintained
F:	Documentation/hwmon/k10temp
F:	drivers/hwmon/k10temp.c

K8TEMP HARDWARE MONITORING DRIVER
M:	Rudolf Marek <r.marek@assembler.cz>
L:	lm-sensors@lm-sensors.org
S:	Maintained
F:	Documentation/hwmon/k8temp
F:	drivers/hwmon/k8temp.c

KCONFIG
M:	"Yann E. MORIN" <yann.morin.1998@free.fr>
L:	linux-kbuild@vger.kernel.org
T:	git git://gitorious.org/linux-kconfig/linux-kconfig
S:	Maintained
F:	Documentation/kbuild/kconfig-language.txt
F:	scripts/kconfig/

KDUMP
M:	Vivek Goyal <vgoyal@redhat.com>
M:	Haren Myneni <hbabu@us.ibm.com>
L:	kexec@lists.infradead.org
W:	http://lse.sourceforge.net/kdump/
S:	Maintained
F:	Documentation/kdump/

KEENE FM RADIO TRANSMITTER DRIVER
M:	Hans Verkuil <hverkuil@xs4all.nl>
L:	linux-media@vger.kernel.org
T:	git git://linuxtv.org/media_tree.git
W:	https://linuxtv.org
S:	Maintained
F:	drivers/media/radio/radio-keene*

KERNEL AUTOMOUNTER v4 (AUTOFS4)
M:	Ian Kent <raven@themaw.net>
L:	autofs@vger.kernel.org
S:	Maintained
F:	fs/autofs4/

KERNEL BUILD + files below scripts/ (unless maintained elsewhere)
M:	Michal Marek <mmarek@suse.com>
T:	git git://git.kernel.org/pub/scm/linux/kernel/git/mmarek/kbuild.git for-next
T:	git git://git.kernel.org/pub/scm/linux/kernel/git/mmarek/kbuild.git rc-fixes
L:	linux-kbuild@vger.kernel.org
S:	Maintained
F:	Documentation/kbuild/
F:	Makefile
F:	scripts/Makefile.*
F:	scripts/basic/
F:	scripts/mk*
F:	scripts/package/

KERNEL JANITORS
L:	kernel-janitors@vger.kernel.org
W:	http://kernelnewbies.org/KernelJanitors
S:	Odd Fixes

KERNEL NFSD, SUNRPC, AND LOCKD SERVERS
M:	"J. Bruce Fields" <bfields@fieldses.org>
M:	Jeff Layton <jlayton@poochiereds.net>
L:	linux-nfs@vger.kernel.org
W:	http://nfs.sourceforge.net/
T:	git git://linux-nfs.org/~bfields/linux.git
S:	Supported
F:	fs/nfsd/
F:	include/uapi/linux/nfsd/
F:	fs/lockd/
F:	fs/nfs_common/
F:	net/sunrpc/
F:	include/linux/lockd/
F:	include/linux/sunrpc/
F:	include/uapi/linux/sunrpc/

KERNEL SELFTEST FRAMEWORK
M:	Shuah Khan <shuahkh@osg.samsung.com>
L:	linux-kselftest@vger.kernel.org
T:	git git://git.kernel.org/pub/scm/shuah/linux-kselftest
S:	Maintained
F:	tools/testing/selftests

KERNEL VIRTUAL MACHINE (KVM)
M:	Gleb Natapov <gleb@kernel.org>
M:	Paolo Bonzini <pbonzini@redhat.com>
L:	kvm@vger.kernel.org
W:	http://www.linux-kvm.org
T:	git git://git.kernel.org/pub/scm/virt/kvm/kvm.git
S:	Supported
F:	Documentation/*/kvm*.txt
F:	Documentation/virtual/kvm/
F:	arch/*/kvm/
F:	arch/x86/kernel/kvm.c
F:	arch/x86/kernel/kvmclock.c
F:	arch/*/include/asm/kvm*
F:	include/linux/kvm*
F:	include/uapi/linux/kvm*
F:	virt/kvm/

KERNEL VIRTUAL MACHINE (KVM) FOR AMD-V
M:	Joerg Roedel <joro@8bytes.org>
L:	kvm@vger.kernel.org
W:	http://www.linux-kvm.org/
S:	Maintained
F:	arch/x86/include/asm/svm.h
F:	arch/x86/kvm/svm.c

KERNEL VIRTUAL MACHINE (KVM) FOR POWERPC
M:	Alexander Graf <agraf@suse.com>
L:	kvm-ppc@vger.kernel.org
W:	http://www.linux-kvm.org/
T:	git git://github.com/agraf/linux-2.6.git
S:	Supported
F:	arch/powerpc/include/asm/kvm*
F:	arch/powerpc/kvm/

KERNEL VIRTUAL MACHINE for s390 (KVM/s390)
M:	Christian Borntraeger <borntraeger@de.ibm.com>
M:	Cornelia Huck <cornelia.huck@de.ibm.com>
L:	linux-s390@vger.kernel.org
W:	http://www.ibm.com/developerworks/linux/linux390/
T:	git git://git.kernel.org/pub/scm/linux/kernel/git/kvms390/linux.git
S:	Supported
F:	Documentation/s390/kvm.txt
F:	arch/s390/include/asm/kvm*
F:	arch/s390/kvm/

KERNEL VIRTUAL MACHINE (KVM) FOR ARM
M:	Christoffer Dall <christoffer.dall@linaro.org>
M:	Marc Zyngier <marc.zyngier@arm.com>
L:	linux-arm-kernel@lists.infradead.org (moderated for non-subscribers)
L:	kvmarm@lists.cs.columbia.edu
W:	http://systems.cs.columbia.edu/projects/kvm-arm
T:	git git://git.kernel.org/pub/scm/linux/kernel/git/kvmarm/kvmarm.git
S:	Supported
F:	arch/arm/include/uapi/asm/kvm*
F:	arch/arm/include/asm/kvm*
F:	arch/arm/kvm/
F:	virt/kvm/arm/
F:	include/kvm/arm_*

KERNEL VIRTUAL MACHINE FOR ARM64 (KVM/arm64)
M:	Christoffer Dall <christoffer.dall@linaro.org>
M:	Marc Zyngier <marc.zyngier@arm.com>
L:	linux-arm-kernel@lists.infradead.org (moderated for non-subscribers)
L:	kvmarm@lists.cs.columbia.edu
S:	Maintained
F:	arch/arm64/include/uapi/asm/kvm*
F:	arch/arm64/include/asm/kvm*
F:	arch/arm64/kvm/

KERNEL VIRTUAL MACHINE FOR MIPS (KVM/mips)
M:	James Hogan <james.hogan@imgtec.com>
L:	linux-mips@linux-mips.org
S:	Supported
F:	arch/mips/include/uapi/asm/kvm*
F:	arch/mips/include/asm/kvm*
F:	arch/mips/kvm/

KEXEC
M:	Eric Biederman <ebiederm@xmission.com>
W:	http://kernel.org/pub/linux/utils/kernel/kexec/
L:	kexec@lists.infradead.org
S:	Maintained
F:	include/linux/kexec.h
F:	include/uapi/linux/kexec.h
F:	kernel/kexec.c

KEYS/KEYRINGS:
M:	David Howells <dhowells@redhat.com>
L:	keyrings@vger.kernel.org
S:	Maintained
F:	Documentation/security/keys.txt
F:	include/linux/key.h
F:	include/linux/key-type.h
F:	include/keys/
F:	security/keys/

KEYS-TRUSTED
M:	David Safford <safford@us.ibm.com>
M:	Mimi Zohar <zohar@linux.vnet.ibm.com>
L:	linux-security-module@vger.kernel.org
L:	keyrings@vger.kernel.org
S:	Supported
F:	Documentation/security/keys-trusted-encrypted.txt
F:	include/keys/trusted-type.h
F:	security/keys/trusted.c
F:	security/keys/trusted.h

KEYS-ENCRYPTED
M:	Mimi Zohar <zohar@linux.vnet.ibm.com>
M:	David Safford <safford@us.ibm.com>
L:	linux-security-module@vger.kernel.org
L:	keyrings@vger.kernel.org
S:	Supported
F:	Documentation/security/keys-trusted-encrypted.txt
F:	include/keys/encrypted-type.h
F:	security/keys/encrypted-keys/

KGDB / KDB /debug_core
M:	Jason Wessel <jason.wessel@windriver.com>
W:	http://kgdb.wiki.kernel.org/
L:	kgdb-bugreport@lists.sourceforge.net
T:	git git://git.kernel.org/pub/scm/linux/kernel/git/jwessel/kgdb.git
S:	Maintained
F:	Documentation/DocBook/kgdb.tmpl
F:	drivers/misc/kgdbts.c
F:	drivers/tty/serial/kgdboc.c
F:	include/linux/kdb.h
F:	include/linux/kgdb.h
F:	kernel/debug/

KMEMCHECK
M:	Vegard Nossum <vegardno@ifi.uio.no>
M:	Pekka Enberg <penberg@kernel.org>
S:	Maintained
F:	Documentation/kmemcheck.txt
F:	arch/x86/include/asm/kmemcheck.h
F:	arch/x86/mm/kmemcheck/
F:	include/linux/kmemcheck.h
F:	mm/kmemcheck.c

KMEMLEAK
M:	Catalin Marinas <catalin.marinas@arm.com>
S:	Maintained
F:	Documentation/kmemleak.txt
F:	include/linux/kmemleak.h
F:	mm/kmemleak.c
F:	mm/kmemleak-test.c

KPROBES
M:	Ananth N Mavinakayanahalli <ananth@in.ibm.com>
M:	Anil S Keshavamurthy <anil.s.keshavamurthy@intel.com>
M:	"David S. Miller" <davem@davemloft.net>
M:	Masami Hiramatsu <masami.hiramatsu.pt@hitachi.com>
S:	Maintained
F:	Documentation/kprobes.txt
F:	include/linux/kprobes.h
F:	kernel/kprobes.c

KS0108 LCD CONTROLLER DRIVER
M:	Miguel Ojeda Sandonis <miguel.ojeda.sandonis@gmail.com>
W:	http://miguelojeda.es/auxdisplay.htm
W:	http://jair.lab.fi.uva.es/~migojed/auxdisplay.htm
S:	Maintained
F:	Documentation/auxdisplay/ks0108
F:	drivers/auxdisplay/ks0108.c
F:	include/linux/ks0108.h

L3MDEV
M:	David Ahern <dsa@cumulusnetworks.com>
L:	netdev@vger.kernel.org
S:	Maintained
F:	net/l3mdev
F:	include/net/l3mdev.h

LANTIQ MIPS ARCHITECTURE
M:	John Crispin <blogic@openwrt.org>
L:	linux-mips@linux-mips.org
S:	Maintained
F:	arch/mips/lantiq

LAPB module
L:	linux-x25@vger.kernel.org
S:	Orphan
F:	Documentation/networking/lapb-module.txt
F:	include/*/lapb.h
F:	net/lapb/

LASI 53c700 driver for PARISC
M:	"James E.J. Bottomley" <James.Bottomley@HansenPartnership.com>
L:	linux-scsi@vger.kernel.org
S:	Maintained
F:	Documentation/scsi/53c700.txt
F:	drivers/scsi/53c700*

LED SUBSYSTEM
M:	Richard Purdie <rpurdie@rpsys.net>
M:	Jacek Anaszewski <j.anaszewski@samsung.com>
L:	linux-leds@vger.kernel.org
T:	git git://git.kernel.org/pub/scm/linux/kernel/git/j.anaszewski/linux-leds.git
S:	Maintained
F:	drivers/leds/
F:	include/linux/leds.h

LEGACY EEPROM DRIVER
M:	Jean Delvare <jdelvare@suse.com>
S:	Maintained
F:	Documentation/misc-devices/eeprom
F:	drivers/misc/eeprom/eeprom.c

LEGO USB Tower driver
M:	Juergen Stuber <starblue@users.sourceforge.net>
L:	legousb-devel@lists.sourceforge.net
W:	http://legousb.sourceforge.net/
S:	Maintained
F:	drivers/usb/misc/legousbtower.c

LG2160 MEDIA DRIVER
M:	Michael Krufky <mkrufky@linuxtv.org>
L:	linux-media@vger.kernel.org
W:	https://linuxtv.org
W:	http://github.com/mkrufky
Q:	http://patchwork.linuxtv.org/project/linux-media/list/
T:	git git://linuxtv.org/mkrufky/tuners.git
S:	Maintained
F:	drivers/media/dvb-frontends/lg2160.*

LGDT3305 MEDIA DRIVER
M:	Michael Krufky <mkrufky@linuxtv.org>
L:	linux-media@vger.kernel.org
W:	https://linuxtv.org
W:	http://github.com/mkrufky
Q:	http://patchwork.linuxtv.org/project/linux-media/list/
T:	git git://linuxtv.org/mkrufky/tuners.git
S:	Maintained
F:	drivers/media/dvb-frontends/lgdt3305.*

LGUEST
M:	Rusty Russell <rusty@rustcorp.com.au>
L:	lguest@lists.ozlabs.org
W:	http://lguest.ozlabs.org/
S:	Odd Fixes
F:	arch/x86/include/asm/lguest*.h
F:	arch/x86/lguest/
F:	drivers/lguest/
F:	include/linux/lguest*.h
F:	tools/lguest/

LIBATA SUBSYSTEM (Serial and Parallel ATA drivers)
M:	Tejun Heo <tj@kernel.org>
L:	linux-ide@vger.kernel.org
T:	git git://git.kernel.org/pub/scm/linux/kernel/git/tj/libata.git
S:	Maintained
F:	drivers/ata/
F:	include/linux/ata.h
F:	include/linux/libata.h

LIBATA PATA ARASAN COMPACT FLASH CONTROLLER
M:	Viresh Kumar <vireshk@kernel.org>
L:	linux-ide@vger.kernel.org
T:	git git://git.kernel.org/pub/scm/linux/kernel/git/tj/libata.git
S:	Maintained
F:	include/linux/pata_arasan_cf_data.h
F:	drivers/ata/pata_arasan_cf.c

LIBATA PATA DRIVERS
M:	Bartlomiej Zolnierkiewicz <b.zolnierkie@samsung.com>
M:	Tejun Heo <tj@kernel.org>
L:	linux-ide@vger.kernel.org
T:	git git://git.kernel.org/pub/scm/linux/kernel/git/tj/libata.git
S:	Maintained
F:	drivers/ata/pata_*.c
F:	drivers/ata/ata_generic.c

LIBATA SATA AHCI PLATFORM devices support
M:	Hans de Goede <hdegoede@redhat.com>
M:	Tejun Heo <tj@kernel.org>
L:	linux-ide@vger.kernel.org
T:	git git://git.kernel.org/pub/scm/linux/kernel/git/tj/libata.git
S:	Maintained
F:	drivers/ata/ahci_platform.c
F:	drivers/ata/libahci_platform.c
F:	include/linux/ahci_platform.h

LIBATA SATA PROMISE TX2/TX4 CONTROLLER DRIVER
M:	Mikael Pettersson <mikpelinux@gmail.com>
L:	linux-ide@vger.kernel.org
T:	git git://git.kernel.org/pub/scm/linux/kernel/git/tj/libata.git
S:	Maintained
F:	drivers/ata/sata_promise.*

LIBLOCKDEP
M:	Sasha Levin <sasha.levin@oracle.com>
S:	Maintained
F:	tools/lib/lockdep/

LIBNVDIMM: NON-VOLATILE MEMORY DEVICE SUBSYSTEM
M:	Dan Williams <dan.j.williams@intel.com>
L:	linux-nvdimm@lists.01.org
Q:	https://patchwork.kernel.org/project/linux-nvdimm/list/
T:	git git://git.kernel.org/pub/scm/linux/kernel/git/nvdimm/nvdimm.git
S:	Supported
F:	drivers/nvdimm/*
F:	include/linux/nd.h
F:	include/linux/libnvdimm.h
F:	include/uapi/linux/ndctl.h

LIBNVDIMM BLK: MMIO-APERTURE DRIVER
M:	Ross Zwisler <ross.zwisler@linux.intel.com>
L:	linux-nvdimm@lists.01.org
Q:	https://patchwork.kernel.org/project/linux-nvdimm/list/
S:	Supported
F:	drivers/nvdimm/blk.c
F:	drivers/nvdimm/region_devs.c
F:	drivers/acpi/nfit*

LIBNVDIMM BTT: BLOCK TRANSLATION TABLE
M:	Vishal Verma <vishal.l.verma@intel.com>
L:	linux-nvdimm@lists.01.org
Q:	https://patchwork.kernel.org/project/linux-nvdimm/list/
S:	Supported
F:	drivers/nvdimm/btt*

LIBNVDIMM PMEM: PERSISTENT MEMORY DRIVER
M:	Ross Zwisler <ross.zwisler@linux.intel.com>
L:	linux-nvdimm@lists.01.org
Q:	https://patchwork.kernel.org/project/linux-nvdimm/list/
S:	Supported
F:	drivers/nvdimm/pmem.c
F:	include/linux/pmem.h
F:	arch/*/include/asm/pmem.h

LIGHTNVM PLATFORM SUPPORT
M:	Matias Bjorling <mb@lightnvm.io>
W:	http://github/OpenChannelSSD
L:	linux-block@vger.kernel.org
S:	Maintained
F:	drivers/lightnvm/
F:	include/linux/lightnvm.h
F:	include/uapi/linux/lightnvm.h

LINUX FOR IBM pSERIES (RS/6000)
M:	Paul Mackerras <paulus@au.ibm.com>
W:	http://www.ibm.com/linux/ltc/projects/ppc
S:	Supported
F:	arch/powerpc/boot/rs6000.h

LINUX FOR POWERPC (32-BIT AND 64-BIT)
M:	Benjamin Herrenschmidt <benh@kernel.crashing.org>
M:	Paul Mackerras <paulus@samba.org>
M:	Michael Ellerman <mpe@ellerman.id.au>
W:	http://www.penguinppc.org/
L:	linuxppc-dev@lists.ozlabs.org
Q:	http://patchwork.ozlabs.org/project/linuxppc-dev/list/
T:	git git://git.kernel.org/pub/scm/linux/kernel/git/powerpc/linux.git
S:	Supported
F:	Documentation/powerpc/
F:	arch/powerpc/

LINUX FOR POWER MACINTOSH
M:	Benjamin Herrenschmidt <benh@kernel.crashing.org>
W:	http://www.penguinppc.org/
L:	linuxppc-dev@lists.ozlabs.org
S:	Maintained
F:	arch/powerpc/platforms/powermac/
F:	drivers/macintosh/

LINUX FOR POWERPC EMBEDDED MPC5XXX
M:	Anatolij Gustschin <agust@denx.de>
L:	linuxppc-dev@lists.ozlabs.org
T:	git git://git.denx.de/linux-denx-agust.git
S:	Maintained
F:	arch/powerpc/platforms/512x/
F:	arch/powerpc/platforms/52xx/

LINUX FOR POWERPC EMBEDDED PPC4XX
M:	Alistair Popple <alistair@popple.id.au>
M:	Matt Porter <mporter@kernel.crashing.org>
W:	http://www.penguinppc.org/
L:	linuxppc-dev@lists.ozlabs.org
S:	Maintained
F:	arch/powerpc/platforms/40x/
F:	arch/powerpc/platforms/44x/

LINUX FOR POWERPC EMBEDDED XILINX VIRTEX
L:	linuxppc-dev@lists.ozlabs.org
S:	Orphan
F:	arch/powerpc/*/*virtex*
F:	arch/powerpc/*/*/*virtex*

LINUX FOR POWERPC EMBEDDED PPC8XX
M:	Vitaly Bordug <vitb@kernel.crashing.org>
W:	http://www.penguinppc.org/
L:	linuxppc-dev@lists.ozlabs.org
S:	Maintained
F:	arch/powerpc/platforms/8xx/

LINUX FOR POWERPC EMBEDDED PPC83XX AND PPC85XX
M:	Scott Wood <oss@buserror.net>
M:	Kumar Gala <galak@kernel.crashing.org>
W:	http://www.penguinppc.org/
L:	linuxppc-dev@lists.ozlabs.org
T:	git git://git.kernel.org/pub/scm/linux/kernel/git/scottwood/linux.git
S:	Maintained
F:	arch/powerpc/platforms/83xx/
F:	arch/powerpc/platforms/85xx/

LINUX FOR POWERPC PA SEMI PWRFICIENT
M:	Olof Johansson <olof@lixom.net>
L:	linuxppc-dev@lists.ozlabs.org
S:	Maintained
F:	arch/powerpc/platforms/pasemi/
F:	drivers/*/*pasemi*
F:	drivers/*/*/*pasemi*

LINUX SECURITY MODULE (LSM) FRAMEWORK
M:	Chris Wright <chrisw@sous-sol.org>
L:	linux-security-module@vger.kernel.org
S:	Supported

LIS3LV02D ACCELEROMETER DRIVER
M:	Eric Piel <eric.piel@tremplin-utc.net>
S:	Maintained
F:	Documentation/misc-devices/lis3lv02d
F:	drivers/misc/lis3lv02d/
F:	drivers/platform/x86/hp_accel.c

LIVE PATCHING
M:	Josh Poimboeuf <jpoimboe@redhat.com>
M:	Jessica Yu <jeyu@redhat.com>
M:	Jiri Kosina <jikos@kernel.org>
M:	Miroslav Benes <mbenes@suse.cz>
R:	Petr Mladek <pmladek@suse.com>
S:	Maintained
F:	kernel/livepatch/
F:	include/linux/livepatch.h
F:	arch/x86/include/asm/livepatch.h
F:	arch/x86/kernel/livepatch.c
F:	Documentation/ABI/testing/sysfs-kernel-livepatch
F:	samples/livepatch/
L:	live-patching@vger.kernel.org
T:	git git://git.kernel.org/pub/scm/linux/kernel/git/jikos/livepatching.git

LINUX KERNEL DUMP TEST MODULE (LKDTM)
M:	Kees Cook <keescook@chromium.org>
S:	Maintained
F:	drivers/misc/lkdtm.c

LLC (802.2)
M:	Arnaldo Carvalho de Melo <acme@ghostprotocols.net>
S:	Maintained
F:	include/linux/llc.h
F:	include/uapi/linux/llc.h
F:	include/net/llc*
F:	net/llc/

LM73 HARDWARE MONITOR DRIVER
M:	Guillaume Ligneul <guillaume.ligneul@gmail.com>
L:	lm-sensors@lm-sensors.org
S:	Maintained
F:	drivers/hwmon/lm73.c

LM78 HARDWARE MONITOR DRIVER
M:	Jean Delvare <jdelvare@suse.com>
L:	lm-sensors@lm-sensors.org
S:	Maintained
F:	Documentation/hwmon/lm78
F:	drivers/hwmon/lm78.c

LM83 HARDWARE MONITOR DRIVER
M:	Jean Delvare <jdelvare@suse.com>
L:	lm-sensors@lm-sensors.org
S:	Maintained
F:	Documentation/hwmon/lm83
F:	drivers/hwmon/lm83.c

LM90 HARDWARE MONITOR DRIVER
M:	Jean Delvare <jdelvare@suse.com>
L:	lm-sensors@lm-sensors.org
S:	Maintained
F:	Documentation/hwmon/lm90
F:	Documentation/devicetree/bindings/hwmon/lm90.txt
F:	drivers/hwmon/lm90.c

LM95234 HARDWARE MONITOR DRIVER
M:	Guenter Roeck <linux@roeck-us.net>
L:	lm-sensors@lm-sensors.org
S:	Maintained
F:	Documentation/hwmon/lm95234
F:	drivers/hwmon/lm95234.c

LME2510 MEDIA DRIVER
M:	Malcolm Priestley <tvboxspy@gmail.com>
L:	linux-media@vger.kernel.org
W:	https://linuxtv.org
Q:	http://patchwork.linuxtv.org/project/linux-media/list/
S:	Maintained
F:	drivers/media/usb/dvb-usb-v2/lmedm04*

LOCKDEP AND LOCKSTAT
M:	Peter Zijlstra <peterz@infradead.org>
M:	Ingo Molnar <mingo@redhat.com>
L:	linux-kernel@vger.kernel.org
T:	git git://git.kernel.org/pub/scm/linux/kernel/git/tip/tip.git core/locking
S:	Maintained
F:	Documentation/locking/lockdep*.txt
F:	Documentation/locking/lockstat.txt
F:	include/linux/lockdep.h
F:	kernel/locking/

LOGICAL DISK MANAGER SUPPORT (LDM, Windows 2000/XP/Vista Dynamic Disks)
M:	"Richard Russon (FlatCap)" <ldm@flatcap.org>
L:	linux-ntfs-dev@lists.sourceforge.net
W:	http://www.linux-ntfs.org/content/view/19/37/
S:	Maintained
F:	Documentation/ldm.txt
F:	block/partitions/ldm.*

LogFS
M:	Joern Engel <joern@logfs.org>
M:	Prasad Joshi <prasadjoshi.linux@gmail.com>
L:	logfs@logfs.org
W:	logfs.org
S:	Maintained
F:	fs/logfs/

LPC32XX MACHINE SUPPORT
M:	Roland Stigge <stigge@antcom.de>
L:	linux-arm-kernel@lists.infradead.org (moderated for non-subscribers)
S:	Maintained
F:	arch/arm/mach-lpc32xx/

LSILOGIC MPT FUSION DRIVERS (FC/SAS/SPI)
M:	Sathya Prakash <sathya.prakash@broadcom.com>
M:	Chaitra P B <chaitra.basappa@broadcom.com>
M:	Suganath Prabu Subramani <suganath-prabu.subramani@broadcom.com>
L:	MPT-FusionLinux.pdl@broadcom.com
L:	linux-scsi@vger.kernel.org
W:	http://www.avagotech.com/support/
S:	Supported
F:	drivers/message/fusion/
F:	drivers/scsi/mpt2sas/
F:	drivers/scsi/mpt3sas/

LSILOGIC/SYMBIOS/NCR 53C8XX and 53C1010 PCI-SCSI drivers
M:	Matthew Wilcox <matthew@wil.cx>
L:	linux-scsi@vger.kernel.org
S:	Maintained
F:	drivers/scsi/sym53c8xx_2/

LTC4261 HARDWARE MONITOR DRIVER
M:	Guenter Roeck <linux@roeck-us.net>
L:	lm-sensors@lm-sensors.org
S:	Maintained
F:	Documentation/hwmon/ltc4261
F:	drivers/hwmon/ltc4261.c

LTP (Linux Test Project)
M:	Mike Frysinger <vapier@gentoo.org>
M:	Cyril Hrubis <chrubis@suse.cz>
M:	Wanlong Gao <wanlong.gao@gmail.com>
M:	Jan Stancek <jstancek@redhat.com>
M:	Stanislav Kholmanskikh <stanislav.kholmanskikh@oracle.com>
M:	Alexey Kodanev <alexey.kodanev@oracle.com>
L:	ltp@lists.linux.it (subscribers-only)
W:	http://linux-test-project.github.io/
T:	git git://github.com/linux-test-project/ltp.git
S:	Maintained

M32R ARCHITECTURE
W:	http://www.linux-m32r.org/
S:	Orphan
F:	arch/m32r/

M68K ARCHITECTURE
M:	Geert Uytterhoeven <geert@linux-m68k.org>
L:	linux-m68k@lists.linux-m68k.org
W:	http://www.linux-m68k.org/
T:	git git://git.kernel.org/pub/scm/linux/kernel/git/geert/linux-m68k.git
S:	Maintained
F:	arch/m68k/
F:	drivers/zorro/

M68K ON APPLE MACINTOSH
M:	Joshua Thompson <funaho@jurai.org>
W:	http://www.mac.linux-m68k.org/
L:	linux-m68k@lists.linux-m68k.org
S:	Maintained
F:	arch/m68k/mac/

M68K ON HP9000/300
M:	Philip Blundell <philb@gnu.org>
W:	http://www.tazenda.demon.co.uk/phil/linux-hp
S:	Maintained
F:	arch/m68k/hp300/

M88DS3103 MEDIA DRIVER
M:	Antti Palosaari <crope@iki.fi>
L:	linux-media@vger.kernel.org
W:	https://linuxtv.org
W:	http://palosaari.fi/linux/
Q:	http://patchwork.linuxtv.org/project/linux-media/list/
T:	git git://linuxtv.org/anttip/media_tree.git
S:	Maintained
F:	drivers/media/dvb-frontends/m88ds3103*

M88RS2000 MEDIA DRIVER
M:	Malcolm Priestley <tvboxspy@gmail.com>
L:	linux-media@vger.kernel.org
W:	https://linuxtv.org
Q:	http://patchwork.linuxtv.org/project/linux-media/list/
S:	Maintained
F:	drivers/media/dvb-frontends/m88rs2000*

MA901 MASTERKIT USB FM RADIO DRIVER
M:	Alexey Klimov <klimov.linux@gmail.com>
L:	linux-media@vger.kernel.org
T:	git git://linuxtv.org/media_tree.git
S:	Maintained
F:	drivers/media/radio/radio-ma901.c

MAC80211
M:	Johannes Berg <johannes@sipsolutions.net>
L:	linux-wireless@vger.kernel.org
W:	http://wireless.kernel.org/
T:	git git://git.kernel.org/pub/scm/linux/kernel/git/jberg/mac80211.git
T:	git git://git.kernel.org/pub/scm/linux/kernel/git/jberg/mac80211-next.git
S:	Maintained
F:	Documentation/networking/mac80211-injection.txt
F:	include/net/mac80211.h
F:	net/mac80211/
F:	drivers/net/wireless/mac80211_hwsim.[ch]

MACVLAN DRIVER
M:	Patrick McHardy <kaber@trash.net>
L:	netdev@vger.kernel.org
S:	Maintained
F:	drivers/net/macvlan.c
F:	include/linux/if_macvlan.h

MAILBOX API
M:	Jassi Brar <jassisinghbrar@gmail.com>
L:	linux-kernel@vger.kernel.org
S:	Maintained
F:	drivers/mailbox/
F:	include/linux/mailbox_client.h
F:	include/linux/mailbox_controller.h

MAN-PAGES: MANUAL PAGES FOR LINUX -- Sections 2, 3, 4, 5, and 7
M:	Michael Kerrisk <mtk.manpages@gmail.com>
W:	http://www.kernel.org/doc/man-pages
L:	linux-man@vger.kernel.org
S:	Maintained

MARVELL ARMADA DRM SUPPORT
M:	Russell King <rmk+kernel@arm.linux.org.uk>
S:	Maintained
F:	drivers/gpu/drm/armada/

MARVELL 88E6352 DSA support
M:	Guenter Roeck <linux@roeck-us.net>
S:	Maintained
F:	drivers/net/dsa/mv88e6352.c

MARVELL CRYPTO DRIVER
M:	Boris Brezillon <boris.brezillon@free-electrons.com>
M:	Arnaud Ebalard <arno@natisbad.org>
F:	drivers/crypto/marvell/
S:	Maintained
L:	linux-crypto@vger.kernel.org

MARVELL GIGABIT ETHERNET DRIVERS (skge/sky2)
M:	Mirko Lindner <mlindner@marvell.com>
M:	Stephen Hemminger <stephen@networkplumber.org>
L:	netdev@vger.kernel.org
S:	Maintained
F:	drivers/net/ethernet/marvell/sk*

MARVELL LIBERTAS WIRELESS DRIVER
L:	libertas-dev@lists.infradead.org
S:	Orphan
F:	drivers/net/wireless/marvell/libertas/

MARVELL MV643XX ETHERNET DRIVER
M:	Sebastian Hesselbarth <sebastian.hesselbarth@gmail.com>
L:	netdev@vger.kernel.org
S:	Maintained
F:	drivers/net/ethernet/marvell/mv643xx_eth.*
F:	include/linux/mv643xx.h

MARVELL MVNETA ETHERNET DRIVER
M:	Thomas Petazzoni <thomas.petazzoni@free-electrons.com>
L:	netdev@vger.kernel.org
S:	Maintained
F:	drivers/net/ethernet/marvell/mvneta.*

MARVELL MWIFIEX WIRELESS DRIVER
M:	Amitkumar Karwar <akarwar@marvell.com>
M:	Nishant Sarmukadam <nishants@marvell.com>
L:	linux-wireless@vger.kernel.org
S:	Maintained
F:	drivers/net/wireless/marvell/mwifiex/

MARVELL MWL8K WIRELESS DRIVER
M:	Lennert Buytenhek <buytenh@wantstofly.org>
L:	linux-wireless@vger.kernel.org
S:	Odd Fixes
F:	drivers/net/wireless/marvell/mwl8k.c

MARVELL SOC MMC/SD/SDIO CONTROLLER DRIVER
M:	Nicolas Pitre <nico@fluxnic.net>
S:	Odd Fixes
F:	drivers/mmc/host/mvsdio.*

MATROX FRAMEBUFFER DRIVER
L:	linux-fbdev@vger.kernel.org
S:	Orphan
F:	drivers/video/fbdev/matrox/matroxfb_*
F:	include/uapi/linux/matroxfb.h

MAX16065 HARDWARE MONITOR DRIVER
M:	Guenter Roeck <linux@roeck-us.net>
L:	lm-sensors@lm-sensors.org
S:	Maintained
F:	Documentation/hwmon/max16065
F:	drivers/hwmon/max16065.c

MAX20751 HARDWARE MONITOR DRIVER
M:	Guenter Roeck <linux@roeck-us.net>
L:	lm-sensors@lm-sensors.org
S:	Maintained
F:	Documentation/hwmon/max20751
F:	drivers/hwmon/max20751.c

MAX6650 HARDWARE MONITOR AND FAN CONTROLLER DRIVER
M:	"Hans J. Koch" <hjk@hansjkoch.de>
L:	lm-sensors@lm-sensors.org
S:	Maintained
F:	Documentation/hwmon/max6650
F:	drivers/hwmon/max6650.c

MAX6697 HARDWARE MONITOR DRIVER
M:	Guenter Roeck <linux@roeck-us.net>
L:	lm-sensors@lm-sensors.org
S:	Maintained
F:	Documentation/hwmon/max6697
F:	Documentation/devicetree/bindings/i2c/max6697.txt
F:	drivers/hwmon/max6697.c
F:	include/linux/platform_data/max6697.h

MAXIM MUIC CHARGER DRIVERS FOR EXYNOS BASED BOARDS
M:	Krzysztof Kozlowski <k.kozlowski@samsung.com>
L:	linux-pm@vger.kernel.org
S:	Supported
F:	drivers/power/max14577_charger.c
F:	drivers/power/max77693_charger.c

MAXIM MAX77802 MULTIFUNCTION PMIC DEVICE DRIVERS
M:	Javier Martinez Canillas <javier@osg.samsung.com>
L:	linux-kernel@vger.kernel.org
S:	Supported
F:	drivers/*/*max77802*.c
F:	Documentation/devicetree/bindings/*/*max77802.txt
F:	include/dt-bindings/*/*max77802.h

MAXIM PMIC AND MUIC DRIVERS FOR EXYNOS BASED BOARDS
M:	Chanwoo Choi <cw00.choi@samsung.com>
M:	Krzysztof Kozlowski <k.kozlowski@samsung.com>
L:	linux-kernel@vger.kernel.org
S:	Supported
F:	drivers/*/max14577.c
F:	drivers/*/max77686*.c
F:	drivers/*/max77693.c
F:	drivers/extcon/extcon-max14577.c
F:	drivers/extcon/extcon-max77693.c
F:	drivers/rtc/rtc-max77686.c
F:	drivers/clk/clk-max77686.c
F:	Documentation/devicetree/bindings/mfd/max14577.txt
F:	Documentation/devicetree/bindings/*/max77686.txt
F:	Documentation/devicetree/bindings/mfd/max77693.txt
F:	Documentation/devicetree/bindings/clock/maxim,max77686.txt
F:	include/linux/mfd/max14577*.h
F:	include/linux/mfd/max77686*.h
F:	include/linux/mfd/max77693*.h

MAXIRADIO FM RADIO RECEIVER DRIVER
M:	Hans Verkuil <hverkuil@xs4all.nl>
L:	linux-media@vger.kernel.org
T:	git git://linuxtv.org/media_tree.git
W:	https://linuxtv.org
S:	Maintained
F:	drivers/media/radio/radio-maxiradio*

MCP4531 MICROCHIP DIGITAL POTENTIOMETER DRIVER
M:	Peter Rosin <peda@axentia.se>
L:	linux-iio@vger.kernel.org
S:	Maintained
F:	drivers/iio/potentiometer/mcp4531.c

MEDIA DRIVERS FOR RENESAS - VSP1
M:	Laurent Pinchart <laurent.pinchart@ideasonboard.com>
L:	linux-media@vger.kernel.org
L:	linux-renesas-soc@vger.kernel.org
T:	git git://linuxtv.org/media_tree.git
S:	Supported
F:	Documentation/devicetree/bindings/media/renesas,vsp1.txt
F:	drivers/media/platform/vsp1/

MEDIA DRIVERS FOR ASCOT2E
M:	Sergey Kozlov <serjk@netup.ru>
L:	linux-media@vger.kernel.org
W:	https://linuxtv.org
W:	http://netup.tv/
T:	git git://linuxtv.org/media_tree.git
S:	Supported
F:	drivers/media/dvb-frontends/ascot2e*

MEDIA DRIVERS FOR CXD2841ER
M:	Sergey Kozlov <serjk@netup.ru>
L:	linux-media@vger.kernel.org
W:	https://linuxtv.org
W:	http://netup.tv/
T:	git git://linuxtv.org/media_tree.git
S:	Supported
F:	drivers/media/dvb-frontends/cxd2841er*

MEDIA DRIVERS FOR HORUS3A
M:	Sergey Kozlov <serjk@netup.ru>
L:	linux-media@vger.kernel.org
W:	https://linuxtv.org
W:	http://netup.tv/
T:	git git://linuxtv.org/media_tree.git
S:	Supported
F:	drivers/media/dvb-frontends/horus3a*

MEDIA DRIVERS FOR LNBH25
M:	Sergey Kozlov <serjk@netup.ru>
L:	linux-media@vger.kernel.org
W:	https://linuxtv.org
W:	http://netup.tv/
T:	git git://linuxtv.org/media_tree.git
S:	Supported
F:	drivers/media/dvb-frontends/lnbh25*

MEDIA DRIVERS FOR NETUP PCI UNIVERSAL DVB devices
M:	Sergey Kozlov <serjk@netup.ru>
L:	linux-media@vger.kernel.org
W:	https://linuxtv.org
W:	http://netup.tv/
T:	git git://linuxtv.org/media_tree.git
S:	Supported
F:	drivers/media/pci/netup_unidvb/*

MEDIA INPUT INFRASTRUCTURE (V4L/DVB)
M:	Mauro Carvalho Chehab <mchehab@osg.samsung.com>
P:	LinuxTV.org Project
L:	linux-media@vger.kernel.org
W:	https://linuxtv.org
Q:	http://patchwork.kernel.org/project/linux-media/list/
T:	git git://linuxtv.org/media_tree.git
S:	Maintained
F:	Documentation/dvb/
F:	Documentation/video4linux/
F:	Documentation/DocBook/media/
F:	drivers/media/
F:	drivers/staging/media/
F:	include/linux/platform_data/media/
F:	include/media/
F:	include/uapi/linux/dvb/
F:	include/uapi/linux/videodev2.h
F:	include/uapi/linux/media.h
F:	include/uapi/linux/v4l2-*
F:	include/uapi/linux/meye.h
F:	include/uapi/linux/ivtv*
F:	include/uapi/linux/uvcvideo.h

MEDIATEK ETHERNET DRIVER
M:	Felix Fietkau <nbd@openwrt.org>
M:	John Crispin <blogic@openwrt.org>
L:	netdev@vger.kernel.org
S:	Maintained
F:	drivers/net/ethernet/mediatek/

MEDIATEK MT7601U WIRELESS LAN DRIVER
M:	Jakub Kicinski <kubakici@wp.pl>
L:	linux-wireless@vger.kernel.org
S:	Maintained
F:	drivers/net/wireless/mediatek/mt7601u/

MEGARAID SCSI/SAS DRIVERS
M:	Kashyap Desai <kashyap.desai@avagotech.com>
M:	Sumit Saxena <sumit.saxena@avagotech.com>
M:	Uday Lingala <uday.lingala@avagotech.com>
L:	megaraidlinux.pdl@avagotech.com
L:	linux-scsi@vger.kernel.org
W:	http://www.lsi.com
S:	Maintained
F:	Documentation/scsi/megaraid.txt
F:	drivers/scsi/megaraid.*
F:	drivers/scsi/megaraid/

MELLANOX ETHERNET DRIVER (mlx4_en)
M: 	Eugenia Emantayev <eugenia@mellanox.com>
L:	netdev@vger.kernel.org
S:	Supported
W:	http://www.mellanox.com
Q:	http://patchwork.ozlabs.org/project/netdev/list/
F:	drivers/net/ethernet/mellanox/mlx4/en_*

MELLANOX ETHERNET DRIVER (mlx5e)
M:	Saeed Mahameed <saeedm@mellanox.com>
L:	netdev@vger.kernel.org
S:	Supported
W:	http://www.mellanox.com
Q:	http://patchwork.ozlabs.org/project/netdev/list/
F:	drivers/net/ethernet/mellanox/mlx5/core/en_*

MELLANOX ETHERNET SWITCH DRIVERS
M:	Jiri Pirko <jiri@mellanox.com>
M:	Ido Schimmel <idosch@mellanox.com>
L:	netdev@vger.kernel.org
S:	Supported
W:	http://www.mellanox.com
Q:	http://patchwork.ozlabs.org/project/netdev/list/
F:	drivers/net/ethernet/mellanox/mlxsw/

MEMBARRIER SUPPORT
M:	Mathieu Desnoyers <mathieu.desnoyers@efficios.com>
M:	"Paul E. McKenney" <paulmck@linux.vnet.ibm.com>
L:	linux-kernel@vger.kernel.org
S:	Supported
F:	kernel/membarrier.c
F:	include/uapi/linux/membarrier.h

MEMORY MANAGEMENT
L:	linux-mm@kvack.org
W:	http://www.linux-mm.org
S:	Maintained
F:	include/linux/mm.h
F:	include/linux/gfp.h
F:	include/linux/mmzone.h
F:	include/linux/memory_hotplug.h
F:	include/linux/vmalloc.h
F:	mm/

MEMORY TECHNOLOGY DEVICES (MTD)
M:	David Woodhouse <dwmw2@infradead.org>
M:	Brian Norris <computersforpeace@gmail.com>
L:	linux-mtd@lists.infradead.org
W:	http://www.linux-mtd.infradead.org/
Q:	http://patchwork.ozlabs.org/project/linux-mtd/list/
T:	git git://git.infradead.org/linux-mtd.git
T:	git git://git.infradead.org/l2-mtd.git
S:	Maintained
F:	drivers/mtd/
F:	include/linux/mtd/
F:	include/uapi/mtd/

MEN A21 WATCHDOG DRIVER
M:	Johannes Thumshirn <morbidrsa@gmail.com>
L:	linux-watchdog@vger.kernel.org
S:	Maintained
F:	drivers/watchdog/mena21_wdt.c

MEN CHAMELEON BUS (mcb)
M:	Johannes Thumshirn <morbidrsa@gmail.com>
S:	Maintained
F:	drivers/mcb/
F:	include/linux/mcb.h
F:	Documentation/men-chameleon-bus.txt

MEN F21BMC (Board Management Controller)
M:	Andreas Werner <andreas.werner@men.de>
S:	Supported
F:	drivers/mfd/menf21bmc.c
F:	drivers/watchdog/menf21bmc_wdt.c
F:	drivers/leds/leds-menf21bmc.c
F:	drivers/hwmon/menf21bmc_hwmon.c
F:	Documentation/hwmon/menf21bmc

METAG ARCHITECTURE
M:	James Hogan <james.hogan@imgtec.com>
L:	linux-metag@vger.kernel.org
T:	git git://git.kernel.org/pub/scm/linux/kernel/git/jhogan/metag.git
S:	Odd Fixes
F:	arch/metag/
F:	Documentation/metag/
F:	Documentation/devicetree/bindings/metag/
F:	Documentation/devicetree/bindings/interrupt-controller/img,*
F:	drivers/clocksource/metag_generic.c
F:	drivers/irqchip/irq-metag.c
F:	drivers/irqchip/irq-metag-ext.c
F:	drivers/tty/metag_da.c

MICROBLAZE ARCHITECTURE
M:	Michal Simek <monstr@monstr.eu>
W:	http://www.monstr.eu/fdt/
T:	git git://git.monstr.eu/linux-2.6-microblaze.git
S:	Supported
F:	arch/microblaze/

MICROSOFT SURFACE PRO 3 BUTTON DRIVER
M:	Chen Yu <yu.c.chen@intel.com>
L:	platform-driver-x86@vger.kernel.org
S:	Supported
F:	drivers/platform/x86/surfacepro3_button.c

MICROTEK X6 SCANNER
M:	Oliver Neukum <oliver@neukum.org>
S:	Maintained
F:	drivers/usb/image/microtek.*

MIPS
M:	Ralf Baechle <ralf@linux-mips.org>
L:	linux-mips@linux-mips.org
W:	http://www.linux-mips.org/
T:	git git://git.linux-mips.org/pub/scm/ralf/linux.git
Q:	http://patchwork.linux-mips.org/project/linux-mips/list/
S:	Supported
F:	Documentation/mips/
F:	arch/mips/

MIROSOUND PCM20 FM RADIO RECEIVER DRIVER
M:	Hans Verkuil <hverkuil@xs4all.nl>
L:	linux-media@vger.kernel.org
T:	git git://linuxtv.org/media_tree.git
W:	https://linuxtv.org
S:	Odd Fixes
F:	drivers/media/radio/radio-miropcm20*

MELLANOX MLX4 core VPI driver
M:	Yishai Hadas <yishaih@mellanox.com>
L:	netdev@vger.kernel.org
L:	linux-rdma@vger.kernel.org
W:	http://www.mellanox.com
Q:	http://patchwork.ozlabs.org/project/netdev/list/
S:	Supported
F:	drivers/net/ethernet/mellanox/mlx4/
F:	include/linux/mlx4/

MELLANOX MLX4 IB driver
M:	Yishai Hadas <yishaih@mellanox.com>
L:	linux-rdma@vger.kernel.org
W:	http://www.mellanox.com
Q:	http://patchwork.kernel.org/project/linux-rdma/list/
S:	Supported
F:	drivers/infiniband/hw/mlx4/
F:	include/linux/mlx4/

MELLANOX MLX5 core VPI driver
M:	Matan Barak <matanb@mellanox.com>
M:	Leon Romanovsky <leonro@mellanox.com>
L:	netdev@vger.kernel.org
L:	linux-rdma@vger.kernel.org
W:	http://www.mellanox.com
Q:	http://patchwork.ozlabs.org/project/netdev/list/
S:	Supported
F:	drivers/net/ethernet/mellanox/mlx5/core/
F:	include/linux/mlx5/

MELLANOX MLX5 IB driver
M:	Matan Barak <matanb@mellanox.com>
M:	Leon Romanovsky <leonro@mellanox.com>
L:	linux-rdma@vger.kernel.org
W:	http://www.mellanox.com
Q:	http://patchwork.kernel.org/project/linux-rdma/list/
S:	Supported
F:	drivers/infiniband/hw/mlx5/
F:	include/linux/mlx5/

MELEXIS MLX90614 DRIVER
M:	Crt Mori <cmo@melexis.com>
L:	linux-iio@vger.kernel.org
W:	http://www.melexis.com
S:	Supported
F:	drivers/iio/temperature/mlx90614.c

MN88472 MEDIA DRIVER
M:	Antti Palosaari <crope@iki.fi>
L:	linux-media@vger.kernel.org
W:	https://linuxtv.org
W:	http://palosaari.fi/linux/
Q:	http://patchwork.linuxtv.org/project/linux-media/list/
T:	git git://linuxtv.org/anttip/media_tree.git
S:	Maintained
F:	drivers/staging/media/mn88472/
F:	drivers/media/dvb-frontends/mn88472.h

MN88473 MEDIA DRIVER
M:	Antti Palosaari <crope@iki.fi>
L:	linux-media@vger.kernel.org
W:	https://linuxtv.org
W:	http://palosaari.fi/linux/
Q:	http://patchwork.linuxtv.org/project/linux-media/list/
S:	Maintained
F:	drivers/media/dvb-frontends/mn88473*

MODULE SUPPORT
M:	Rusty Russell <rusty@rustcorp.com.au>
S:	Maintained
F:	include/linux/module.h
F:	kernel/module.c

MOTION EYE VAIO PICTUREBOOK CAMERA DRIVER
W:	http://popies.net/meye/
S:	Orphan
F:	Documentation/video4linux/meye.txt
F:	drivers/media/pci/meye/
F:	include/uapi/linux/meye.h

MOXA SMARTIO/INDUSTIO/INTELLIO SERIAL CARD
M:	Jiri Slaby <jirislaby@gmail.com>
S:	Maintained
F:	Documentation/serial/moxa-smartio
F:	drivers/tty/mxser.*

MR800 AVERMEDIA USB FM RADIO DRIVER
M:	Alexey Klimov <klimov.linux@gmail.com>
L:	linux-media@vger.kernel.org
T:	git git://linuxtv.org/media_tree.git
S:	Maintained
F:	drivers/media/radio/radio-mr800.c

MRF24J40 IEEE 802.15.4 RADIO DRIVER
M:	Alan Ott <alan@signal11.us>
L:	linux-wpan@vger.kernel.org
S:	Maintained
F:	drivers/net/ieee802154/mrf24j40.c
F:	Documentation/devicetree/bindings/net/ieee802154/mrf24j40.txt

MSI LAPTOP SUPPORT
M:	"Lee, Chun-Yi" <jlee@suse.com>
L:	platform-driver-x86@vger.kernel.org
S:	Maintained
F:	drivers/platform/x86/msi-laptop.c

MSI WMI SUPPORT
L:	platform-driver-x86@vger.kernel.org
S:	Orphan
F:	drivers/platform/x86/msi-wmi.c

MSI001 MEDIA DRIVER
M:	Antti Palosaari <crope@iki.fi>
L:	linux-media@vger.kernel.org
W:	https://linuxtv.org
W:	http://palosaari.fi/linux/
Q:	http://patchwork.linuxtv.org/project/linux-media/list/
T:	git git://linuxtv.org/anttip/media_tree.git
S:	Maintained
F:	drivers/media/tuners/msi001*

MSI2500 MEDIA DRIVER
M:	Antti Palosaari <crope@iki.fi>
L:	linux-media@vger.kernel.org
W:	https://linuxtv.org
W:	http://palosaari.fi/linux/
Q:	http://patchwork.linuxtv.org/project/linux-media/list/
T:	git git://linuxtv.org/anttip/media_tree.git
S:	Maintained
F:	drivers/media/usb/msi2500/

MSYSTEMS DISKONCHIP G3 MTD DRIVER
M:	Robert Jarzmik <robert.jarzmik@free.fr>
L:	linux-mtd@lists.infradead.org
S:	Maintained
F:	drivers/mtd/devices/docg3*

MT9M032 APTINA SENSOR DRIVER
M:	Laurent Pinchart <laurent.pinchart@ideasonboard.com>
L:	linux-media@vger.kernel.org
T:	git git://linuxtv.org/media_tree.git
S:	Maintained
F:	drivers/media/i2c/mt9m032.c
F:	include/media/i2c/mt9m032.h

MT9P031 APTINA CAMERA SENSOR
M:	Laurent Pinchart <laurent.pinchart@ideasonboard.com>
L:	linux-media@vger.kernel.org
T:	git git://linuxtv.org/media_tree.git
S:	Maintained
F:	drivers/media/i2c/mt9p031.c
F:	include/media/i2c/mt9p031.h

MT9T001 APTINA CAMERA SENSOR
M:	Laurent Pinchart <laurent.pinchart@ideasonboard.com>
L:	linux-media@vger.kernel.org
T:	git git://linuxtv.org/media_tree.git
S:	Maintained
F:	drivers/media/i2c/mt9t001.c
F:	include/media/i2c/mt9t001.h

MT9V032 APTINA CAMERA SENSOR
M:	Laurent Pinchart <laurent.pinchart@ideasonboard.com>
L:	linux-media@vger.kernel.org
T:	git git://linuxtv.org/media_tree.git
S:	Maintained
F:	Documentation/devicetree/bindings/media/i2c/mt9v032.txt
F:	drivers/media/i2c/mt9v032.c
F:	include/media/i2c/mt9v032.h

MULTIFUNCTION DEVICES (MFD)
M:	Lee Jones <lee.jones@linaro.org>
T:	git git://git.kernel.org/pub/scm/linux/kernel/git/lee/mfd.git
S:	Supported
F:	drivers/mfd/
F:	include/linux/mfd/

MULTIMEDIA CARD (MMC), SECURE DIGITAL (SD) AND SDIO SUBSYSTEM
M:	Ulf Hansson <ulf.hansson@linaro.org>
L:	linux-mmc@vger.kernel.org
T:	git git://git.linaro.org/people/ulf.hansson/mmc.git
S:	Maintained
F:	drivers/mmc/
F:	include/linux/mmc/
F:	include/uapi/linux/mmc/

MULTIMEDIA CARD (MMC) ETC. OVER SPI
S:	Orphan
F:	drivers/mmc/host/mmc_spi.c
F:	include/linux/spi/mmc_spi.h

MULTISOUND SOUND DRIVER
M:	Andrew Veliath <andrewtv@usa.net>
S:	Maintained
F:	Documentation/sound/oss/MultiSound
F:	sound/oss/msnd*

MULTITECH MULTIPORT CARD (ISICOM)
S:	Orphan
F:	drivers/tty/isicom.c
F:	include/linux/isicom.h

MUSB MULTIPOINT HIGH SPEED DUAL-ROLE CONTROLLER
<<<<<<< HEAD
M:	Bin Liu <b-liu@ti.com>
=======
M:	Felipe Balbi <balbi@kernel.org>
>>>>>>> 307d40c5
L:	linux-usb@vger.kernel.org
T:	git git://git.kernel.org/pub/scm/linux/kernel/git/balbi/usb.git
S:	Maintained
F:	drivers/usb/musb/

MXL5007T MEDIA DRIVER
M:	Michael Krufky <mkrufky@linuxtv.org>
L:	linux-media@vger.kernel.org
W:	https://linuxtv.org
W:	http://github.com/mkrufky
Q:	http://patchwork.linuxtv.org/project/linux-media/list/
T:	git git://linuxtv.org/mkrufky/tuners.git
S:	Maintained
F:	drivers/media/tuners/mxl5007t.*

MYRICOM MYRI-10G 10GbE DRIVER (MYRI10GE)
M:	Hyong-Youb Kim <hykim@myri.com>
L:	netdev@vger.kernel.org
W:	https://www.myricom.com/support/downloads/myri10ge.html
S:	Supported
F:	drivers/net/ethernet/myricom/myri10ge/

NAND FLASH SUBSYSTEM
M:	Boris Brezillon <boris.brezillon@free-electrons.com>
R:	Richard Weinberger <richard@nod.at>
L:	linux-mtd@lists.infradead.org
W:	http://www.linux-mtd.infradead.org/
Q:	http://patchwork.ozlabs.org/project/linux-mtd/list/
T:	git git://github.com/linux-nand/linux.git
S:	Maintained
F:	drivers/mtd/nand/
F:	include/linux/mtd/nand*.h

NATSEMI ETHERNET DRIVER (DP8381x)
S:	Orphan
F:	drivers/net/ethernet/natsemi/natsemi.c

NATIVE INSTRUMENTS USB SOUND INTERFACE DRIVER
M:	Daniel Mack <zonque@gmail.com>
S:	Maintained
L:	alsa-devel@alsa-project.org (moderated for non-subscribers)
W:	http://www.native-instruments.com
F:	sound/usb/caiaq/

NCP FILESYSTEM
M:	Petr Vandrovec <petr@vandrovec.name>
S:	Odd Fixes
F:	fs/ncpfs/

NCR 5380 SCSI DRIVERS
M:	Finn Thain <fthain@telegraphics.com.au>
M:	Michael Schmitz <schmitzmic@gmail.com>
L:	linux-scsi@vger.kernel.org
S:	Maintained
F:	Documentation/scsi/g_NCR5380.txt
F:	drivers/scsi/NCR5380.*
F:	drivers/scsi/arm/cumana_1.c
F:	drivers/scsi/arm/oak.c
F:	drivers/scsi/atari_NCR5380.c
F:	drivers/scsi/atari_scsi.*
F:	drivers/scsi/dmx3191d.c
F:	drivers/scsi/dtc.*
F:	drivers/scsi/g_NCR5380.*
F:	drivers/scsi/g_NCR5380_mmio.c
F:	drivers/scsi/mac_scsi.*
F:	drivers/scsi/pas16.*
F:	drivers/scsi/sun3_scsi.*
F:	drivers/scsi/sun3_scsi_vme.c
F:	drivers/scsi/t128.*

NCR DUAL 700 SCSI DRIVER (MICROCHANNEL)
M:	"James E.J. Bottomley" <James.Bottomley@HansenPartnership.com>
L:	linux-scsi@vger.kernel.org
S:	Maintained
F:	drivers/scsi/NCR_D700.*

NCT6775 HARDWARE MONITOR DRIVER
M:	Guenter Roeck <linux@roeck-us.net>
L:	lm-sensors@lm-sensors.org
S:	Maintained
F:	Documentation/hwmon/nct6775
F:	drivers/hwmon/nct6775.c

NETEFFECT IWARP RNIC DRIVER (IW_NES)
M:	Faisal Latif <faisal.latif@intel.com>
L:	linux-rdma@vger.kernel.org
W:	http://www.intel.com/Products/Server/Adapters/Server-Cluster/Server-Cluster-overview.htm
S:	Supported
F:	drivers/infiniband/hw/nes/

NETEM NETWORK EMULATOR
M:	Stephen Hemminger <stephen@networkplumber.org>
L:	netem@lists.linux-foundation.org
S:	Maintained
F:	net/sched/sch_netem.c

NETERION 10GbE DRIVERS (s2io/vxge)
M:	Jon Mason <jdmason@kudzu.us>
L:	netdev@vger.kernel.org
S:	Supported
F:	Documentation/networking/s2io.txt
F:	Documentation/networking/vxge.txt
F:	drivers/net/ethernet/neterion/

NETFILTER ({IP,IP6,ARP,EB,NF}TABLES)
M:	Pablo Neira Ayuso <pablo@netfilter.org>
M:	Patrick McHardy <kaber@trash.net>
M:	Jozsef Kadlecsik <kadlec@blackhole.kfki.hu>
L:	netfilter-devel@vger.kernel.org
L:	coreteam@netfilter.org
W:	http://www.netfilter.org/
W:	http://www.iptables.org/
Q:	http://patchwork.ozlabs.org/project/netfilter-devel/list/
T:	git git://git.kernel.org/pub/scm/linux/kernel/git/pablo/nf.git
T:	git git://git.kernel.org/pub/scm/linux/kernel/git/pablo/nf-next.git
S:	Supported
F:	include/linux/netfilter*
F:	include/linux/netfilter/
F:	include/net/netfilter/
F:	include/uapi/linux/netfilter*
F:	include/uapi/linux/netfilter/
F:	net/*/netfilter.c
F:	net/*/netfilter/
F:	net/netfilter/
F:	net/bridge/br_netfilter*.c

NETLABEL
M:	Paul Moore <paul@paul-moore.com>
W:	http://netlabel.sf.net
L:	netdev@vger.kernel.org
S:	Maintained
F:	Documentation/netlabel/
F:	include/net/netlabel.h
F:	net/netlabel/

NETROM NETWORK LAYER
M:	Ralf Baechle <ralf@linux-mips.org>
L:	linux-hams@vger.kernel.org
W:	http://www.linux-ax25.org/
S:	Maintained
F:	include/net/netrom.h
F:	include/uapi/linux/netrom.h
F:	net/netrom/

NETRONOME ETHERNET DRIVERS
M:	Jakub Kicinski <jakub.kicinski@netronome.com>
L:	oss-drivers@netronome.com
S:	Maintained
F:	drivers/net/ethernet/netronome/

NETWORK BLOCK DEVICE (NBD)
M:	Markus Pargmann <mpa@pengutronix.de>
S:	Maintained
L:	nbd-general@lists.sourceforge.net
T:	git git://git.pengutronix.de/git/mpa/linux-nbd.git
F:	Documentation/blockdev/nbd.txt
F:	drivers/block/nbd.c
F:	include/uapi/linux/nbd.h

NETWORK DROP MONITOR
M:	Neil Horman <nhorman@tuxdriver.com>
L:	netdev@vger.kernel.org
S:	Maintained
W:	https://fedorahosted.org/dropwatch/
F:	net/core/drop_monitor.c

NETWORKING [GENERAL]
M:	"David S. Miller" <davem@davemloft.net>
L:	netdev@vger.kernel.org
W:	http://www.linuxfoundation.org/en/Net
Q:	http://patchwork.ozlabs.org/project/netdev/list/
T:	git git://git.kernel.org/pub/scm/linux/kernel/git/davem/net.git
T:	git git://git.kernel.org/pub/scm/linux/kernel/git/davem/net-next.git
S:	Maintained
F:	net/
F:	include/net/
F:	include/linux/in.h
F:	include/linux/net.h
F:	include/linux/netdevice.h
F:	include/uapi/linux/in.h
F:	include/uapi/linux/net.h
F:	include/uapi/linux/netdevice.h
F:	include/uapi/linux/net_namespace.h
F:	tools/net/
F:	tools/testing/selftests/net/
F:	lib/random32.c
F:	lib/test_bpf.c

NETWORKING [IPv4/IPv6]
M:	"David S. Miller" <davem@davemloft.net>
M:	Alexey Kuznetsov <kuznet@ms2.inr.ac.ru>
M:	James Morris <jmorris@namei.org>
M:	Hideaki YOSHIFUJI <yoshfuji@linux-ipv6.org>
M:	Patrick McHardy <kaber@trash.net>
L:	netdev@vger.kernel.org
T:	git git://git.kernel.org/pub/scm/linux/kernel/git/davem/net.git
S:	Maintained
F:	net/ipv4/
F:	net/ipv6/
F:	include/net/ip*
F:	arch/x86/net/*

NETWORKING [IPSEC]
M:	Steffen Klassert <steffen.klassert@secunet.com>
M:	Herbert Xu <herbert@gondor.apana.org.au>
M:	"David S. Miller" <davem@davemloft.net>
L:	netdev@vger.kernel.org
T:	git git://git.kernel.org/pub/scm/linux/kernel/git/klassert/ipsec.git
T:	git git://git.kernel.org/pub/scm/linux/kernel/git/klassert/ipsec-next.git
S:	Maintained
F:	net/core/flow.c
F:	net/xfrm/
F:	net/key/
F:	net/ipv4/xfrm*
F:	net/ipv4/esp4.c
F:	net/ipv4/ah4.c
F:	net/ipv4/ipcomp.c
F:	net/ipv4/ip_vti.c
F:	net/ipv6/xfrm*
F:	net/ipv6/esp6.c
F:	net/ipv6/ah6.c
F:	net/ipv6/ipcomp6.c
F:	net/ipv6/ip6_vti.c
F:	include/uapi/linux/xfrm.h
F:	include/net/xfrm.h

NETWORKING [LABELED] (NetLabel, CIPSO, Labeled IPsec, SECMARK)
M:	Paul Moore <paul@paul-moore.com>
L:	netdev@vger.kernel.org
S:	Maintained

NETWORKING [WIRELESS]
L:	linux-wireless@vger.kernel.org
Q:	http://patchwork.kernel.org/project/linux-wireless/list/

NETWORKING DRIVERS
L:	netdev@vger.kernel.org
W:	http://www.linuxfoundation.org/en/Net
Q:	http://patchwork.ozlabs.org/project/netdev/list/
T:	git git://git.kernel.org/pub/scm/linux/kernel/git/davem/net.git
T:	git git://git.kernel.org/pub/scm/linux/kernel/git/davem/net-next.git
S:	Odd Fixes
F:	drivers/net/
F:	include/linux/if_*
F:	include/linux/netdevice.h
F:	include/linux/etherdevice.h
F:	include/linux/fcdevice.h
F:	include/linux/fddidevice.h
F:	include/linux/hippidevice.h
F:	include/linux/inetdevice.h
F:	include/uapi/linux/if_*
F:	include/uapi/linux/netdevice.h

NETWORKING DRIVERS (WIRELESS)
M:	Kalle Valo <kvalo@codeaurora.org>
L:	linux-wireless@vger.kernel.org
Q:	http://patchwork.kernel.org/project/linux-wireless/list/
T:	git git://git.kernel.org/pub/scm/linux/kernel/git/kvalo/wireless-drivers.git
T:	git git://git.kernel.org/pub/scm/linux/kernel/git/kvalo/wireless-drivers-next.git
S:	Maintained
F:	drivers/net/wireless/

NETXEN (1/10) GbE SUPPORT
M:	Manish Chopra <manish.chopra@qlogic.com>
M:	Sony Chacko <sony.chacko@qlogic.com>
M:	Rajesh Borundia <rajesh.borundia@qlogic.com>
L:	netdev@vger.kernel.org
W:	http://www.qlogic.com
S:	Supported
F:	drivers/net/ethernet/qlogic/netxen/

NFC SUBSYSTEM
M:	Lauro Ramos Venancio <lauro.venancio@openbossa.org>
M:	Aloisio Almeida Jr <aloisio.almeida@openbossa.org>
M:	Samuel Ortiz <sameo@linux.intel.com>
L:	linux-wireless@vger.kernel.org
L:	linux-nfc@lists.01.org (subscribers-only)
S:	Supported
F:	net/nfc/
F:	include/net/nfc/
F:	include/uapi/linux/nfc.h
F:	drivers/nfc/
F:	include/linux/platform_data/nfcmrvl.h
F:	include/linux/platform_data/nxp-nci.h
F:	include/linux/platform_data/pn544.h
F:	include/linux/platform_data/st21nfca.h
F:	include/linux/platform_data/st-nci.h
F:	Documentation/devicetree/bindings/net/nfc/

NFS, SUNRPC, AND LOCKD CLIENTS
M:	Trond Myklebust <trond.myklebust@primarydata.com>
M:	Anna Schumaker <anna.schumaker@netapp.com>
L:	linux-nfs@vger.kernel.org
W:	http://client.linux-nfs.org
T:	git git://git.linux-nfs.org/projects/trondmy/linux-nfs.git
S:	Maintained
F:	fs/lockd/
F:	fs/nfs/
F:	fs/nfs_common/
F:	net/sunrpc/
F:	include/linux/lockd/
F:	include/linux/nfs*
F:	include/linux/sunrpc/
F:	include/uapi/linux/nfs*
F:	include/uapi/linux/sunrpc/

NILFS2 FILESYSTEM
M:	Ryusuke Konishi <konishi.ryusuke@lab.ntt.co.jp>
L:	linux-nilfs@vger.kernel.org
W:	http://nilfs.sourceforge.net/
T:	git git://github.com/konis/nilfs2.git
S:	Supported
F:	Documentation/filesystems/nilfs2.txt
F:	fs/nilfs2/
F:	include/linux/nilfs2_fs.h
F:	include/trace/events/nilfs2.h

NINJA SCSI-3 / NINJA SCSI-32Bi (16bit/CardBus) PCMCIA SCSI HOST ADAPTER DRIVER
M:	YOKOTA Hiroshi <yokota@netlab.is.tsukuba.ac.jp>
W:	http://www.netlab.is.tsukuba.ac.jp/~yokota/izumi/ninja/
S:	Maintained
F:	Documentation/scsi/NinjaSCSI.txt
F:	drivers/scsi/pcmcia/nsp_*

NINJA SCSI-32Bi/UDE PCI/CARDBUS SCSI HOST ADAPTER DRIVER
M:	GOTO Masanori <gotom@debian.or.jp>
M:	YOKOTA Hiroshi <yokota@netlab.is.tsukuba.ac.jp>
W:	http://www.netlab.is.tsukuba.ac.jp/~yokota/izumi/ninja/
S:	Maintained
F:	Documentation/scsi/NinjaSCSI.txt
F:	drivers/scsi/nsp32*

NIOS2 ARCHITECTURE
M:	Ley Foon Tan <lftan@altera.com>
L:	nios2-dev@lists.rocketboards.org (moderated for non-subscribers)
T:	git git://git.kernel.org/pub/scm/linux/kernel/git/lftan/nios2.git
S:	Maintained
F:	arch/nios2/

NOKIA N900 POWER SUPPLY DRIVERS
R:	Pali Rohár <pali.rohar@gmail.com>
F:	include/linux/power/bq2415x_charger.h
F:	include/linux/power/bq27xxx_battery.h
F:	include/linux/power/isp1704_charger.h
F:	drivers/power/bq2415x_charger.c
F:	drivers/power/bq27xxx_battery.c
F:	drivers/power/bq27xxx_battery_i2c.c
F:	drivers/power/isp1704_charger.c
F:	drivers/power/rx51_battery.c

NTB DRIVER CORE
M:	Jon Mason <jdmason@kudzu.us>
M:	Dave Jiang <dave.jiang@intel.com>
M:	Allen Hubbe <Allen.Hubbe@emc.com>
L:	linux-ntb@googlegroups.com
S:	Supported
W:	https://github.com/jonmason/ntb/wiki
T:	git git://github.com/jonmason/ntb.git
F:	drivers/ntb/
F:	drivers/net/ntb_netdev.c
F:	include/linux/ntb.h
F:	include/linux/ntb_transport.h

NTB INTEL DRIVER
M:	Jon Mason <jdmason@kudzu.us>
M:	Dave Jiang <dave.jiang@intel.com>
L:	linux-ntb@googlegroups.com
S:	Supported
W:	https://github.com/jonmason/ntb/wiki
T:	git git://github.com/jonmason/ntb.git
F:	drivers/ntb/hw/intel/

NTB AMD DRIVER
M:	Xiangliang Yu <Xiangliang.Yu@amd.com>
L:	linux-ntb@googlegroups.com
S:	Supported
F:	drivers/ntb/hw/amd/

NTFS FILESYSTEM
M:	Anton Altaparmakov <anton@tuxera.com>
L:	linux-ntfs-dev@lists.sourceforge.net
W:	http://www.tuxera.com/
T:	git git://git.kernel.org/pub/scm/linux/kernel/git/aia21/ntfs.git
S:	Supported
F:	Documentation/filesystems/ntfs.txt
F:	fs/ntfs/

NVIDIA (rivafb and nvidiafb) FRAMEBUFFER DRIVER
M:	Antonino Daplas <adaplas@gmail.com>
L:	linux-fbdev@vger.kernel.org
S:	Maintained
F:	drivers/video/fbdev/riva/
F:	drivers/video/fbdev/nvidia/

NVM EXPRESS DRIVER
M:	Keith Busch <keith.busch@intel.com>
M:	Jens Axboe <axboe@fb.com>
L:	linux-nvme@lists.infradead.org
T:	git git://git.kernel.org/pub/scm/linux/kernel/git/axboe/linux-block.git
W:	https://kernel.googlesource.com/pub/scm/linux/kernel/git/axboe/linux-block/
S:	Supported
F:	drivers/nvme/host/
F:	include/linux/nvme.h

NVMEM FRAMEWORK
M:	Srinivas Kandagatla <srinivas.kandagatla@linaro.org>
M:	Maxime Ripard <maxime.ripard@free-electrons.com>
S:	Maintained
F:	drivers/nvmem/
F:	Documentation/devicetree/bindings/nvmem/
F:	include/linux/nvmem-consumer.h
F:	include/linux/nvmem-provider.h

NXP-NCI NFC DRIVER
M:	Clément Perrochaud <clement.perrochaud@effinnov.com>
R:	Charles Gorand <charles.gorand@effinnov.com>
L:	linux-nfc@lists.01.org (moderated for non-subscribers)
S:	Supported
F:	drivers/nfc/nxp-nci

NXP TDA998X DRM DRIVER
M:	Russell King <rmk+kernel@arm.linux.org.uk>
S:	Supported
F:	drivers/gpu/drm/i2c/tda998x_drv.c
F:	include/drm/i2c/tda998x.h

NXP TFA9879 DRIVER
M:	Peter Rosin <peda@axentia.se>
L:	alsa-devel@alsa-project.org (moderated for non-subscribers)
S:	Maintained
F:	sound/soc/codecs/tfa9879*

OMAP SUPPORT
M:	Tony Lindgren <tony@atomide.com>
L:	linux-omap@vger.kernel.org
W:	http://www.muru.com/linux/omap/
W:	http://linux.omap.com/
Q:	http://patchwork.kernel.org/project/linux-omap/list/
T:	git git://git.kernel.org/pub/scm/linux/kernel/git/tmlind/linux-omap.git
S:	Maintained
F:	arch/arm/*omap*/
F:	arch/arm/configs/omap1_defconfig
F:	arch/arm/configs/omap2plus_defconfig
F:	drivers/i2c/busses/i2c-omap.c
F:	drivers/irqchip/irq-omap-intc.c
F:	drivers/mfd/*omap*.c
F:	drivers/mfd/menelaus.c
F:	drivers/mfd/palmas.c
F:	drivers/mfd/tps65217.c
F:	drivers/mfd/tps65218.c
F:	drivers/mfd/tps65910.c
F:	drivers/mfd/twl-core.[ch]
F:	drivers/mfd/twl4030*.c
F:	drivers/mfd/twl6030*.c
F:	drivers/mfd/twl6040*.c
F:	drivers/regulator/palmas-regulator*.c
F:	drivers/regulator/pbias-regulator.c
F:	drivers/regulator/tps65217-regulator.c
F:	drivers/regulator/tps65218-regulator.c
F:	drivers/regulator/tps65910-regulator.c
F:	drivers/regulator/twl-regulator.c
F:	include/linux/i2c-omap.h

OMAP DEVICE TREE SUPPORT
M:	Benoît Cousson <bcousson@baylibre.com>
M:	Tony Lindgren <tony@atomide.com>
L:	linux-omap@vger.kernel.org
L:	devicetree@vger.kernel.org
S:	Maintained
F:	arch/arm/boot/dts/*omap*
F:	arch/arm/boot/dts/*am3*
F:	arch/arm/boot/dts/*am4*
F:	arch/arm/boot/dts/*am5*
F:	arch/arm/boot/dts/*dra7*

OMAP CLOCK FRAMEWORK SUPPORT
M:	Paul Walmsley <paul@pwsan.com>
L:	linux-omap@vger.kernel.org
S:	Maintained
F:	arch/arm/*omap*/*clock*

OMAP POWER MANAGEMENT SUPPORT
M:	Kevin Hilman <khilman@kernel.org>
L:	linux-omap@vger.kernel.org
S:	Maintained
F:	arch/arm/*omap*/*pm*
F:	drivers/cpufreq/omap-cpufreq.c

OMAP POWERDOMAIN SOC ADAPTATION LAYER SUPPORT
M:	Rajendra Nayak <rnayak@ti.com>
M:	Paul Walmsley <paul@pwsan.com>
L:	linux-omap@vger.kernel.org
S:	Maintained
F:	arch/arm/mach-omap2/prm*

OMAP AUDIO SUPPORT
M:	Peter Ujfalusi <peter.ujfalusi@ti.com>
M:	Jarkko Nikula <jarkko.nikula@bitmer.com>
L:	alsa-devel@alsa-project.org (moderated for non-subscribers)
L:	linux-omap@vger.kernel.org
S:	Maintained
F:	sound/soc/omap/

OMAP GENERAL PURPOSE MEMORY CONTROLLER SUPPORT
M:	Roger Quadros <rogerq@ti.com>
M:	Tony Lindgren <tony@atomide.com>
L:	linux-omap@vger.kernel.org
S:	Maintained
F:	drivers/memory/omap-gpmc.c
F:	arch/arm/mach-omap2/*gpmc*

OMAP FRAMEBUFFER SUPPORT
M:	Tomi Valkeinen <tomi.valkeinen@ti.com>
L:	linux-fbdev@vger.kernel.org
L:	linux-omap@vger.kernel.org
S:	Maintained
F:	drivers/video/fbdev/omap/

OMAP DISPLAY SUBSYSTEM and FRAMEBUFFER SUPPORT (DSS2)
M:	Tomi Valkeinen <tomi.valkeinen@ti.com>
L:	linux-omap@vger.kernel.org
L:	linux-fbdev@vger.kernel.org
S:	Maintained
F:	drivers/video/fbdev/omap2/
F:	Documentation/arm/OMAP/DSS

OMAP HARDWARE SPINLOCK SUPPORT
M:	Ohad Ben-Cohen <ohad@wizery.com>
L:	linux-omap@vger.kernel.org
S:	Maintained
F:	drivers/hwspinlock/omap_hwspinlock.c

OMAP MMC SUPPORT
M:	Jarkko Lavinen <jarkko.lavinen@nokia.com>
L:	linux-omap@vger.kernel.org
S:	Maintained
F:	drivers/mmc/host/omap.c

OMAP HS MMC SUPPORT
L:	linux-mmc@vger.kernel.org
L:	linux-omap@vger.kernel.org
S:	Orphan
F:	drivers/mmc/host/omap_hsmmc.c

OMAP RANDOM NUMBER GENERATOR SUPPORT
M:	Deepak Saxena <dsaxena@plexity.net>
S:	Maintained
F:	drivers/char/hw_random/omap-rng.c

OMAP HWMOD SUPPORT
M:	Benoît Cousson <bcousson@baylibre.com>
M:	Paul Walmsley <paul@pwsan.com>
L:	linux-omap@vger.kernel.org
S:	Maintained
F:	arch/arm/mach-omap2/omap_hwmod.*

OMAP HWMOD DATA
M:	Paul Walmsley <paul@pwsan.com>
L:	linux-omap@vger.kernel.org
S:	Maintained
F:	arch/arm/mach-omap2/omap_hwmod*data*

OMAP HWMOD DATA FOR OMAP4-BASED DEVICES
M:	Benoît Cousson <bcousson@baylibre.com>
L:	linux-omap@vger.kernel.org
S:	Maintained
F:	arch/arm/mach-omap2/omap_hwmod_44xx_data.c

OMAP IMAGING SUBSYSTEM (OMAP3 ISP and OMAP4 ISS)
M:	Laurent Pinchart <laurent.pinchart@ideasonboard.com>
L:	linux-media@vger.kernel.org
S:	Maintained
F:	Documentation/devicetree/bindings/media/ti,omap3isp.txt
F:	drivers/media/platform/omap3isp/
F:	drivers/staging/media/omap4iss/

OMAP USB SUPPORT
<<<<<<< HEAD
=======
M:	Felipe Balbi <balbi@kernel.org>
>>>>>>> 307d40c5
L:	linux-usb@vger.kernel.org
L:	linux-omap@vger.kernel.org
S:	Orphan
F:	drivers/usb/*/*omap*
F:	arch/arm/*omap*/usb*

OMAP GPIO DRIVER
M:	Grygorii Strashko <grygorii.strashko@ti.com>
M:	Santosh Shilimkar <ssantosh@kernel.org>
M:	Kevin Hilman <khilman@kernel.org>
L:	linux-omap@vger.kernel.org
S:	Maintained
F:	Documentation/devicetree/bindings/gpio/gpio-omap.txt
F:	drivers/gpio/gpio-omap.c

OMAP/NEWFLOW NANOBONE MACHINE SUPPORT
M:	Mark Jackson <mpfj@newflow.co.uk>
L:	linux-omap@vger.kernel.org
S:	Maintained
F:	arch/arm/boot/dts/am335x-nano.dts

OMFS FILESYSTEM
M:	Bob Copeland <me@bobcopeland.com>
L:	linux-karma-devel@lists.sourceforge.net
S:	Maintained
F:	Documentation/filesystems/omfs.txt
F:	fs/omfs/

OMNIKEY CARDMAN 4000 DRIVER
M:	Harald Welte <laforge@gnumonks.org>
S:	Maintained
F:	drivers/char/pcmcia/cm4000_cs.c
F:	include/linux/cm4000_cs.h
F:	include/uapi/linux/cm4000_cs.h

OMNIKEY CARDMAN 4040 DRIVER
M:	Harald Welte <laforge@gnumonks.org>
S:	Maintained
F:	drivers/char/pcmcia/cm4040_cs.*

OMNIVISION OV7670 SENSOR DRIVER
M:	Jonathan Corbet <corbet@lwn.net>
L:	linux-media@vger.kernel.org
T:	git git://linuxtv.org/media_tree.git
S:	Maintained
F:	drivers/media/i2c/ov7670.c

ONENAND FLASH DRIVER
M:	Kyungmin Park <kyungmin.park@samsung.com>
L:	linux-mtd@lists.infradead.org
S:	Maintained
F:	drivers/mtd/onenand/
F:	include/linux/mtd/onenand*.h

ONSTREAM SCSI TAPE DRIVER
M:	Willem Riede <osst@riede.org>
L:	osst-users@lists.sourceforge.net
L:	linux-scsi@vger.kernel.org
S:	Maintained
F:	Documentation/scsi/osst.txt
F:	drivers/scsi/osst.*
F:	drivers/scsi/osst_*.h
F:	drivers/scsi/st.h

OPENCORES I2C BUS DRIVER
M:	Peter Korsgaard <jacmet@sunsite.dk>
L:	linux-i2c@vger.kernel.org
S:	Maintained
F:	Documentation/i2c/busses/i2c-ocores
F:	drivers/i2c/busses/i2c-ocores.c

OPEN FIRMWARE AND FLATTENED DEVICE TREE
M:	Rob Herring <robh+dt@kernel.org>
M:	Frank Rowand <frowand.list@gmail.com>
M:	Grant Likely <grant.likely@linaro.org>
L:	devicetree@vger.kernel.org
W:	http://www.devicetree.org/
T:	git git://git.kernel.org/pub/scm/linux/kernel/git/glikely/linux.git
S:	Maintained
F:	drivers/of/
F:	include/linux/of*.h
F:	scripts/dtc/

OPEN FIRMWARE AND FLATTENED DEVICE TREE BINDINGS
M:	Rob Herring <robh+dt@kernel.org>
M:	Pawel Moll <pawel.moll@arm.com>
M:	Mark Rutland <mark.rutland@arm.com>
M:	Ian Campbell <ijc+devicetree@hellion.org.uk>
M:	Kumar Gala <galak@codeaurora.org>
L:	devicetree@vger.kernel.org
T:	git git://git.kernel.org/pub/scm/linux/kernel/git/robh/linux.git
S:	Maintained
F:	Documentation/devicetree/
F:	arch/*/boot/dts/
F:	include/dt-bindings/

OPEN FIRMWARE AND DEVICE TREE OVERLAYS
M:	Pantelis Antoniou <pantelis.antoniou@konsulko.com>
L:	devicetree@vger.kernel.org
S:	Maintained
F:	Documentation/devicetree/dynamic-resolution-notes.txt
F:	Documentation/devicetree/overlay-notes.txt
F:	drivers/of/overlay.c
F:	drivers/of/resolver.c

OPENRISC ARCHITECTURE
M:	Jonas Bonn <jonas@southpole.se>
W:	http://openrisc.net
L:	linux@lists.openrisc.net (moderated for non-subscribers)
S:	Maintained
T:	git git://openrisc.net/~jonas/linux
F:	arch/openrisc/

OPENVSWITCH
M:	Pravin Shelar <pshelar@nicira.com>
L:	netdev@vger.kernel.org
L:	dev@openvswitch.org
W:	http://openvswitch.org
S:	Maintained
F:	net/openvswitch/
F:	include/uapi/linux/openvswitch.h

OPERATING PERFORMANCE POINTS (OPP)
M:	Viresh Kumar <vireshk@kernel.org>
M:	Nishanth Menon <nm@ti.com>
M:	Stephen Boyd <sboyd@codeaurora.org>
L:	linux-pm@vger.kernel.org
S:	Maintained
T:	git git://git.kernel.org/pub/scm/linux/kernel/git/vireshk/pm.git
F:	drivers/base/power/opp/
F:	include/linux/pm_opp.h
F:	Documentation/power/opp.txt
F:	Documentation/devicetree/bindings/opp/

OPL4 DRIVER
M:	Clemens Ladisch <clemens@ladisch.de>
L:	alsa-devel@alsa-project.org (moderated for non-subscribers)
T:	git git://git.alsa-project.org/alsa-kernel.git
S:	Maintained
F:	sound/drivers/opl4/

OPROFILE
M:	Robert Richter <rric@kernel.org>
L:	oprofile-list@lists.sf.net
S:	Maintained
F:	arch/*/include/asm/oprofile*.h
F:	arch/*/oprofile/
F:	drivers/oprofile/
F:	include/linux/oprofile.h

ORACLE CLUSTER FILESYSTEM 2 (OCFS2)
M:	Mark Fasheh <mfasheh@suse.com>
M:	Joel Becker <jlbec@evilplan.org>
L:	ocfs2-devel@oss.oracle.com (moderated for non-subscribers)
W:	http://ocfs2.wiki.kernel.org
S:	Supported
F:	Documentation/filesystems/ocfs2.txt
F:	Documentation/filesystems/dlmfs.txt
F:	fs/ocfs2/

ORINOCO DRIVER
L:	linux-wireless@vger.kernel.org
W:	http://wireless.kernel.org/en/users/Drivers/orinoco
W:	http://www.nongnu.org/orinoco/
S:	Orphan
F:	drivers/net/wireless/intersil/orinoco/

OSD LIBRARY and FILESYSTEM
M:	Boaz Harrosh <ooo@electrozaur.com>
M:	Benny Halevy <bhalevy@primarydata.com>
L:	osd-dev@open-osd.org
W:	http://open-osd.org
T:	git git://git.open-osd.org/open-osd.git
S:	Maintained
F:	drivers/scsi/osd/
F:	include/scsi/osd_*
F:	fs/exofs/

OVERLAY FILESYSTEM
M:	Miklos Szeredi <miklos@szeredi.hu>
L:	linux-unionfs@vger.kernel.org
T:	git git://git.kernel.org/pub/scm/linux/kernel/git/mszeredi/vfs.git
S:	Supported
F:	fs/overlayfs/
F:	Documentation/filesystems/overlayfs.txt

P54 WIRELESS DRIVER
M:	Christian Lamparter <chunkeey@googlemail.com>
L:	linux-wireless@vger.kernel.org
W:	http://wireless.kernel.org/en/users/Drivers/p54
S:	Maintained
F:	drivers/net/wireless/intersil/p54/

PA SEMI ETHERNET DRIVER
M:	Olof Johansson <olof@lixom.net>
L:	netdev@vger.kernel.org
S:	Maintained
F:	drivers/net/ethernet/pasemi/*

PA SEMI SMBUS DRIVER
M:	Olof Johansson <olof@lixom.net>
L:	linux-i2c@vger.kernel.org
S:	Maintained
F:	drivers/i2c/busses/i2c-pasemi.c

PADATA PARALLEL EXECUTION MECHANISM
M:	Steffen Klassert <steffen.klassert@secunet.com>
L:	linux-crypto@vger.kernel.org
S:	Maintained
F:	kernel/padata.c
F:	include/linux/padata.h
F:	Documentation/padata.txt

PANASONIC LAPTOP ACPI EXTRAS DRIVER
M:	Harald Welte <laforge@gnumonks.org>
L:	platform-driver-x86@vger.kernel.org
S:	Maintained
F:	drivers/platform/x86/panasonic-laptop.c

PANASONIC MN10300/AM33/AM34 PORT
M:	David Howells <dhowells@redhat.com>
M:	Koichi Yasutake <yasutake.koichi@jp.panasonic.com>
L:	linux-am33-list@redhat.com (moderated for non-subscribers)
W:	ftp://ftp.redhat.com/pub/redhat/gnupro/AM33/
S:	Maintained
F:	Documentation/mn10300/
F:	arch/mn10300/

PARALLEL LCD/KEYPAD PANEL DRIVER
M:      Willy Tarreau <willy@haproxy.com>
M:      Ksenija Stanojevic <ksenija.stanojevic@gmail.com>
S:      Odd Fixes
F:      Documentation/misc-devices/lcd-panel-cgram.txt
F:      drivers/misc/panel.c

PARALLEL PORT SUBSYSTEM
M:	Sudip Mukherjee <sudipm.mukherjee@gmail.com>
M:	Sudip Mukherjee <sudip@vectorindia.org>
L:	linux-parport@lists.infradead.org (subscribers-only)
S:	Maintained
F:	drivers/parport/
F:	include/linux/parport*.h
F:	drivers/char/ppdev.c
F:	include/uapi/linux/ppdev.h
F:	Documentation/parport*.txt

PARAVIRT_OPS INTERFACE
M:	Jeremy Fitzhardinge <jeremy@goop.org>
M:	Chris Wright <chrisw@sous-sol.org>
M:	Alok Kataria <akataria@vmware.com>
M:	Rusty Russell <rusty@rustcorp.com.au>
L:	virtualization@lists.linux-foundation.org
S:	Supported
F:	Documentation/virtual/paravirt_ops.txt
F:	arch/*/kernel/paravirt*
F:	arch/*/include/asm/paravirt.h

PARIDE DRIVERS FOR PARALLEL PORT IDE DEVICES
M:	Tim Waugh <tim@cyberelk.net>
L:	linux-parport@lists.infradead.org (subscribers-only)
S:	Maintained
F:	Documentation/blockdev/paride.txt
F:	drivers/block/paride/

PARISC ARCHITECTURE
M:	"James E.J. Bottomley" <jejb@parisc-linux.org>
M:	Helge Deller <deller@gmx.de>
L:	linux-parisc@vger.kernel.org
W:	http://www.parisc-linux.org/
Q:	http://patchwork.kernel.org/project/linux-parisc/list/
T:	git git://git.kernel.org/pub/scm/linux/kernel/git/jejb/parisc-2.6.git
T:	git git://git.kernel.org/pub/scm/linux/kernel/git/deller/parisc-linux.git
S:	Maintained
F:	arch/parisc/
F:	Documentation/parisc/
F:	drivers/parisc/
F:	drivers/char/agp/parisc-agp.c
F:	drivers/input/serio/gscps2.c
F:	drivers/parport/parport_gsc.*
F:	drivers/tty/serial/8250/8250_gsc.c
F:	drivers/video/fbdev/sti*
F:	drivers/video/console/sti*
F:	drivers/video/logo/logo_parisc*

PC87360 HARDWARE MONITORING DRIVER
M:	Jim Cromie <jim.cromie@gmail.com>
L:	lm-sensors@lm-sensors.org
S:	Maintained
F:	Documentation/hwmon/pc87360
F:	drivers/hwmon/pc87360.c

PC8736x GPIO DRIVER
M:	Jim Cromie <jim.cromie@gmail.com>
S:	Maintained
F:	drivers/char/pc8736x_gpio.c

PC87427 HARDWARE MONITORING DRIVER
M:	Jean Delvare <jdelvare@suse.com>
L:	lm-sensors@lm-sensors.org
S:	Maintained
F:	Documentation/hwmon/pc87427
F:	drivers/hwmon/pc87427.c

PCA9532 LED DRIVER
M:	Riku Voipio <riku.voipio@iki.fi>
S:	Maintained
F:	drivers/leds/leds-pca9532.c
F:	include/linux/leds-pca9532.h

PCA9541 I2C BUS MASTER SELECTOR DRIVER
M:	Guenter Roeck <linux@roeck-us.net>
L:	linux-i2c@vger.kernel.org
S:	Maintained
F:	drivers/i2c/muxes/i2c-mux-pca9541.c

PCDP - PRIMARY CONSOLE AND DEBUG PORT
M:	Khalid Aziz <khalid@gonehiking.org>
S:	Maintained
F:	drivers/firmware/pcdp.*

PCI ERROR RECOVERY
M:	Linas Vepstas <linasvepstas@gmail.com>
L:	linux-pci@vger.kernel.org
S:	Supported
F:	Documentation/PCI/pci-error-recovery.txt

PCI ENHANCED ERROR HANDLING (EEH) FOR POWERPC
M:	Russell Currey <ruscur@russell.cc>
L:	linuxppc-dev@lists.ozlabs.org
S:	Supported
F:	Documentation/powerpc/eeh-pci-error-recovery.txt
F:	arch/powerpc/kernel/eeh*.c
F:	arch/powerpc/platforms/*/eeh*.c
F:	arch/powerpc/include/*/eeh*.h

PCI SUBSYSTEM
M:	Bjorn Helgaas <bhelgaas@google.com>
L:	linux-pci@vger.kernel.org
Q:	http://patchwork.ozlabs.org/project/linux-pci/list/
T:	git git://git.kernel.org/pub/scm/linux/kernel/git/helgaas/pci.git
S:	Supported
F:	Documentation/PCI/
F:	drivers/pci/
F:	include/linux/pci*
F:	arch/x86/pci/
F:	arch/x86/kernel/quirks.c

PCI DRIVER FOR ALTERA PCIE IP
M:	Ley Foon Tan <lftan@altera.com>
L:	rfi@lists.rocketboards.org (moderated for non-subscribers)
L:	linux-pci@vger.kernel.org
S:	Supported
F:	Documentation/devicetree/bindings/pci/altera-pcie.txt
F:	drivers/pci/host/pcie-altera.c

PCI DRIVER FOR ARM VERSATILE PLATFORM
M:	Rob Herring <robh@kernel.org>
L:	linux-pci@vger.kernel.org
L:	linux-arm-kernel@lists.infradead.org
S:	Maintained
F:	Documentation/devicetree/bindings/pci/versatile.txt
F:	drivers/pci/host/pci-versatile.c

PCI DRIVER FOR APPLIEDMICRO XGENE
M:	Tanmay Inamdar <tinamdar@apm.com>
L:	linux-pci@vger.kernel.org
L:	linux-arm-kernel@lists.infradead.org
S:	Maintained
F:	Documentation/devicetree/bindings/pci/xgene-pci.txt
F:	drivers/pci/host/pci-xgene.c

PCI DRIVER FOR FREESCALE LAYERSCAPE
M:	Minghuan Lian <minghuan.Lian@freescale.com>
M:	Mingkai Hu <mingkai.hu@freescale.com>
M:	Roy Zang <tie-fei.zang@freescale.com>
L:	linuxppc-dev@lists.ozlabs.org
L:	linux-pci@vger.kernel.org
L:	linux-arm-kernel@lists.infradead.org
S:	Maintained
F:	drivers/pci/host/*layerscape*

PCI DRIVER FOR IMX6
M:	Richard Zhu <Richard.Zhu@freescale.com>
M:	Lucas Stach <l.stach@pengutronix.de>
L:	linux-pci@vger.kernel.org
L:	linux-arm-kernel@lists.infradead.org (moderated for non-subscribers)
S:	Maintained
F:	drivers/pci/host/*imx6*

PCI DRIVER FOR TI KEYSTONE
M:	Murali Karicheri <m-karicheri2@ti.com>
L:	linux-pci@vger.kernel.org
L:	linux-arm-kernel@lists.infradead.org (moderated for non-subscribers)
S:	Maintained
F:	drivers/pci/host/*keystone*

PCI DRIVER FOR MVEBU (Marvell Armada 370 and Armada XP SOC support)
M:	Thomas Petazzoni <thomas.petazzoni@free-electrons.com>
M:	Jason Cooper <jason@lakedaemon.net>
L:	linux-pci@vger.kernel.org
L:	linux-arm-kernel@lists.infradead.org (moderated for non-subscribers)
S:	Maintained
F:	drivers/pci/host/*mvebu*

PCI DRIVER FOR NVIDIA TEGRA
M:	Thierry Reding <thierry.reding@gmail.com>
L:	linux-tegra@vger.kernel.org
L:	linux-pci@vger.kernel.org
S:	Supported
F:	Documentation/devicetree/bindings/pci/nvidia,tegra20-pcie.txt
F:	drivers/pci/host/pci-tegra.c

PCI DRIVER FOR TI DRA7XX
M:	Kishon Vijay Abraham I <kishon@ti.com>
L:	linux-omap@vger.kernel.org
L:	linux-pci@vger.kernel.org
S:	Supported
F:	Documentation/devicetree/bindings/pci/ti-pci.txt
F:	drivers/pci/host/pci-dra7xx.c

PCI DRIVER FOR RENESAS R-CAR
M:	Simon Horman <horms@verge.net.au>
L:	linux-pci@vger.kernel.org
L:	linux-renesas-soc@vger.kernel.org
S:	Maintained
F:	drivers/pci/host/*rcar*

PCI DRIVER FOR SAMSUNG EXYNOS
M:	Jingoo Han <jingoohan1@gmail.com>
L:	linux-pci@vger.kernel.org
L:	linux-arm-kernel@lists.infradead.org (moderated for non-subscribers)
L:	linux-samsung-soc@vger.kernel.org (moderated for non-subscribers)
S:	Maintained
F:	drivers/pci/host/pci-exynos.c

PCI DRIVER FOR SYNOPSIS DESIGNWARE
M:	Jingoo Han <jingoohan1@gmail.com>
M:	Pratyush Anand <pratyush.anand@gmail.com>
L:	linux-pci@vger.kernel.org
S:	Maintained
F:	drivers/pci/host/*designware*

PCI DRIVER FOR SYNOPSYS PROTOTYPING DEVICE
M:	Joao Pinto <jpinto@synopsys.com>
L:	linux-pci@vger.kernel.org
S:	Maintained
F:	Documentation/devicetree/bindings/pci/designware-pcie.txt
F:	drivers/pci/host/pcie-designware-plat.c

PCI DRIVER FOR GENERIC OF HOSTS
M:	Will Deacon <will.deacon@arm.com>
L:	linux-pci@vger.kernel.org
L:	linux-arm-kernel@lists.infradead.org (moderated for non-subscribers)
S:	Maintained
F:	Documentation/devicetree/bindings/pci/host-generic-pci.txt
F:	drivers/pci/host/pci-host-common.c
F:	drivers/pci/host/pci-host-generic.c

PCI DRIVER FOR INTEL VOLUME MANAGEMENT DEVICE (VMD)
M:	Keith Busch <keith.busch@intel.com>
L:	linux-pci@vger.kernel.org
S:	Supported
F:	arch/x86/pci/vmd.c

PCIE DRIVER FOR ST SPEAR13XX
M:	Pratyush Anand <pratyush.anand@gmail.com>
L:	linux-pci@vger.kernel.org
S:	Maintained
F:	drivers/pci/host/*spear*

PCI MSI DRIVER FOR ALTERA MSI IP
M:	Ley Foon Tan <lftan@altera.com>
L:	rfi@lists.rocketboards.org (moderated for non-subscribers)
L:	linux-pci@vger.kernel.org
S:	Supported
F:	Documentation/devicetree/bindings/pci/altera-pcie-msi.txt
F:	drivers/pci/host/pcie-altera-msi.c

PCI MSI DRIVER FOR APPLIEDMICRO XGENE
M:	Duc Dang <dhdang@apm.com>
L:	linux-pci@vger.kernel.org
L:	linux-arm-kernel@lists.infradead.org
S:	Maintained
F:	Documentation/devicetree/bindings/pci/xgene-pci-msi.txt
F:	drivers/pci/host/pci-xgene-msi.c

PCIE DRIVER FOR HISILICON
M:	Zhou Wang <wangzhou1@hisilicon.com>
M:	Gabriele Paoloni <gabriele.paoloni@huawei.com>
L:	linux-pci@vger.kernel.org
S:	Maintained
F:	Documentation/devicetree/bindings/pci/hisilicon-pcie.txt
F:	drivers/pci/host/pcie-hisi.c

PCIE DRIVER FOR QUALCOMM MSM
M:     Stanimir Varbanov <svarbanov@mm-sol.com>
L:     linux-pci@vger.kernel.org
L:     linux-arm-msm@vger.kernel.org
S:     Maintained
F:     drivers/pci/host/*qcom*

PCIE DRIVER FOR CAVIUM THUNDERX
M:	David Daney <david.daney@cavium.com>
L:	linux-pci@vger.kernel.org
L:	linux-arm-kernel@lists.infradead.org (moderated for non-subscribers)
S:	Supported
F:	Documentation/devicetree/bindings/pci/pci-thunder-*
F:	drivers/pci/host/pci-thunder-*

PCMCIA SUBSYSTEM
P:	Linux PCMCIA Team
L:	linux-pcmcia@lists.infradead.org
W:	http://lists.infradead.org/mailman/listinfo/linux-pcmcia
T:	git git://git.kernel.org/pub/scm/linux/kernel/git/brodo/pcmcia.git
S:	Maintained
F:	Documentation/pcmcia/
F:	drivers/pcmcia/
F:	include/pcmcia/

PCNET32 NETWORK DRIVER
M:	Don Fry <pcnet32@frontier.com>
L:	netdev@vger.kernel.org
S:	Maintained
F:	drivers/net/ethernet/amd/pcnet32.c

PCRYPT PARALLEL CRYPTO ENGINE
M:	Steffen Klassert <steffen.klassert@secunet.com>
L:	linux-crypto@vger.kernel.org
S:	Maintained
F:	crypto/pcrypt.c
F:	include/crypto/pcrypt.h

PER-CPU MEMORY ALLOCATOR
M:	Tejun Heo <tj@kernel.org>
M:	Christoph Lameter <cl@linux.com>
T:	git git://git.kernel.org/pub/scm/linux/kernel/git/tj/percpu.git
S:	Maintained
F:	include/linux/percpu*.h
F:	mm/percpu*.c
F:	arch/*/include/asm/percpu.h

PER-TASK DELAY ACCOUNTING
M:	Balbir Singh <bsingharora@gmail.com>
S:	Maintained
F:	include/linux/delayacct.h
F:	kernel/delayacct.c

PERFORMANCE EVENTS SUBSYSTEM
M:	Peter Zijlstra <peterz@infradead.org>
M:	Ingo Molnar <mingo@redhat.com>
M:	Arnaldo Carvalho de Melo <acme@kernel.org>
R:	Alexander Shishkin <alexander.shishkin@linux.intel.com>
L:	linux-kernel@vger.kernel.org
T:	git git://git.kernel.org/pub/scm/linux/kernel/git/tip/tip.git perf/core
S:	Supported
F:	kernel/events/*
F:	include/linux/perf_event.h
F:	include/uapi/linux/perf_event.h
F:	arch/*/kernel/perf_event*.c
F:	arch/*/kernel/*/perf_event*.c
F:	arch/*/kernel/*/*/perf_event*.c
F:	arch/*/include/asm/perf_event.h
F:	arch/*/kernel/perf_callchain.c
F:	tools/perf/

PERSONALITY HANDLING
M:	Christoph Hellwig <hch@infradead.org>
L:	linux-abi-devel@lists.sourceforge.net
S:	Maintained
F:	include/linux/personality.h
F:	include/uapi/linux/personality.h

PHONET PROTOCOL
M:	Remi Denis-Courmont <courmisch@gmail.com>
S:	Supported
F:	Documentation/networking/phonet.txt
F:	include/linux/phonet.h
F:	include/net/phonet/
F:	include/uapi/linux/phonet.h
F:	net/phonet/

PHRAM MTD DRIVER
M:	Joern Engel <joern@lazybastard.org>
L:	linux-mtd@lists.infradead.org
S:	Maintained
F:	drivers/mtd/devices/phram.c

PICOLCD HID DRIVER
M:	Bruno Prémont <bonbons@linux-vserver.org>
L:	linux-input@vger.kernel.org
S:	Maintained
F:	drivers/hid/hid-picolcd*

PICOXCELL SUPPORT
M:	Jamie Iles <jamie@jamieiles.com>
L:	linux-arm-kernel@lists.infradead.org (moderated for non-subscribers)
T:	git git://github.com/jamieiles/linux-2.6-ji.git
S:	Supported
F:	arch/arm/boot/dts/picoxcell*
F:	arch/arm/mach-picoxcell/
F:	drivers/crypto/picoxcell*

PIN CONTROL SUBSYSTEM
M:	Linus Walleij <linus.walleij@linaro.org>
L:	linux-gpio@vger.kernel.org
T:	git git://git.kernel.org/pub/scm/linux/kernel/git/linusw/linux-pinctrl.git
S:	Maintained
F:	drivers/pinctrl/
F:	include/linux/pinctrl/

PIN CONTROLLER - ATMEL AT91
M:	Jean-Christophe Plagniol-Villard <plagnioj@jcrosoft.com>
L:	linux-arm-kernel@lists.infradead.org (moderated for non-subscribers)
S:	Maintained
F:	drivers/pinctrl/pinctrl-at91.*

PIN CONTROLLER - ATMEL AT91 PIO4
M:	Ludovic Desroches <ludovic.desroches@atmel.com>
L:	linux-arm-kernel@lists.infradead.org (moderated for non-subscribers)
L:	linux-gpio@vger.kernel.org
S:	Supported
F:	drivers/pinctrl/pinctrl-at91-pio4.*

PIN CONTROLLER - INTEL
M:	Mika Westerberg <mika.westerberg@linux.intel.com>
M:	Heikki Krogerus <heikki.krogerus@linux.intel.com>
S:	Maintained
F:	drivers/pinctrl/intel/

PIN CONTROLLER - RENESAS
M:	Laurent Pinchart <laurent.pinchart@ideasonboard.com>
M:	Geert Uytterhoeven <geert+renesas@glider.be>
L:	linux-renesas-soc@vger.kernel.org
S:	Maintained
F:	drivers/pinctrl/sh-pfc/

PIN CONTROLLER - SAMSUNG
M:	Tomasz Figa <tomasz.figa@gmail.com>
L:	linux-arm-kernel@lists.infradead.org (moderated for non-subscribers)
L:	linux-samsung-soc@vger.kernel.org (moderated for non-subscribers)
S:	Maintained
F:	drivers/pinctrl/samsung/

PIN CONTROLLER - SINGLE
M:	Tony Lindgren <tony@atomide.com>
M:	Haojian Zhuang <haojian.zhuang@linaro.org>
L:	linux-arm-kernel@lists.infradead.org (moderated for non-subscribers)
L:	linux-omap@vger.kernel.org
S:	Maintained
F:	drivers/pinctrl/pinctrl-single.c

PIN CONTROLLER - ST SPEAR
M:	Viresh Kumar <vireshk@kernel.org>
L:	spear-devel@list.st.com
L:	linux-arm-kernel@lists.infradead.org (moderated for non-subscribers)
W:	http://www.st.com/spear
S:	Maintained
F:	drivers/pinctrl/spear/

PKTCDVD DRIVER
M:	Jiri Kosina <jikos@kernel.org>
S:	Maintained
F:	drivers/block/pktcdvd.c
F:	include/linux/pktcdvd.h
F:	include/uapi/linux/pktcdvd.h

PKUNITY SOC DRIVERS
M:	Guan Xuetao <gxt@mprc.pku.edu.cn>
W:	http://mprc.pku.edu.cn/~guanxuetao/linux
S:	Maintained
T:	git git://github.com/gxt/linux.git
F:	drivers/input/serio/i8042-unicore32io.h
F:	drivers/i2c/busses/i2c-puv3.c
F:	drivers/video/fbdev/fb-puv3.c
F:	drivers/rtc/rtc-puv3.c

PMBUS HARDWARE MONITORING DRIVERS
M:	Guenter Roeck <linux@roeck-us.net>
L:	lm-sensors@lm-sensors.org
W:	http://www.lm-sensors.org/
W:	http://www.roeck-us.net/linux/drivers/
T:	git git://git.kernel.org/pub/scm/linux/kernel/git/groeck/linux-staging.git
S:	Maintained
F:	Documentation/hwmon/pmbus
F:	drivers/hwmon/pmbus/
F:	include/linux/i2c/pmbus.h

PMC SIERRA MaxRAID DRIVER
L:	linux-scsi@vger.kernel.org
W:	http://www.pmc-sierra.com/
S:	Orphan
F:	drivers/scsi/pmcraid.*

PMC SIERRA PM8001 DRIVER
M:	Jack Wang <jinpu.wang@profitbricks.com>
M:	lindar_liu@usish.com
L:	pmchba@pmcs.com
L:	linux-scsi@vger.kernel.org
S:	Supported
F:	drivers/scsi/pm8001/

POSIX CLOCKS and TIMERS
M:	Thomas Gleixner <tglx@linutronix.de>
L:	linux-kernel@vger.kernel.org
T:	git git://git.kernel.org/pub/scm/linux/kernel/git/tip/tip.git timers/core
S:	Maintained
F:	fs/timerfd.c
F:	include/linux/timer*
F:	kernel/time/*timer*

POWER MANAGEMENT CORE
M:	"Rafael J. Wysocki" <rjw@rjwysocki.net>
L:	linux-pm@vger.kernel.org
T:	git git://git.kernel.org/pub/scm/linux/kernel/git/rafael/linux-pm
S:	Supported
F:	drivers/base/power/
F:	include/linux/pm.h
F:	include/linux/pm_*
F:	include/linux/powercap.h
F:	drivers/powercap/

POWER SUPPLY CLASS/SUBSYSTEM and DRIVERS
M:	Sebastian Reichel <sre@kernel.org>
M:	Dmitry Eremin-Solenikov <dbaryshkov@gmail.com>
M:	David Woodhouse <dwmw2@infradead.org>
L:	linux-pm@vger.kernel.org
T:	git git://git.infradead.org/battery-2.6.git
S:	Maintained
F:	include/linux/power_supply.h
F:	drivers/power/
X:	drivers/power/avs/

POWER STATE COORDINATION INTERFACE (PSCI)
M:	Mark Rutland <mark.rutland@arm.com>
M:	Lorenzo Pieralisi <lorenzo.pieralisi@arm.com>
L:	linux-arm-kernel@lists.infradead.org
S:	Maintained
F:	drivers/firmware/psci.c
F:	include/linux/psci.h
F:	include/uapi/linux/psci.h

PNP SUPPORT
M:	"Rafael J. Wysocki" <rafael.j.wysocki@intel.com>
S:	Maintained
F:	drivers/pnp/

PPP PROTOCOL DRIVERS AND COMPRESSORS
M:	Paul Mackerras <paulus@samba.org>
L:	linux-ppp@vger.kernel.org
S:	Maintained
F:	drivers/net/ppp/ppp_*

PPP OVER ATM (RFC 2364)
M:	Mitchell Blank Jr <mitch@sfgoth.com>
S:	Maintained
F:	net/atm/pppoatm.c
F:	include/uapi/linux/atmppp.h

PPP OVER ETHERNET
M:	Michal Ostrowski <mostrows@earthlink.net>
S:	Maintained
F:	drivers/net/ppp/pppoe.c
F:	drivers/net/ppp/pppox.c

PPP OVER L2TP
M:	James Chapman <jchapman@katalix.com>
S:	Maintained
F:	net/l2tp/l2tp_ppp.c
F:	include/linux/if_pppol2tp.h
F:	include/uapi/linux/if_pppol2tp.h

PPS SUPPORT
M:	Rodolfo Giometti <giometti@enneenne.com>
W:	http://wiki.enneenne.com/index.php/LinuxPPS_support
L:	linuxpps@ml.enneenne.com (subscribers-only)
S:	Maintained
F:	Documentation/pps/
F:	drivers/pps/
F:	include/linux/pps*.h

PPTP DRIVER
M:	Dmitry Kozlov <xeb@mail.ru>
L:	netdev@vger.kernel.org
S:	Maintained
F:	drivers/net/ppp/pptp.c
W:	http://sourceforge.net/projects/accel-pptp

PREEMPTIBLE KERNEL
M:	Robert Love <rml@tech9.net>
L:	kpreempt-tech@lists.sourceforge.net
W:	ftp://ftp.kernel.org/pub/linux/kernel/people/rml/preempt-kernel
S:	Supported
F:	Documentation/preempt-locking.txt
F:	include/linux/preempt.h

PRISM54 WIRELESS DRIVER
M:	"Luis R. Rodriguez" <mcgrof@gmail.com>
L:	linux-wireless@vger.kernel.org
W:	http://wireless.kernel.org/en/users/Drivers/p54
S:	Obsolete
F:	drivers/net/wireless/intersil/prism54/

PS3 NETWORK SUPPORT
M:	Geoff Levand <geoff@infradead.org>
L:	netdev@vger.kernel.org
L:	linuxppc-dev@lists.ozlabs.org
S:	Maintained
F:	drivers/net/ethernet/toshiba/ps3_gelic_net.*

PS3 PLATFORM SUPPORT
M:	Geoff Levand <geoff@infradead.org>
L:	linuxppc-dev@lists.ozlabs.org
S:	Maintained
F:	arch/powerpc/boot/ps3*
F:	arch/powerpc/include/asm/lv1call.h
F:	arch/powerpc/include/asm/ps3*.h
F:	arch/powerpc/platforms/ps3/
F:	drivers/*/ps3*
F:	drivers/ps3/
F:	drivers/rtc/rtc-ps3.c
F:	drivers/usb/host/*ps3.c
F:	sound/ppc/snd_ps3*

PS3VRAM DRIVER
M:	Jim Paris <jim@jtan.com>
M:	Geoff Levand <geoff@infradead.org>
L:	linuxppc-dev@lists.ozlabs.org
S:	Maintained
F:	drivers/block/ps3vram.c

PSTORE FILESYSTEM
M:	Anton Vorontsov <anton@enomsg.org>
M:	Colin Cross <ccross@android.com>
M:	Kees Cook <keescook@chromium.org>
M:	Tony Luck <tony.luck@intel.com>
S:	Maintained
T:	git git://git.kernel.org/pub/scm/linux/kernel/git/aegl/linux.git
F:	fs/pstore/
F:	include/linux/pstore*
F:	drivers/firmware/efi/efi-pstore.c
F:	drivers/acpi/apei/erst.c

PTP HARDWARE CLOCK SUPPORT
M:	Richard Cochran <richardcochran@gmail.com>
L:	netdev@vger.kernel.org
S:	Maintained
W:	http://linuxptp.sourceforge.net/
F:	Documentation/ABI/testing/sysfs-ptp
F:	Documentation/ptp/*
F:	drivers/net/ethernet/freescale/gianfar_ptp.c
F:	drivers/net/phy/dp83640*
F:	drivers/ptp/*
F:	include/linux/ptp_cl*

PTRACE SUPPORT
M:	Roland McGrath <roland@hack.frob.com>
M:	Oleg Nesterov <oleg@redhat.com>
S:	Maintained
F:	include/asm-generic/syscall.h
F:	include/linux/ptrace.h
F:	include/linux/regset.h
F:	include/linux/tracehook.h
F:	include/uapi/linux/ptrace.h
F:	kernel/ptrace.c

PVRUSB2 VIDEO4LINUX DRIVER
M:	Mike Isely <isely@pobox.com>
L:	pvrusb2@isely.net	(subscribers-only)
L:	linux-media@vger.kernel.org
W:	http://www.isely.net/pvrusb2/
T:	git git://linuxtv.org/media_tree.git
S:	Maintained
F:	Documentation/video4linux/README.pvrusb2
F:	drivers/media/usb/pvrusb2/

PWC WEBCAM DRIVER
M:	Hans de Goede <hdegoede@redhat.com>
L:	linux-media@vger.kernel.org
T:	git git://linuxtv.org/media_tree.git
S:	Maintained
F:	drivers/media/usb/pwc/*

PWM FAN DRIVER
M:	Kamil Debski <k.debski@samsung.com>
L:	lm-sensors@lm-sensors.org
S:	Supported
F:	Documentation/devicetree/bindings/hwmon/pwm-fan.txt
F:	Documentation/hwmon/pwm-fan
F:	drivers/hwmon/pwm-fan.c

PWM SUBSYSTEM
M:	Thierry Reding <thierry.reding@gmail.com>
L:	linux-pwm@vger.kernel.org
S:	Maintained
T:	git git://git.kernel.org/pub/scm/linux/kernel/git/thierry.reding/linux-pwm.git
F:	Documentation/pwm.txt
F:	Documentation/devicetree/bindings/pwm/
F:	include/linux/pwm.h
F:	drivers/pwm/
F:	drivers/video/backlight/pwm_bl.c
F:	include/linux/pwm_backlight.h

PXA2xx/PXA3xx SUPPORT
M:	Daniel Mack <daniel@zonque.org>
M:	Haojian Zhuang <haojian.zhuang@gmail.com>
M:	Robert Jarzmik <robert.jarzmik@free.fr>
L:	linux-arm-kernel@lists.infradead.org (moderated for non-subscribers)
T:	git git://github.com/hzhuang1/linux.git
T:	git git://github.com/rjarzmik/linux.git
S:	Maintained
F:	arch/arm/boot/dts/pxa*
F:	arch/arm/mach-pxa/
F:	drivers/dma/pxa*
F:	drivers/pcmcia/pxa2xx*
F:	drivers/pinctrl/pxa/
F:	drivers/spi/spi-pxa2xx*
F:	drivers/usb/gadget/udc/pxa2*
F:	include/sound/pxa2xx-lib.h
F:	sound/arm/pxa*
F:	sound/soc/pxa/

PXA GPIO DRIVER
M:	Robert Jarzmik <robert.jarzmik@free.fr>
L:	linux-gpio@vger.kernel.org
S:	Maintained
F:	drivers/gpio/gpio-pxa.c

PXA3xx NAND FLASH DRIVER
M:	Ezequiel Garcia <ezequiel.garcia@free-electrons.com>
L:	linux-mtd@lists.infradead.org
S:	Maintained
F:	drivers/mtd/nand/pxa3xx_nand.c

MMP SUPPORT
M:	Eric Miao <eric.y.miao@gmail.com>
M:	Haojian Zhuang <haojian.zhuang@gmail.com>
L:	linux-arm-kernel@lists.infradead.org (moderated for non-subscribers)
T:	git git://github.com/hzhuang1/linux.git
T:	git git://git.linaro.org/people/ycmiao/pxa-linux.git
S:	Maintained
F:	arch/arm/boot/dts/mmp*
F:	arch/arm/mach-mmp/

PXA MMCI DRIVER
S:	Orphan

PXA RTC DRIVER
M:	Robert Jarzmik <robert.jarzmik@free.fr>
L:	rtc-linux@googlegroups.com
S:	Maintained

QAT DRIVER
M:	Tadeusz Struk <tadeusz.struk@intel.com>
L:	qat-linux@intel.com
S:	Supported
F:	drivers/crypto/qat/

QIB DRIVER
M:	Mike Marciniszyn <infinipath@intel.com>
L:	linux-rdma@vger.kernel.org
S:	Supported
F:	drivers/infiniband/hw/qib/

QLOGIC QLA1280 SCSI DRIVER
M:	Michael Reed <mdr@sgi.com>
L:	linux-scsi@vger.kernel.org
S:	Maintained
F:	drivers/scsi/qla1280.[ch]

QLOGIC QLA2XXX FC-SCSI DRIVER
M:	qla2xxx-upstream@qlogic.com
L:	linux-scsi@vger.kernel.org
S:	Supported
F:	Documentation/scsi/LICENSE.qla2xxx
F:	drivers/scsi/qla2xxx/

QLOGIC QLA4XXX iSCSI DRIVER
M:	QLogic-Storage-Upstream@qlogic.com
L:	linux-scsi@vger.kernel.org
S:	Supported
F:	Documentation/scsi/LICENSE.qla4xxx
F:	drivers/scsi/qla4xxx/

QLOGIC QLA3XXX NETWORK DRIVER
M:	Jitendra Kalsaria <jitendra.kalsaria@qlogic.com>
M:	Ron Mercer <ron.mercer@qlogic.com>
M:	linux-driver@qlogic.com
L:	netdev@vger.kernel.org
S:	Supported
F:	Documentation/networking/LICENSE.qla3xxx
F:	drivers/net/ethernet/qlogic/qla3xxx.*

QLOGIC QLCNIC (1/10)Gb ETHERNET DRIVER
M:	Dept-GELinuxNICDev@qlogic.com
L:	netdev@vger.kernel.org
S:	Supported
F:	drivers/net/ethernet/qlogic/qlcnic/

QLOGIC QLGE 10Gb ETHERNET DRIVER
M:	Harish Patil <harish.patil@qlogic.com>
M:	Sudarsana Kalluru <sudarsana.kalluru@qlogic.com>
M:	Dept-GELinuxNICDev@qlogic.com
M:	linux-driver@qlogic.com
L:	netdev@vger.kernel.org
S:	Supported
F:	drivers/net/ethernet/qlogic/qlge/

QLOGIC QL4xxx ETHERNET DRIVER
M:	Yuval Mintz <Yuval.Mintz@qlogic.com>
M:	Ariel Elior <Ariel.Elior@qlogic.com>
M:	everest-linux-l2@qlogic.com
L:	netdev@vger.kernel.org
S:	Supported
F:	drivers/net/ethernet/qlogic/qed/
F:	include/linux/qed/
F:	drivers/net/ethernet/qlogic/qede/

QNX4 FILESYSTEM
M:	Anders Larsen <al@alarsen.net>
W:	http://www.alarsen.net/linux/qnx4fs/
S:	Maintained
F:	fs/qnx4/
F:	include/uapi/linux/qnx4_fs.h
F:	include/uapi/linux/qnxtypes.h

QT1010 MEDIA DRIVER
M:	Antti Palosaari <crope@iki.fi>
L:	linux-media@vger.kernel.org
W:	https://linuxtv.org
W:	http://palosaari.fi/linux/
Q:	http://patchwork.linuxtv.org/project/linux-media/list/
T:	git git://linuxtv.org/anttip/media_tree.git
S:	Maintained
F:	drivers/media/tuners/qt1010*

QUALCOMM ATHEROS ATH9K WIRELESS DRIVER
M:	QCA ath9k Development <ath9k-devel@qca.qualcomm.com>
L:	linux-wireless@vger.kernel.org
L:	ath9k-devel@lists.ath9k.org
W:	http://wireless.kernel.org/en/users/Drivers/ath9k
S:	Supported
F:	drivers/net/wireless/ath/ath9k/

QUALCOMM ATHEROS ATH10K WIRELESS DRIVER
M:	Kalle Valo <kvalo@qca.qualcomm.com>
L:	ath10k@lists.infradead.org
W:	http://wireless.kernel.org/en/users/Drivers/ath10k
T:	git git://git.kernel.org/pub/scm/linux/kernel/git/kvalo/ath.git
S:	Supported
F:	drivers/net/wireless/ath/ath10k/

QUALCOMM HEXAGON ARCHITECTURE
M:	Richard Kuo <rkuo@codeaurora.org>
L:	linux-hexagon@vger.kernel.org
T:	git git://git.kernel.org/pub/scm/linux/kernel/git/rkuo/linux-hexagon-kernel.git
S:	Supported
F:	arch/hexagon/

QUALCOMM WCN36XX WIRELESS DRIVER
M:	Eugene Krasnikov <k.eugene.e@gmail.com>
L:	wcn36xx@lists.infradead.org
W:	http://wireless.kernel.org/en/users/Drivers/wcn36xx
T:	git git://github.com/KrasnikovEugene/wcn36xx.git
S:	Supported
F:	drivers/net/wireless/ath/wcn36xx/

RADOS BLOCK DEVICE (RBD)
M:	Ilya Dryomov <idryomov@gmail.com>
M:	Sage Weil <sage@redhat.com>
M:	Alex Elder <elder@kernel.org>
L:	ceph-devel@vger.kernel.org
W:	http://ceph.com/
T:	git git://git.kernel.org/pub/scm/linux/kernel/git/sage/ceph-client.git
T:	git git://github.com/ceph/ceph-client.git
S:	Supported
F:	Documentation/ABI/testing/sysfs-bus-rbd
F:	drivers/block/rbd.c
F:	drivers/block/rbd_types.h

RADEON FRAMEBUFFER DISPLAY DRIVER
M:	Benjamin Herrenschmidt <benh@kernel.crashing.org>
L:	linux-fbdev@vger.kernel.org
S:	Maintained
F:	drivers/video/fbdev/aty/radeon*
F:	include/uapi/linux/radeonfb.h

RADIOSHARK RADIO DRIVER
M:	Hans de Goede <hdegoede@redhat.com>
L:	linux-media@vger.kernel.org
T:	git git://linuxtv.org/media_tree.git
S:	Maintained
F:	drivers/media/radio/radio-shark.c

RADIOSHARK2 RADIO DRIVER
M:	Hans de Goede <hdegoede@redhat.com>
L:	linux-media@vger.kernel.org
T:	git git://linuxtv.org/media_tree.git
S:	Maintained
F:	drivers/media/radio/radio-shark2.c
F:	drivers/media/radio/radio-tea5777.c

RAGE128 FRAMEBUFFER DISPLAY DRIVER
M:	Paul Mackerras <paulus@samba.org>
L:	linux-fbdev@vger.kernel.org
S:	Maintained
F:	drivers/video/fbdev/aty/aty128fb.c

RALINK MIPS ARCHITECTURE
M:	John Crispin <blogic@openwrt.org>
L:	linux-mips@linux-mips.org
S:	Maintained
F:	arch/mips/ralink

RALINK RT2X00 WIRELESS LAN DRIVER
P:	rt2x00 project
M:	Stanislaw Gruszka <sgruszka@redhat.com>
M:	Helmut Schaa <helmut.schaa@googlemail.com>
L:	linux-wireless@vger.kernel.org
S:	Maintained
F:	drivers/net/wireless/ralink/rt2x00/

RAMDISK RAM BLOCK DEVICE DRIVER
M:	Jens Axboe <axboe@kernel.dk>
S:	Maintained
F:	Documentation/blockdev/ramdisk.txt
F:	drivers/block/brd.c

RANDOM NUMBER DRIVER
M:	"Theodore Ts'o" <tytso@mit.edu>
S:	Maintained
F:	drivers/char/random.c

RAPIDIO SUBSYSTEM
M:	Matt Porter <mporter@kernel.crashing.org>
M:	Alexandre Bounine <alexandre.bounine@idt.com>
S:	Maintained
F:	drivers/rapidio/

RAYLINK/WEBGEAR 802.11 WIRELESS LAN DRIVER
L:	linux-wireless@vger.kernel.org
S:	Orphan
F:	drivers/net/wireless/ray*

RCUTORTURE MODULE
M:	Josh Triplett <josh@joshtriplett.org>
M:	"Paul E. McKenney" <paulmck@linux.vnet.ibm.com>
L:	linux-kernel@vger.kernel.org
S:	Supported
T:	git git://git.kernel.org/pub/scm/linux/kernel/git/paulmck/linux-rcu.git
F:	Documentation/RCU/torture.txt
F:	kernel/rcu/rcutorture.c

RCUTORTURE TEST FRAMEWORK
M:	"Paul E. McKenney" <paulmck@linux.vnet.ibm.com>
M:	Josh Triplett <josh@joshtriplett.org>
R:	Steven Rostedt <rostedt@goodmis.org>
R:	Mathieu Desnoyers <mathieu.desnoyers@efficios.com>
R:	Lai Jiangshan <jiangshanlai@gmail.com>
L:	linux-kernel@vger.kernel.org
S:	Supported
T:	git git://git.kernel.org/pub/scm/linux/kernel/git/paulmck/linux-rcu.git
F:	tools/testing/selftests/rcutorture

RDC R-321X SoC
M:	Florian Fainelli <florian@openwrt.org>
S:	Maintained

RDC R6040 FAST ETHERNET DRIVER
M:	Florian Fainelli <florian@openwrt.org>
L:	netdev@vger.kernel.org
S:	Maintained
F:	drivers/net/ethernet/rdc/r6040.c

RDS - RELIABLE DATAGRAM SOCKETS
M:	Santosh Shilimkar <santosh.shilimkar@oracle.com>
L:	netdev@vger.kernel.org
L:	linux-rdma@vger.kernel.org
L:	rds-devel@oss.oracle.com (moderated for non-subscribers)
W:	https://oss.oracle.com/projects/rds/
S:	Supported
F:	net/rds/
F:	Documentation/networking/rds.txt

READ-COPY UPDATE (RCU)
M:	"Paul E. McKenney" <paulmck@linux.vnet.ibm.com>
M:	Josh Triplett <josh@joshtriplett.org>
R:	Steven Rostedt <rostedt@goodmis.org>
R:	Mathieu Desnoyers <mathieu.desnoyers@efficios.com>
R:	Lai Jiangshan <jiangshanlai@gmail.com>
L:	linux-kernel@vger.kernel.org
W:	http://www.rdrop.com/users/paulmck/RCU/
S:	Supported
T:	git git://git.kernel.org/pub/scm/linux/kernel/git/paulmck/linux-rcu.git
F:	Documentation/RCU/
X:	Documentation/RCU/torture.txt
F:	include/linux/rcu*
X:	include/linux/srcu.h
F:	kernel/rcu/
X:	kernel/torture.c

REAL TIME CLOCK (RTC) SUBSYSTEM
M:	Alessandro Zummo <a.zummo@towertech.it>
M:	Alexandre Belloni <alexandre.belloni@free-electrons.com>
L:	rtc-linux@googlegroups.com
Q:	http://patchwork.ozlabs.org/project/rtc-linux/list/
T:	git git://git.kernel.org/pub/scm/linux/kernel/git/abelloni/linux.git
S:	Maintained
F:	Documentation/rtc.txt
F:	drivers/rtc/
F:	include/linux/rtc.h
F:	include/uapi/linux/rtc.h

REALTEK AUDIO CODECS
M:	Bard Liao <bardliao@realtek.com>
M:	Oder Chiou <oder_chiou@realtek.com>
S:	Maintained
F:	sound/soc/codecs/rt*
F:	include/sound/rt*.h

REISERFS FILE SYSTEM
L:	reiserfs-devel@vger.kernel.org
S:	Supported
F:	fs/reiserfs/

REGISTER MAP ABSTRACTION
M:	Mark Brown <broonie@kernel.org>
L:	linux-kernel@vger.kernel.org
T:	git git://git.kernel.org/pub/scm/linux/kernel/git/broonie/regmap.git
S:	Supported
F:	drivers/base/regmap/
F:	include/linux/regmap.h

REMOTE PROCESSOR (REMOTEPROC) SUBSYSTEM
M:	Ohad Ben-Cohen <ohad@wizery.com>
M:	Bjorn Andersson <bjorn.andersson@linaro.org>
T:	git git://git.kernel.org/pub/scm/linux/kernel/git/ohad/remoteproc.git
S:	Maintained
F:	drivers/remoteproc/
F:	Documentation/remoteproc.txt
F:	include/linux/remoteproc.h

REMOTE PROCESSOR MESSAGING (RPMSG) SUBSYSTEM
M:	Ohad Ben-Cohen <ohad@wizery.com>
M:	Bjorn Andersson <bjorn.andersson@linaro.org>
T:	git git://git.kernel.org/pub/scm/linux/kernel/git/ohad/rpmsg.git
S:	Maintained
F:	drivers/rpmsg/
F:	Documentation/rpmsg.txt
F:	include/linux/rpmsg.h

RENESAS ETHERNET DRIVERS
R:	Sergei Shtylyov <sergei.shtylyov@cogentembedded.com>
L:	netdev@vger.kernel.org
L:	linux-renesas-soc@vger.kernel.org
F:	drivers/net/ethernet/renesas/
F:	include/linux/sh_eth.h

RENESAS USB2 PHY DRIVER
M:	Yoshihiro Shimoda <yoshihiro.shimoda.uh@renesas.com>
L:	linux-renesas-soc@vger.kernel.org
S:	Maintained
F:	drivers/phy/phy-rcar-gen3-usb2.c

RESET CONTROLLER FRAMEWORK
M:	Philipp Zabel <p.zabel@pengutronix.de>
T:	git git://git.pengutronix.de/git/pza/linux
S:	Maintained
F:	drivers/reset/
F:	Documentation/devicetree/bindings/reset/
F:	include/dt-bindings/reset/
F:	include/linux/reset.h
F:	include/linux/reset-controller.h

RFKILL
M:	Johannes Berg <johannes@sipsolutions.net>
L:	linux-wireless@vger.kernel.org
W:	http://wireless.kernel.org/
T:	git git://git.kernel.org/pub/scm/linux/kernel/git/jberg/mac80211.git
T:	git git://git.kernel.org/pub/scm/linux/kernel/git/jberg/mac80211-next.git
S:	Maintained
F:	Documentation/rfkill.txt
F:	net/rfkill/

RHASHTABLE
M:	Thomas Graf <tgraf@suug.ch>
L:	netdev@vger.kernel.org
S:	Maintained
F:	lib/rhashtable.c
F:	include/linux/rhashtable.h

RICOH SMARTMEDIA/XD DRIVER
M:	Maxim Levitsky <maximlevitsky@gmail.com>
S:	Maintained
F:	drivers/mtd/nand/r852.c
F:	drivers/mtd/nand/r852.h

RICOH R5C592 MEMORYSTICK DRIVER
M:	Maxim Levitsky <maximlevitsky@gmail.com>
S:	Maintained
F:	drivers/memstick/host/r592.*

ROCCAT DRIVERS
M:	Stefan Achatz <erazor_de@users.sourceforge.net>
W:	http://sourceforge.net/projects/roccat/
S:	Maintained
F:	drivers/hid/hid-roccat*
F:	include/linux/hid-roccat*
F:	Documentation/ABI/*/sysfs-driver-hid-roccat*

ROCKER DRIVER
M:	Jiri Pirko <jiri@resnulli.us>
M:	Scott Feldman <sfeldma@gmail.com>
L:	netdev@vger.kernel.org
S:	Supported
F:	drivers/net/ethernet/rocker/

ROCKETPORT DRIVER
P:	Comtrol Corp.
W:	http://www.comtrol.com
S:	Maintained
F:	Documentation/serial/rocket.txt
F:	drivers/tty/rocket*

ROCKETPORT EXPRESS/INFINITY DRIVER
M:	Kevin Cernekee <cernekee@gmail.com>
L:	linux-serial@vger.kernel.org
S:	Odd Fixes
F:	drivers/tty/serial/rp2.*

ROSE NETWORK LAYER
M:	Ralf Baechle <ralf@linux-mips.org>
L:	linux-hams@vger.kernel.org
W:	http://www.linux-ax25.org/
S:	Maintained
F:	include/net/rose.h
F:	include/uapi/linux/rose.h
F:	net/rose/

RTL2830 MEDIA DRIVER
M:	Antti Palosaari <crope@iki.fi>
L:	linux-media@vger.kernel.org
W:	https://linuxtv.org
W:	http://palosaari.fi/linux/
Q:	http://patchwork.linuxtv.org/project/linux-media/list/
T:	git git://linuxtv.org/anttip/media_tree.git
S:	Maintained
F:	drivers/media/dvb-frontends/rtl2830*

RTL2832 MEDIA DRIVER
M:	Antti Palosaari <crope@iki.fi>
L:	linux-media@vger.kernel.org
W:	https://linuxtv.org
W:	http://palosaari.fi/linux/
Q:	http://patchwork.linuxtv.org/project/linux-media/list/
T:	git git://linuxtv.org/anttip/media_tree.git
S:	Maintained
F:	drivers/media/dvb-frontends/rtl2832*

RTL2832_SDR MEDIA DRIVER
M:	Antti Palosaari <crope@iki.fi>
L:	linux-media@vger.kernel.org
W:	https://linuxtv.org
W:	http://palosaari.fi/linux/
Q:	http://patchwork.linuxtv.org/project/linux-media/list/
T:	git git://linuxtv.org/anttip/media_tree.git
S:	Maintained
F:	drivers/media/dvb-frontends/rtl2832_sdr*

RTL8180 WIRELESS DRIVER
L:	linux-wireless@vger.kernel.org
W:	http://wireless.kernel.org/
T:	git git://git.kernel.org/pub/scm/linux/kernel/git/linville/wireless-testing.git
S:	Orphan
F:	drivers/net/wireless/realtek/rtl818x/rtl8180/

RTL8187 WIRELESS DRIVER
M:	Herton Ronaldo Krzesinski <herton@canonical.com>
M:	Hin-Tak Leung <htl10@users.sourceforge.net>
M:	Larry Finger <Larry.Finger@lwfinger.net>
L:	linux-wireless@vger.kernel.org
W:	http://wireless.kernel.org/
T:	git git://git.kernel.org/pub/scm/linux/kernel/git/linville/wireless-testing.git
S:	Maintained
F:	drivers/net/wireless/realtek/rtl818x/rtl8187/

RTL8192CE WIRELESS DRIVER
M:	Larry Finger <Larry.Finger@lwfinger.net>
M:	Chaoming Li <chaoming_li@realsil.com.cn>
L:	linux-wireless@vger.kernel.org
W:	http://wireless.kernel.org/
T:	git git://git.kernel.org/pub/scm/linux/kernel/git/linville/wireless-testing.git
S:	Maintained
F:	drivers/net/wireless/realtek/rtlwifi/
F:	drivers/net/wireless/realtek/rtlwifi/rtl8192ce/

RTL8XXXU WIRELESS DRIVER (rtl8xxxu)
M:	Jes Sorensen <Jes.Sorensen@redhat.com>
L:	linux-wireless@vger.kernel.org
T:	git git://git.kernel.org/pub/scm/linux/kernel/git/jes/linux.git rtl8723au-mac80211
S:	Maintained
F:	drivers/net/wireless/realtek/rtl8xxxu/

S3 SAVAGE FRAMEBUFFER DRIVER
M:	Antonino Daplas <adaplas@gmail.com>
L:	linux-fbdev@vger.kernel.org
S:	Maintained
F:	drivers/video/fbdev/savage/

S390
M:	Martin Schwidefsky <schwidefsky@de.ibm.com>
M:	Heiko Carstens <heiko.carstens@de.ibm.com>
L:	linux-s390@vger.kernel.org
W:	http://www.ibm.com/developerworks/linux/linux390/
T:	git git://git.kernel.org/pub/scm/linux/kernel/git/s390/linux.git
S:	Supported
F:	arch/s390/
F:	drivers/s390/
F:	Documentation/s390/
F:	Documentation/DocBook/s390*

S390 COMMON I/O LAYER
M:	Sebastian Ott <sebott@linux.vnet.ibm.com>
M:	Peter Oberparleiter <oberpar@linux.vnet.ibm.com>
L:	linux-s390@vger.kernel.org
W:	http://www.ibm.com/developerworks/linux/linux390/
S:	Supported
F:	drivers/s390/cio/

S390 DASD DRIVER
M:	Stefan Weinhuber <wein@de.ibm.com>
M:	Stefan Haberland <stefan.haberland@de.ibm.com>
L:	linux-s390@vger.kernel.org
W:	http://www.ibm.com/developerworks/linux/linux390/
S:	Supported
F:	drivers/s390/block/dasd*
F:	block/partitions/ibm.c

S390 NETWORK DRIVERS
M:	Ursula Braun <ubraun@linux.vnet.ibm.com>
L:	linux-s390@vger.kernel.org
W:	http://www.ibm.com/developerworks/linux/linux390/
S:	Supported
F:	drivers/s390/net/

S390 PCI SUBSYSTEM
M:	Sebastian Ott <sebott@linux.vnet.ibm.com>
M:	Gerald Schaefer <gerald.schaefer@de.ibm.com>
L:	linux-s390@vger.kernel.org
W:	http://www.ibm.com/developerworks/linux/linux390/
S:	Supported
F:	arch/s390/pci/
F:	drivers/pci/hotplug/s390_pci_hpc.c

S390 ZCRYPT DRIVER
M:	Ingo Tuchscherer <ingo.tuchscherer@de.ibm.com>
L:	linux-s390@vger.kernel.org
W:	http://www.ibm.com/developerworks/linux/linux390/
S:	Supported
F:	drivers/s390/crypto/

S390 ZFCP DRIVER
M:	Steffen Maier <maier@linux.vnet.ibm.com>
L:	linux-s390@vger.kernel.org
W:	http://www.ibm.com/developerworks/linux/linux390/
S:	Supported
F:	drivers/s390/scsi/zfcp_*

S390 IUCV NETWORK LAYER
M:	Ursula Braun <ubraun@linux.vnet.ibm.com>
L:	linux-s390@vger.kernel.org
W:	http://www.ibm.com/developerworks/linux/linux390/
S:	Supported
F:	drivers/s390/net/*iucv*
F:	include/net/iucv/
F:	net/iucv/

S390 IOMMU (PCI)
M:	Gerald Schaefer <gerald.schaefer@de.ibm.com>
L:	linux-s390@vger.kernel.org
W:	http://www.ibm.com/developerworks/linux/linux390/
S:	Supported
F:	drivers/iommu/s390-iommu.c

S3C24XX SD/MMC Driver
M:	Ben Dooks <ben-linux@fluff.org>
L:	linux-arm-kernel@lists.infradead.org (moderated for non-subscribers)
S:	Supported
F:	drivers/mmc/host/s3cmci.*

SAA6588 RDS RECEIVER DRIVER
M:	Hans Verkuil <hverkuil@xs4all.nl>
L:	linux-media@vger.kernel.org
T:	git git://linuxtv.org/media_tree.git
W:	https://linuxtv.org
S:	Odd Fixes
F:	drivers/media/i2c/saa6588*

SAA7134 VIDEO4LINUX DRIVER
M:	Mauro Carvalho Chehab <mchehab@osg.samsung.com>
L:	linux-media@vger.kernel.org
W:	https://linuxtv.org
T:	git git://linuxtv.org/media_tree.git
S:	Odd fixes
F:	Documentation/video4linux/*.saa7134
F:	drivers/media/pci/saa7134/

SAA7146 VIDEO4LINUX-2 DRIVER
M:	Hans Verkuil <hverkuil@xs4all.nl>
L:	linux-media@vger.kernel.org
T:	git git://linuxtv.org/media_tree.git
S:	Maintained
F:	drivers/media/common/saa7146/
F:	drivers/media/pci/saa7146/
F:	include/media/saa7146*

SAMSUNG LAPTOP DRIVER
M:	Corentin Chary <corentin.chary@gmail.com>
L:	platform-driver-x86@vger.kernel.org
S:	Maintained
F:	drivers/platform/x86/samsung-laptop.c

SAMSUNG AUDIO (ASoC) DRIVERS
M:	Sangbeom Kim <sbkim73@samsung.com>
L:	alsa-devel@alsa-project.org (moderated for non-subscribers)
S:	Supported
F:	sound/soc/samsung/

SAMSUNG FRAMEBUFFER DRIVER
M:	Jingoo Han <jingoohan1@gmail.com>
L:	linux-fbdev@vger.kernel.org
S:	Maintained
F:	drivers/video/fbdev/s3c-fb.c

SAMSUNG MULTIFUNCTION PMIC DEVICE DRIVERS
M:	Sangbeom Kim <sbkim73@samsung.com>
M:	Krzysztof Kozlowski <k.kozlowski@samsung.com>
L:	linux-kernel@vger.kernel.org
L:	linux-samsung-soc@vger.kernel.org
S:	Supported
F:	drivers/mfd/sec*.c
F:	drivers/regulator/s2m*.c
F:	drivers/regulator/s5m*.c
F:	drivers/clk/clk-s2mps11.c
F:	drivers/rtc/rtc-s5m.c
F:	include/linux/mfd/samsung/
F:	Documentation/devicetree/bindings/mfd/samsung,sec-core.txt
F:	Documentation/devicetree/bindings/regulator/samsung,s2m*.txt
F:	Documentation/devicetree/bindings/regulator/samsung,s5m*.txt
F:	Documentation/devicetree/bindings/clock/samsung,s2mps11.txt

SAMSUNG S5P/EXYNOS4 SOC SERIES CAMERA SUBSYSTEM DRIVERS
M:	Kyungmin Park <kyungmin.park@samsung.com>
M:	Sylwester Nawrocki <s.nawrocki@samsung.com>
L:	linux-media@vger.kernel.org
Q:	https://patchwork.linuxtv.org/project/linux-media/list/
S:	Supported
F:	drivers/media/platform/exynos4-is/

SAMSUNG S3C24XX/S3C64XX SOC SERIES CAMIF DRIVER
M:	Sylwester Nawrocki <sylvester.nawrocki@gmail.com>
L:	linux-media@vger.kernel.org
L:	linux-samsung-soc@vger.kernel.org (moderated for non-subscribers)
S:	Maintained
F:	drivers/media/platform/s3c-camif/
F:	include/media/drv-intf/s3c_camif.h

SAMSUNG S5C73M3 CAMERA DRIVER
M:	Kyungmin Park <kyungmin.park@samsung.com>
M:	Andrzej Hajda <a.hajda@samsung.com>
L:	linux-media@vger.kernel.org
S:	Supported
F:	drivers/media/i2c/s5c73m3/*

SAMSUNG S5K5BAF CAMERA DRIVER
M:	Kyungmin Park <kyungmin.park@samsung.com>
M:	Andrzej Hajda <a.hajda@samsung.com>
L:	linux-media@vger.kernel.org
S:	Supported
F:	drivers/media/i2c/s5k5baf.c

SAMSUNG S3FWRN5 NFC DRIVER
M:	Robert Baldyga <r.baldyga@samsung.com>
M:	Krzysztof Opasiak <k.opasiak@samsung.com>
L:	linux-nfc@lists.01.org (moderated for non-subscribers)
S:	Supported
F:	drivers/nfc/s3fwrn5

SAMSUNG SOC CLOCK DRIVERS
M:	Sylwester Nawrocki <s.nawrocki@samsung.com>
M:	Tomasz Figa <tomasz.figa@gmail.com>
S:	Supported
L:	linux-samsung-soc@vger.kernel.org (moderated for non-subscribers)
F:	drivers/clk/samsung/

SAMSUNG SXGBE DRIVERS
M:	Byungho An <bh74.an@samsung.com>
M:	Girish K S <ks.giri@samsung.com>
M:	Vipul Pandya <vipul.pandya@samsung.com>
S:	Supported
L:	netdev@vger.kernel.org
F:	drivers/net/ethernet/samsung/sxgbe/

SAMSUNG THERMAL DRIVER
M:	Lukasz Majewski <l.majewski@samsung.com>
L:	linux-pm@vger.kernel.org
L:	linux-samsung-soc@vger.kernel.org
S:	Supported
T:	git https://github.com/lmajewski/linux-samsung-thermal.git
F:	drivers/thermal/samsung/

SAMSUNG USB2 PHY DRIVER
M:	Kamil Debski <k.debski@samsung.com>
L:	linux-kernel@vger.kernel.org
S:	Supported
F:	Documentation/devicetree/bindings/phy/samsung-phy.txt
F:	Documentation/phy/samsung-usb2.txt
F:	drivers/phy/phy-exynos4210-usb2.c
F:	drivers/phy/phy-exynos4x12-usb2.c
F:	drivers/phy/phy-exynos5250-usb2.c
F:	drivers/phy/phy-s5pv210-usb2.c
F:	drivers/phy/phy-samsung-usb2.c
F:	drivers/phy/phy-samsung-usb2.h

SERIAL DRIVERS
M:	Greg Kroah-Hartman <gregkh@linuxfoundation.org>
L:	linux-serial@vger.kernel.org
S:	Maintained
F:	drivers/tty/serial/

SYNOPSYS DESIGNWARE DMAC DRIVER
M:	Viresh Kumar <vireshk@kernel.org>
M:	Andy Shevchenko <andriy.shevchenko@linux.intel.com>
S:	Maintained
F:	include/linux/dma/dw.h
F:	include/linux/platform_data/dma-dw.h
F:	drivers/dma/dw/

SYNOPSYS DESIGNWARE ETHERNET QOS 4.10a driver
M: Lars Persson <lars.persson@axis.com>
L: netdev@vger.kernel.org
S: Supported
F: Documentation/devicetree/bindings/net/snps,dwc-qos-ethernet.txt
F: drivers/net/ethernet/synopsys/dwc_eth_qos.c

SYNOPSYS DESIGNWARE I2C DRIVER
M:	Andy Shevchenko <andriy.shevchenko@linux.intel.com>
M:	Jarkko Nikula <jarkko.nikula@linux.intel.com>
M:	Mika Westerberg <mika.westerberg@linux.intel.com>
L:	linux-i2c@vger.kernel.org
S:	Maintained
F:	drivers/i2c/busses/i2c-designware-*
F:	include/linux/platform_data/i2c-designware.h

SYNOPSYS DESIGNWARE MMC/SD/SDIO DRIVER
M:	Jaehoon Chung <jh80.chung@samsung.com>
L:	linux-mmc@vger.kernel.org
S:	Maintained
F:	include/linux/mmc/dw_mmc.h
F:	drivers/mmc/host/dw_mmc*

SYSTEM TRACE MODULE CLASS
M:	Alexander Shishkin <alexander.shishkin@linux.intel.com>
S:	Maintained
F:	Documentation/trace/stm.txt
F:	drivers/hwtracing/stm/
F:	include/linux/stm.h
F:	include/uapi/linux/stm.h

THUNDERBOLT DRIVER
M:	Andreas Noever <andreas.noever@gmail.com>
S:	Maintained
F:	drivers/thunderbolt/

TI BQ27XXX POWER SUPPLY DRIVER
R:	Andrew F. Davis <afd@ti.com>
F:	include/linux/power/bq27xxx_battery.h
F:	drivers/power/bq27xxx_battery.c
F:	drivers/power/bq27xxx_battery_i2c.c

TIMEKEEPING, CLOCKSOURCE CORE, NTP, ALARMTIMER
M:	John Stultz <john.stultz@linaro.org>
M:	Thomas Gleixner <tglx@linutronix.de>
L:	linux-kernel@vger.kernel.org
T:	git git://git.kernel.org/pub/scm/linux/kernel/git/tip/tip.git timers/core
S:	Supported
F:	include/linux/clocksource.h
F:	include/linux/time.h
F:	include/linux/timex.h
F:	include/uapi/linux/time.h
F:	include/uapi/linux/timex.h
F:	kernel/time/clocksource.c
F:	kernel/time/time*.c
F:	kernel/time/alarmtimer.c
F:	kernel/time/ntp.c
F:	tools/testing/selftests/timers/

SC1200 WDT DRIVER
M:	Zwane Mwaikambo <zwanem@gmail.com>
S:	Maintained
F:	drivers/watchdog/sc1200wdt.c

SCHEDULER
M:	Ingo Molnar <mingo@redhat.com>
M:	Peter Zijlstra <peterz@infradead.org>
L:	linux-kernel@vger.kernel.org
T:	git git://git.kernel.org/pub/scm/linux/kernel/git/tip/tip.git sched/core
S:	Maintained
F:	kernel/sched/
F:	include/linux/sched.h
F:	include/uapi/linux/sched.h
F:	include/linux/wait.h

SCORE ARCHITECTURE
M:	Chen Liqin <liqin.linux@gmail.com>
M:	Lennox Wu <lennox.wu@gmail.com>
W:	http://www.sunplus.com
S:	Supported
F:	arch/score/

SYSTEM CONTROL & POWER INTERFACE (SCPI) Message Protocol drivers
M:	Sudeep Holla <sudeep.holla@arm.com>
L:	linux-arm-kernel@lists.infradead.org
S:	Maintained
F:	Documentation/devicetree/bindings/arm/arm,scpi.txt
F:	drivers/clk/clk-scpi.c
F:	drivers/cpufreq/scpi-cpufreq.c
F:	drivers/firmware/arm_scpi.c
F:	include/linux/scpi_protocol.h

SCSI CDROM DRIVER
M:	Jens Axboe <axboe@kernel.dk>
L:	linux-scsi@vger.kernel.org
W:	http://www.kernel.dk
S:	Maintained
F:	drivers/scsi/sr*

SCSI RDMA PROTOCOL (SRP) INITIATOR
M:	Bart Van Assche <bart.vanassche@sandisk.com>
L:	linux-rdma@vger.kernel.org
S:	Supported
W:	http://www.openfabrics.org
Q:	http://patchwork.kernel.org/project/linux-rdma/list/
T:	git git://git.kernel.org/pub/scm/linux/kernel/git/dad/srp-initiator.git
F:	drivers/infiniband/ulp/srp/
F:	include/scsi/srp.h

SCSI SG DRIVER
M:	Doug Gilbert <dgilbert@interlog.com>
L:	linux-scsi@vger.kernel.org
W:	http://sg.danny.cz/sg
S:	Maintained
F:	Documentation/scsi/scsi-generic.txt
F:	drivers/scsi/sg.c
F:	include/scsi/sg.h

SCSI SUBSYSTEM
M:	"James E.J. Bottomley" <jejb@linux.vnet.ibm.com>
T:	git git://git.kernel.org/pub/scm/linux/kernel/git/jejb/scsi.git
M:	"Martin K. Petersen" <martin.petersen@oracle.com>
T:	git git://git.kernel.org/pub/scm/linux/kernel/git/mkp/scsi.git
L:	linux-scsi@vger.kernel.org
S:	Maintained
F:	drivers/scsi/
F:	include/scsi/

SCSI TAPE DRIVER
M:	Kai Mäkisara <Kai.Makisara@kolumbus.fi>
L:	linux-scsi@vger.kernel.org
S:	Maintained
F:	Documentation/scsi/st.txt
F:	drivers/scsi/st.*
F:	drivers/scsi/st_*.h

SCTP PROTOCOL
M:	Vlad Yasevich <vyasevich@gmail.com>
M:	Neil Horman <nhorman@tuxdriver.com>
L:	linux-sctp@vger.kernel.org
W:	http://lksctp.sourceforge.net
S:	Maintained
F:	Documentation/networking/sctp.txt
F:	include/linux/sctp.h
F:	include/uapi/linux/sctp.h
F:	include/net/sctp/
F:	net/sctp/

SCx200 CPU SUPPORT
M:	Jim Cromie <jim.cromie@gmail.com>
S:	Odd Fixes
F:	Documentation/i2c/busses/scx200_acb
F:	arch/x86/platform/scx200/
F:	drivers/watchdog/scx200_wdt.c
F:	drivers/i2c/busses/scx200*
F:	drivers/mtd/maps/scx200_docflash.c
F:	include/linux/scx200.h

SCx200 GPIO DRIVER
M:	Jim Cromie <jim.cromie@gmail.com>
S:	Maintained
F:	drivers/char/scx200_gpio.c
F:	include/linux/scx200_gpio.h

SCx200 HRT CLOCKSOURCE DRIVER
M:	Jim Cromie <jim.cromie@gmail.com>
S:	Maintained
F:	drivers/clocksource/scx200_hrt.c

SDRICOH_CS MMC/SD HOST CONTROLLER INTERFACE DRIVER
M:	Sascha Sommer <saschasommer@freenet.de>
L:	sdricohcs-devel@lists.sourceforge.net (subscribers-only)
S:	Maintained
F:	drivers/mmc/host/sdricoh_cs.c

SECURE DIGITAL HOST CONTROLLER INTERFACE (SDHCI) DRIVER
L:	linux-mmc@vger.kernel.org
S:	Orphan
F:	drivers/mmc/host/sdhci.*
F:	drivers/mmc/host/sdhci-pltfm.[ch]

SECURE COMPUTING
M:	Kees Cook <keescook@chromium.org>
R:	Andy Lutomirski <luto@amacapital.net>
R:	Will Drewry <wad@chromium.org>
T:	git git://git.kernel.org/pub/scm/linux/kernel/git/kees/linux.git seccomp
S:	Supported
F:	kernel/seccomp.c
F:	include/uapi/linux/seccomp.h
F:	include/linux/seccomp.h
F:	tools/testing/selftests/seccomp/*
K:	\bsecure_computing
K:	\bTIF_SECCOMP\b

SECURE DIGITAL HOST CONTROLLER INTERFACE (SDHCI) SAMSUNG DRIVER
M:	Ben Dooks <ben-linux@fluff.org>
M:	Jaehoon Chung <jh80.chung@samsung.com>
L:	linux-mmc@vger.kernel.org
S:	Maintained
F:	drivers/mmc/host/sdhci-s3c*

SECURE DIGITAL HOST CONTROLLER INTERFACE (SDHCI) ST SPEAR DRIVER
M:	Viresh Kumar <vireshk@kernel.org>
L:	spear-devel@list.st.com
L:	linux-mmc@vger.kernel.org
S:	Maintained
F:	drivers/mmc/host/sdhci-spear.c

SECURITY SUBSYSTEM
M:	James Morris <james.l.morris@oracle.com>
M:	"Serge E. Hallyn" <serge@hallyn.com>
L:	linux-security-module@vger.kernel.org (suggested Cc:)
T:	git git://git.kernel.org/pub/scm/linux/kernel/git/jmorris/linux-security.git
W:	http://kernsec.org/
S:	Supported
F:	security/

SECURITY CONTACT
M:	Security Officers <security@kernel.org>
S:	Supported

SELINUX SECURITY MODULE
M:	Paul Moore <paul@paul-moore.com>
M:	Stephen Smalley <sds@tycho.nsa.gov>
M:	Eric Paris <eparis@parisplace.org>
L:	selinux@tycho.nsa.gov (moderated for non-subscribers)
W:	http://selinuxproject.org
T:	git git://git.infradead.org/users/pcmoore/selinux
S:	Supported
F:	include/linux/selinux*
F:	security/selinux/
F:	scripts/selinux/

APPARMOR SECURITY MODULE
M:	John Johansen <john.johansen@canonical.com>
L:	apparmor@lists.ubuntu.com (subscribers-only, general discussion)
W:	apparmor.wiki.kernel.org
T:	git git://git.kernel.org/pub/scm/linux/kernel/git/jj/apparmor-dev.git
S:	Supported
F:	security/apparmor/

YAMA SECURITY MODULE
M:	Kees Cook <keescook@chromium.org>
T:	git git://git.kernel.org/pub/scm/linux/kernel/git/kees/linux.git yama/tip
S:	Supported
F:	security/yama/

SENSABLE PHANTOM
M:	Jiri Slaby <jirislaby@gmail.com>
S:	Maintained
F:	drivers/misc/phantom.c
F:	include/uapi/linux/phantom.h

SERVER ENGINES 10Gbps iSCSI - BladeEngine 2 DRIVER
M:	Jayamohan Kallickal <jayamohan.kallickal@avagotech.com>
M:	Ketan Mukadam <ketan.mukadam@avagotech.com>
M:	John Soni Jose <sony.john@avagotech.com>
L:	linux-scsi@vger.kernel.org
W:	http://www.avagotech.com
S:	Supported
F:	drivers/scsi/be2iscsi/

Emulex 10Gbps NIC BE2, BE3-R, Lancer, Skyhawk-R DRIVER
M:	Sathya Perla <sathya.perla@broadcom.com>
M:	Ajit Khaparde <ajit.khaparde@broadcom.com>
M:	Padmanabh Ratnakar <padmanabh.ratnakar@broadcom.com>
M:	Sriharsha Basavapatna <sriharsha.basavapatna@broadcom.com>
M:	Somnath Kotur <somnath.kotur@broadcom.com>
L:	netdev@vger.kernel.org
W:	http://www.emulex.com
S:	Supported
F:	drivers/net/ethernet/emulex/benet/

EMULEX ONECONNECT ROCE DRIVER
M:	Selvin Xavier <selvin.xavier@avagotech.com>
M:	Devesh Sharma <devesh.sharma@avagotech.com>
M:	Mitesh Ahuja <mitesh.ahuja@avagotech.com>
L:	linux-rdma@vger.kernel.org
W:	http://www.emulex.com
S:	Supported
F:	drivers/infiniband/hw/ocrdma/

SFC NETWORK DRIVER
M:	Solarflare linux maintainers <linux-net-drivers@solarflare.com>
M:	Shradha Shah <sshah@solarflare.com>
L:	netdev@vger.kernel.org
S:	Supported
F:	drivers/net/ethernet/sfc/

SGI GRU DRIVER
M:	Dimitri Sivanich <sivanich@sgi.com>
S:	Maintained
F:	drivers/misc/sgi-gru/

SGI SN-IA64 (Altix) SERIAL CONSOLE DRIVER
M:	Pat Gefre <pfg@sgi.com>
L:	linux-ia64@vger.kernel.org
S:	Supported
F:	Documentation/ia64/serial.txt
F:	drivers/tty/serial/ioc?_serial.c
F:	include/linux/ioc?.h

SGI XP/XPC/XPNET DRIVER
M:	Cliff Whickman <cpw@sgi.com>
M:	Robin Holt <robinmholt@gmail.com>
S:	Maintained
F:	drivers/misc/sgi-xp/

SI2157 MEDIA DRIVER
M:	Antti Palosaari <crope@iki.fi>
L:	linux-media@vger.kernel.org
W:	https://linuxtv.org
W:	http://palosaari.fi/linux/
Q:	http://patchwork.linuxtv.org/project/linux-media/list/
T:	git git://linuxtv.org/anttip/media_tree.git
S:	Maintained
F:	drivers/media/tuners/si2157*

SI2168 MEDIA DRIVER
M:	Antti Palosaari <crope@iki.fi>
L:	linux-media@vger.kernel.org
W:	https://linuxtv.org
W:	http://palosaari.fi/linux/
Q:	http://patchwork.linuxtv.org/project/linux-media/list/
T:	git git://linuxtv.org/anttip/media_tree.git
S:	Maintained
F:	drivers/media/dvb-frontends/si2168*

SI470X FM RADIO RECEIVER I2C DRIVER
M:	Hans Verkuil <hverkuil@xs4all.nl>
L:	linux-media@vger.kernel.org
T:	git git://linuxtv.org/media_tree.git
W:	https://linuxtv.org
S:	Odd Fixes
F:	drivers/media/radio/si470x/radio-si470x-i2c.c

SI470X FM RADIO RECEIVER USB DRIVER
M:	Hans Verkuil <hverkuil@xs4all.nl>
L:	linux-media@vger.kernel.org
T:	git git://linuxtv.org/media_tree.git
W:	https://linuxtv.org
S:	Maintained
F:	drivers/media/radio/si470x/radio-si470x-common.c
F:	drivers/media/radio/si470x/radio-si470x.h
F:	drivers/media/radio/si470x/radio-si470x-usb.c

SI4713 FM RADIO TRANSMITTER I2C DRIVER
M:	Eduardo Valentin <edubezval@gmail.com>
L:	linux-media@vger.kernel.org
T:	git git://linuxtv.org/media_tree.git
W:	https://linuxtv.org
S:	Odd Fixes
F:	drivers/media/radio/si4713/si4713.?

SI4713 FM RADIO TRANSMITTER PLATFORM DRIVER
M:	Eduardo Valentin <edubezval@gmail.com>
L:	linux-media@vger.kernel.org
T:	git git://linuxtv.org/media_tree.git
W:	https://linuxtv.org
S:	Odd Fixes
F:	drivers/media/radio/si4713/radio-platform-si4713.c

SI4713 FM RADIO TRANSMITTER USB DRIVER
M:	Hans Verkuil <hverkuil@xs4all.nl>
L:	linux-media@vger.kernel.org
T:	git git://linuxtv.org/media_tree.git
W:	https://linuxtv.org
S:	Maintained
F:	drivers/media/radio/si4713/radio-usb-si4713.c

SIANO DVB DRIVER
M:	Mauro Carvalho Chehab <mchehab@osg.samsung.com>
L:	linux-media@vger.kernel.org
W:	https://linuxtv.org
T:	git git://linuxtv.org/media_tree.git
S:	Odd fixes
F:	drivers/media/common/siano/
F:	drivers/media/usb/siano/
F:	drivers/media/usb/siano/
F:	drivers/media/mmc/siano/

SIMPLEFB FB DRIVER
M:	Hans de Goede <hdegoede@redhat.com>
L:	linux-fbdev@vger.kernel.org
S:	Maintained
F:	Documentation/devicetree/bindings/display/simple-framebuffer.txt
F:	drivers/video/fbdev/simplefb.c
F:	include/linux/platform_data/simplefb.h

SH_VEU V4L2 MEM2MEM DRIVER
L:	linux-media@vger.kernel.org
S:	Orphan
F:	drivers/media/platform/sh_veu.c

SH_VOU V4L2 OUTPUT DRIVER
L:	linux-media@vger.kernel.org
S:	Orphan
F:	drivers/media/platform/sh_vou.c
F:	include/media/drv-intf/sh_vou.h

SIMPLE FIRMWARE INTERFACE (SFI)
M:	Len Brown <lenb@kernel.org>
L:	sfi-devel@simplefirmware.org
W:	http://simplefirmware.org/
T:	git git://git.kernel.org/pub/scm/linux/kernel/git/lenb/linux-sfi-2.6.git
S:	Supported
F:	arch/x86/platform/sfi/
F:	drivers/sfi/
F:	include/linux/sfi*.h

SIMTEC EB110ATX (Chalice CATS)
P:	Ben Dooks
P:	Vincent Sanders <vince@simtec.co.uk>
M:	Simtec Linux Team <linux@simtec.co.uk>
W:	http://www.simtec.co.uk/products/EB110ATX/
S:	Supported

SIMTEC EB2410ITX (BAST)
P:	Ben Dooks
P:	Vincent Sanders <vince@simtec.co.uk>
M:	Simtec Linux Team <linux@simtec.co.uk>
W:	http://www.simtec.co.uk/products/EB2410ITX/
S:	Supported
F:	arch/arm/mach-s3c24xx/mach-bast.c
F:	arch/arm/mach-s3c24xx/bast-ide.c
F:	arch/arm/mach-s3c24xx/bast-irq.c

TI DAVINCI MACHINE SUPPORT
M:	Sekhar Nori <nsekhar@ti.com>
M:	Kevin Hilman <khilman@kernel.org>
T:	git git://gitorious.org/linux-davinci/linux-davinci.git
Q:	http://patchwork.kernel.org/project/linux-davinci/list/
S:	Supported
F:	arch/arm/mach-davinci/
F:	drivers/i2c/busses/i2c-davinci.c

TI DAVINCI SERIES MEDIA DRIVER
M:	"Lad, Prabhakar" <prabhakar.csengg@gmail.com>
L:	linux-media@vger.kernel.org
W:	https://linuxtv.org
Q:	http://patchwork.linuxtv.org/project/linux-media/list/
T:	git git://linuxtv.org/mhadli/v4l-dvb-davinci_devices.git
S:	Maintained
F:	drivers/media/platform/davinci/
F:	include/media/davinci/

TI AM437X VPFE DRIVER
M:	"Lad, Prabhakar" <prabhakar.csengg@gmail.com>
L:	linux-media@vger.kernel.org
W:	https://linuxtv.org
Q:	http://patchwork.linuxtv.org/project/linux-media/list/
T:	git git://linuxtv.org/mhadli/v4l-dvb-davinci_devices.git
S:	Maintained
F:	drivers/media/platform/am437x/

OV2659 OMNIVISION SENSOR DRIVER
M:	"Lad, Prabhakar" <prabhakar.csengg@gmail.com>
L:	linux-media@vger.kernel.org
W:	https://linuxtv.org
Q:	http://patchwork.linuxtv.org/project/linux-media/list/
T:	git git://linuxtv.org/mhadli/v4l-dvb-davinci_devices.git
S:	Maintained
F:	drivers/media/i2c/ov2659.c
F:	include/media/i2c/ov2659.h

SILICON MOTION SM712 FRAME BUFFER DRIVER
M:	Sudip Mukherjee <sudipm.mukherjee@gmail.com>
M:	Teddy Wang <teddy.wang@siliconmotion.com>
M:	Sudip Mukherjee <sudip@vectorindia.org>
L:	linux-fbdev@vger.kernel.org
S:	Maintained
F:	drivers/video/fbdev/sm712*
F:	Documentation/fb/sm712fb.txt

SIS 190 ETHERNET DRIVER
M:	Francois Romieu <romieu@fr.zoreil.com>
L:	netdev@vger.kernel.org
S:	Maintained
F:	drivers/net/ethernet/sis/sis190.c

SIS 900/7016 FAST ETHERNET DRIVER
M:	Daniele Venzano <venza@brownhat.org>
W:	http://www.brownhat.org/sis900.html
L:	netdev@vger.kernel.org
S:	Maintained
F:	drivers/net/ethernet/sis/sis900.*

SIS FRAMEBUFFER DRIVER
M:	Thomas Winischhofer <thomas@winischhofer.net>
W:	http://www.winischhofer.net/linuxsisvga.shtml
S:	Maintained
F:	Documentation/fb/sisfb.txt
F:	drivers/video/fbdev/sis/
F:	include/video/sisfb.h

SIS USB2VGA DRIVER
M:	Thomas Winischhofer <thomas@winischhofer.net>
W:	http://www.winischhofer.at/linuxsisusbvga.shtml
S:	Maintained
F:	drivers/usb/misc/sisusbvga/

SLAB ALLOCATOR
M:	Christoph Lameter <cl@linux.com>
M:	Pekka Enberg <penberg@kernel.org>
M:	David Rientjes <rientjes@google.com>
M:	Joonsoo Kim <iamjoonsoo.kim@lge.com>
M:	Andrew Morton <akpm@linux-foundation.org>
L:	linux-mm@kvack.org
S:	Maintained
F:	include/linux/sl?b*.h
F:	mm/sl?b*

SLEEPABLE READ-COPY UPDATE (SRCU)
M:	Lai Jiangshan <jiangshanlai@gmail.com>
M:	"Paul E. McKenney" <paulmck@linux.vnet.ibm.com>
M:	Josh Triplett <josh@joshtriplett.org>
R:	Steven Rostedt <rostedt@goodmis.org>
R:	Mathieu Desnoyers <mathieu.desnoyers@efficios.com>
L:	linux-kernel@vger.kernel.org
W:	http://www.rdrop.com/users/paulmck/RCU/
S:	Supported
T:	git git://git.kernel.org/pub/scm/linux/kernel/git/paulmck/linux-rcu.git
F:	include/linux/srcu.h
F:	kernel/rcu/srcu.c

SMACK SECURITY MODULE
M:	Casey Schaufler <casey@schaufler-ca.com>
L:	linux-security-module@vger.kernel.org
W:	http://schaufler-ca.com
T:	git git://git.gitorious.org/smack-next/kernel.git
S:	Maintained
F:	Documentation/security/Smack.txt
F:	security/smack/

DRIVERS FOR ADAPTIVE VOLTAGE SCALING (AVS)
M:	Kevin Hilman <khilman@kernel.org>
M:	Nishanth Menon <nm@ti.com>
S:	Maintained
F:	drivers/power/avs/
F:	include/linux/power/smartreflex.h
L:	linux-pm@vger.kernel.org

SMC91x ETHERNET DRIVER
M:	Nicolas Pitre <nico@fluxnic.net>
S:	Odd Fixes
F:	drivers/net/ethernet/smsc/smc91x.*

SMIA AND SMIA++ IMAGE SENSOR DRIVER
M:	Sakari Ailus <sakari.ailus@iki.fi>
L:	linux-media@vger.kernel.org
S:	Maintained
F:	drivers/media/i2c/smiapp/
F:	include/media/i2c/smiapp.h
F:	drivers/media/i2c/smiapp-pll.c
F:	drivers/media/i2c/smiapp-pll.h
F:	include/uapi/linux/smiapp.h
F:	Documentation/devicetree/bindings/media/i2c/nokia,smia.txt

SMM665 HARDWARE MONITOR DRIVER
M:	Guenter Roeck <linux@roeck-us.net>
L:	lm-sensors@lm-sensors.org
S:	Maintained
F:	Documentation/hwmon/smm665
F:	drivers/hwmon/smm665.c

SMSC EMC2103 HARDWARE MONITOR DRIVER
M:	Steve Glendinning <steve.glendinning@shawell.net>
L:	lm-sensors@lm-sensors.org
S:	Maintained
F:	Documentation/hwmon/emc2103
F:	drivers/hwmon/emc2103.c

SMSC SCH5627 HARDWARE MONITOR DRIVER
M:	Hans de Goede <hdegoede@redhat.com>
L:	lm-sensors@lm-sensors.org
S:	Supported
F:	Documentation/hwmon/sch5627
F:	drivers/hwmon/sch5627.c

SMSC47B397 HARDWARE MONITOR DRIVER
M:	Jean Delvare <jdelvare@suse.com>
L:	lm-sensors@lm-sensors.org
S:	Maintained
F:	Documentation/hwmon/smsc47b397
F:	drivers/hwmon/smsc47b397.c

SMSC911x ETHERNET DRIVER
M:	Steve Glendinning <steve.glendinning@shawell.net>
L:	netdev@vger.kernel.org
S:	Maintained
F:	include/linux/smsc911x.h
F:	drivers/net/ethernet/smsc/smsc911x.*

SMSC9420 PCI ETHERNET DRIVER
M:	Steve Glendinning <steve.glendinning@shawell.net>
L:	netdev@vger.kernel.org
S:	Maintained
F:	drivers/net/ethernet/smsc/smsc9420.*

SMSC UFX6000 and UFX7000 USB to VGA DRIVER
M:	Steve Glendinning <steve.glendinning@shawell.net>
L:	linux-fbdev@vger.kernel.org
S:	Maintained
F:	drivers/video/fbdev/smscufx.c

SOC-CAMERA V4L2 SUBSYSTEM
M:	Guennadi Liakhovetski <g.liakhovetski@gmx.de>
L:	linux-media@vger.kernel.org
T:	git git://linuxtv.org/media_tree.git
S:	Maintained
F:	include/media/soc*
F:	drivers/media/i2c/soc_camera/
F:	drivers/media/platform/soc_camera/

SOEKRIS NET48XX LED SUPPORT
M:	Chris Boot <bootc@bootc.net>
S:	Maintained
F:	drivers/leds/leds-net48xx.c

SOFTLOGIC 6x10 MPEG CODEC
M:	Bluecherry Maintainers <maintainers@bluecherrydvr.com>
M:	Andrey Utkin <andrey.utkin@corp.bluecherry.net>
M:	Andrey Utkin <andrey.krieger.utkin@gmail.com>
M:	Ismael Luceno <ismael@iodev.co.uk>
L:	linux-media@vger.kernel.org
S:	Supported
F:	drivers/media/pci/solo6x10/

SOFTWARE RAID (Multiple Disks) SUPPORT
M:	Shaohua Li <shli@kernel.org>
L:	linux-raid@vger.kernel.org
T:	git git://neil.brown.name/md
S:	Supported
F:	drivers/md/
F:	include/linux/raid/
F:	include/uapi/linux/raid/

SONIC NETWORK DRIVER
M:	Thomas Bogendoerfer <tsbogend@alpha.franken.de>
L:	netdev@vger.kernel.org
S:	Maintained
F:	drivers/net/ethernet/natsemi/sonic.*

SONICS SILICON BACKPLANE DRIVER (SSB)
M:	Michael Buesch <m@bues.ch>
L:	linux-wireless@vger.kernel.org
S:	Maintained
F:	drivers/ssb/
F:	include/linux/ssb/

SONY VAIO CONTROL DEVICE DRIVER
M:	Mattia Dongili <malattia@linux.it>
L:	platform-driver-x86@vger.kernel.org
W:	http://www.linux.it/~malattia/wiki/index.php/Sony_drivers
S:	Maintained
F:	Documentation/laptops/sony-laptop.txt
F:	drivers/char/sonypi.c
F:	drivers/platform/x86/sony-laptop.c
F:	include/linux/sony-laptop.h

SONY MEMORYSTICK CARD SUPPORT
M:	Alex Dubov <oakad@yahoo.com>
W:	http://tifmxx.berlios.de/
S:	Maintained
F:	drivers/memstick/host/tifm_ms.c

SONY MEMORYSTICK STANDARD SUPPORT
M:	Maxim Levitsky <maximlevitsky@gmail.com>
S:	Maintained
F:	drivers/memstick/core/ms_block.*

SOUND
M:	Jaroslav Kysela <perex@perex.cz>
M:	Takashi Iwai <tiwai@suse.com>
L:	alsa-devel@alsa-project.org (moderated for non-subscribers)
W:	http://www.alsa-project.org/
T:	git git://git.kernel.org/pub/scm/linux/kernel/git/tiwai/sound.git
T:	git git://git.alsa-project.org/alsa-kernel.git
Q:	http://patchwork.kernel.org/project/alsa-devel/list/
S:	Maintained
F:	Documentation/sound/
F:	include/sound/
F:	include/uapi/sound/
F:	sound/

SOUND - COMPRESSED AUDIO
M:	Vinod Koul <vinod.koul@intel.com>
L:	alsa-devel@alsa-project.org (moderated for non-subscribers)
T:	git git://git.kernel.org/pub/scm/linux/kernel/git/tiwai/sound.git
S:	Supported
F:	Documentation/sound/alsa/compress_offload.txt
F:	include/sound/compress_driver.h
F:	include/uapi/sound/compress_*
F:	sound/core/compress_offload.c
F:	sound/soc/soc-compress.c

SOUND - SOC LAYER / DYNAMIC AUDIO POWER MANAGEMENT (ASoC)
M:	Liam Girdwood <lgirdwood@gmail.com>
M:	Mark Brown <broonie@kernel.org>
T:	git git://git.kernel.org/pub/scm/linux/kernel/git/broonie/sound.git
L:	alsa-devel@alsa-project.org (moderated for non-subscribers)
W:	http://alsa-project.org/main/index.php/ASoC
S:	Supported
F:	Documentation/sound/alsa/soc/
F:	sound/soc/
F:	include/sound/soc*

SOUND - DMAENGINE HELPERS
M:	Lars-Peter Clausen <lars@metafoo.de>
S:	Supported
F:	include/sound/dmaengine_pcm.h
F:	sound/core/pcm_dmaengine.c
F:	sound/soc/soc-generic-dmaengine-pcm.c

SP2 MEDIA DRIVER
M:	Olli Salonen <olli.salonen@iki.fi>
L:	linux-media@vger.kernel.org
W:	https://linuxtv.org
Q:	http://patchwork.linuxtv.org/project/linux-media/list/
S:	Maintained
F:	drivers/media/dvb-frontends/sp2*

SPARC + UltraSPARC (sparc/sparc64)
M:	"David S. Miller" <davem@davemloft.net>
L:	sparclinux@vger.kernel.org
Q:	http://patchwork.ozlabs.org/project/sparclinux/list/
T:	git git://git.kernel.org/pub/scm/linux/kernel/git/davem/sparc.git
T:	git git://git.kernel.org/pub/scm/linux/kernel/git/davem/sparc-next.git
S:	Maintained
F:	arch/sparc/
F:	drivers/sbus/

SPARC SERIAL DRIVERS
M:	"David S. Miller" <davem@davemloft.net>
L:	sparclinux@vger.kernel.org
T:	git git://git.kernel.org/pub/scm/linux/kernel/git/davem/sparc.git
T:	git git://git.kernel.org/pub/scm/linux/kernel/git/davem/sparc-next.git
S:	Maintained
F:	include/linux/sunserialcore.h
F:	drivers/tty/serial/suncore.c
F:	drivers/tty/serial/sunhv.c
F:	drivers/tty/serial/sunsab.c
F:	drivers/tty/serial/sunsab.h
F:	drivers/tty/serial/sunsu.c
F:	drivers/tty/serial/sunzilog.c
F:	drivers/tty/serial/sunzilog.h

SPARSE CHECKER
M:	"Christopher Li" <sparse@chrisli.org>
L:	linux-sparse@vger.kernel.org
W:	https://sparse.wiki.kernel.org/
T:	git git://git.kernel.org/pub/scm/devel/sparse/sparse.git
T:	git git://git.kernel.org/pub/scm/devel/sparse/chrisl/sparse.git
S:	Maintained
F:	include/linux/compiler.h

SPEAR PLATFORM SUPPORT
M:	Viresh Kumar <vireshk@kernel.org>
M:	Shiraz Hashim <shiraz.linux.kernel@gmail.com>
L:	spear-devel@list.st.com
L:	linux-arm-kernel@lists.infradead.org (moderated for non-subscribers)
W:	http://www.st.com/spear
S:	Maintained
F:	arch/arm/boot/dts/spear*
F:	arch/arm/mach-spear/

SPEAR CLOCK FRAMEWORK SUPPORT
M:	Viresh Kumar <vireshk@kernel.org>
L:	spear-devel@list.st.com
L:	linux-arm-kernel@lists.infradead.org (moderated for non-subscribers)
W:	http://www.st.com/spear
S:	Maintained
F:	drivers/clk/spear/

SPI SUBSYSTEM
M:	Mark Brown <broonie@kernel.org>
L:	linux-spi@vger.kernel.org
T:	git git://git.kernel.org/pub/scm/linux/kernel/git/broonie/spi.git
Q:	http://patchwork.kernel.org/project/spi-devel-general/list/
S:	Maintained
F:	Documentation/spi/
F:	drivers/spi/
F:	include/linux/spi/
F:	include/uapi/linux/spi/

SPIDERNET NETWORK DRIVER for CELL
M:	Ishizaki Kou <kou.ishizaki@toshiba.co.jp>
L:	netdev@vger.kernel.org
S:	Supported
F:	Documentation/networking/spider_net.txt
F:	drivers/net/ethernet/toshiba/spider_net*

SPU FILE SYSTEM
M:	Jeremy Kerr <jk@ozlabs.org>
L:	linuxppc-dev@lists.ozlabs.org
W:	http://www.ibm.com/developerworks/power/cell/
S:	Supported
F:	Documentation/filesystems/spufs.txt
F:	arch/powerpc/platforms/cell/spufs/

SQUASHFS FILE SYSTEM
M:	Phillip Lougher <phillip@squashfs.org.uk>
L:	squashfs-devel@lists.sourceforge.net (subscribers-only)
W:	http://squashfs.org.uk
T:	git git://git.kernel.org/pub/scm/linux/kernel/git/pkl/squashfs-next.git
S:	Maintained
F:	Documentation/filesystems/squashfs.txt
F:	fs/squashfs/

SRM (Alpha) environment access
M:	Jan-Benedict Glaw <jbglaw@lug-owl.de>
S:	Maintained
F:	arch/alpha/kernel/srm_env.c

STABLE BRANCH
M:	Greg Kroah-Hartman <gregkh@linuxfoundation.org>
L:	stable@vger.kernel.org
S:	Supported
F:	Documentation/stable_kernel_rules.txt

STAGING SUBSYSTEM
M:	Greg Kroah-Hartman <gregkh@linuxfoundation.org>
T:	git git://git.kernel.org/pub/scm/linux/kernel/git/gregkh/staging.git
L:	devel@driverdev.osuosl.org
S:	Supported
F:	drivers/staging/

STAGING - COMEDI
M:	Ian Abbott <abbotti@mev.co.uk>
M:	H Hartley Sweeten <hsweeten@visionengravers.com>
S:	Odd Fixes
F:	drivers/staging/comedi/

STAGING - FLARION FT1000 DRIVERS
M:	Marek Belisko <marek.belisko@gmail.com>
S:	Odd Fixes
F:	drivers/staging/ft1000/

STAGING - INDUSTRIAL IO
M:	Jonathan Cameron <jic23@kernel.org>
L:	linux-iio@vger.kernel.org
S:	Odd Fixes
F:	drivers/staging/iio/

STAGING - LIRC (LINUX INFRARED REMOTE CONTROL) DRIVERS
M:	Jarod Wilson <jarod@wilsonet.com>
W:	http://www.lirc.org/
S:	Odd Fixes
F:	drivers/staging/media/lirc/

STAGING - LUSTRE PARALLEL FILESYSTEM
M:	Oleg Drokin <oleg.drokin@intel.com>
M:	Andreas Dilger <andreas.dilger@intel.com>
L:	lustre-devel@lists.lustre.org (moderated for non-subscribers)
W:	http://wiki.lustre.org/
S:	Maintained
F:	drivers/staging/lustre

STAGING - NVIDIA COMPLIANT EMBEDDED CONTROLLER INTERFACE (nvec)
M:	Marc Dietrich <marvin24@gmx.de>
L:	ac100@lists.launchpad.net (moderated for non-subscribers)
L:	linux-tegra@vger.kernel.org
S:	Maintained
F:	drivers/staging/nvec/

STAGING - REALTEK RTL8712U DRIVERS
M:	Larry Finger <Larry.Finger@lwfinger.net>
M:	Florian Schilhabel <florian.c.schilhabel@googlemail.com>.
S:	Odd Fixes
F:	drivers/staging/rtl8712/

STAGING - REALTEK RTL8723U WIRELESS DRIVER
M:	Larry Finger <Larry.Finger@lwfinger.net>
M:	Jes Sorensen <Jes.Sorensen@redhat.com>
L:	linux-wireless@vger.kernel.org
S:	Maintained
F:	drivers/staging/rtl8723au/

STAGING - SILICON MOTION SM750 FRAME BUFFER DRIVER
M:	Sudip Mukherjee <sudipm.mukherjee@gmail.com>
M:	Teddy Wang <teddy.wang@siliconmotion.com>
M:	Sudip Mukherjee <sudip@vectorindia.org>
L:	linux-fbdev@vger.kernel.org
S:	Maintained
F:	drivers/staging/sm750fb/

STAGING - SLICOSS
M:	Lior Dotan <liodot@gmail.com>
M:	Christopher Harrer <charrer@alacritech.com>
S:	Odd Fixes
F:	drivers/staging/slicoss/

STAGING - SPEAKUP CONSOLE SPEECH DRIVER
M:	William Hubbs <w.d.hubbs@gmail.com>
M:	Chris Brannon <chris@the-brannons.com>
M:	Kirk Reiser <kirk@reisers.ca>
M:	Samuel Thibault <samuel.thibault@ens-lyon.org>
L:	speakup@linux-speakup.org
W:	http://www.linux-speakup.org/
S:	Odd Fixes
F:	drivers/staging/speakup/

STAGING - VIA VT665X DRIVERS
M:	Forest Bond <forest@alittletooquiet.net>
S:	Odd Fixes
F:	drivers/staging/vt665?/

STAGING - WILC1000 WIFI DRIVER
M:	Johnny Kim <johnny.kim@atmel.com>
M:	Austin Shin <austin.shin@atmel.com>
M:	Chris Park <chris.park@atmel.com>
M:	Tony Cho <tony.cho@atmel.com>
M:	Glen Lee <glen.lee@atmel.com>
M:	Leo Kim <leo.kim@atmel.com>
L:	linux-wireless@vger.kernel.org
S:	Supported
F:	drivers/staging/wilc1000/

STAGING - XGI Z7,Z9,Z11 PCI DISPLAY DRIVER
M:	Arnaud Patard <arnaud.patard@rtp-net.org>
S:	Odd Fixes
F:	drivers/staging/xgifb/

HFI1 DRIVER
M:	Mike Marciniszyn <infinipath@intel.com>
L:	linux-rdma@vger.kernel.org
S:	Supported
F:	drivers/staging/rdma/hfi1

STARFIRE/DURALAN NETWORK DRIVER
M:	Ion Badulescu <ionut@badula.org>
S:	Odd Fixes
F:	drivers/net/ethernet/adaptec/starfire*

SUN3/3X
M:	Sam Creasey <sammy@sammy.net>
W:	http://sammy.net/sun3/
S:	Maintained
F:	arch/m68k/kernel/*sun3*
F:	arch/m68k/sun3*/
F:	arch/m68k/include/asm/sun3*
F:	drivers/net/ethernet/i825xx/sun3*

SUN4I LOW RES ADC ATTACHED TABLET KEYS DRIVER
M:	Hans de Goede <hdegoede@redhat.com>
L:	linux-input@vger.kernel.org
S:	Maintained
F:	Documentation/devicetree/bindings/input/sun4i-lradc-keys.txt
F:	drivers/input/keyboard/sun4i-lradc-keys.c

SUNDANCE NETWORK DRIVER
M:	Denis Kirjanov <kda@linux-powerpc.org>
L:	netdev@vger.kernel.org
S:	Maintained
F:	drivers/net/ethernet/dlink/sundance.c

SUPERH
M:	Yoshinori Sato <ysato@users.sourceforge.jp>
M:	Rich Felker <dalias@libc.org>
L:	linux-sh@vger.kernel.org
Q:	http://patchwork.kernel.org/project/linux-sh/list/
S:	Maintained
F:	Documentation/sh/
F:	arch/sh/
F:	drivers/sh/

SUSPEND TO RAM
M:	"Rafael J. Wysocki" <rjw@rjwysocki.net>
M:	Len Brown <len.brown@intel.com>
M:	Pavel Machek <pavel@ucw.cz>
L:	linux-pm@vger.kernel.org
S:	Supported
F:	Documentation/power/
F:	arch/x86/kernel/acpi/
F:	drivers/base/power/
F:	kernel/power/
F:	include/linux/suspend.h
F:	include/linux/freezer.h
F:	include/linux/pm.h

SVGA HANDLING
M:	Martin Mares <mj@ucw.cz>
L:	linux-video@atrey.karlin.mff.cuni.cz
S:	Maintained
F:	Documentation/svga.txt
F:	arch/x86/boot/video*

SWIOTLB SUBSYSTEM
M:	Konrad Rzeszutek Wilk <konrad.wilk@oracle.com>
L:	linux-kernel@vger.kernel.org
T:	git git://git.kernel.org/pub/scm/linux/kernel/git/konrad/swiotlb.git
S:	Supported
F:	lib/swiotlb.c
F:	arch/*/kernel/pci-swiotlb.c
F:	include/linux/swiotlb.h

SWITCHDEV
M:	Jiri Pirko <jiri@resnulli.us>
L:	netdev@vger.kernel.org
S:	Supported
F:	net/switchdev/
F:	include/net/switchdev.h

SYNOPSYS ARC ARCHITECTURE
M:	Vineet Gupta <vgupta@synopsys.com>
L:	linux-snps-arc@lists.infradead.org
S:	Supported
F:	arch/arc/
F:	Documentation/devicetree/bindings/arc/*
F:	Documentation/devicetree/bindings/interrupt-controller/snps,arc*
F:	drivers/tty/serial/arc_uart.c
T:	git git://git.kernel.org/pub/scm/linux/kernel/git/vgupta/arc.git

SYNOPSYS ARC SDP platform support
M:	Alexey Brodkin <abrodkin@synopsys.com>
S:	Supported
F:	arch/arc/plat-axs10x
F:	arch/arc/boot/dts/ax*
F:	Documentation/devicetree/bindings/arc/axs10*

SYSTEM CONFIGURATION (SYSCON)
M:	Lee Jones <lee.jones@linaro.org>
M:	Arnd Bergmann <arnd@arndb.de>
T:	git git://git.kernel.org/pub/scm/linux/kernel/git/lee/mfd.git
S:	Supported
F:	drivers/mfd/syscon.c

SYSV FILESYSTEM
M:	Christoph Hellwig <hch@infradead.org>
S:	Maintained
F:	Documentation/filesystems/sysv-fs.txt
F:	fs/sysv/
F:	include/linux/sysv_fs.h

TARGET SUBSYSTEM
M:	"Nicholas A. Bellinger" <nab@linux-iscsi.org>
L:	linux-scsi@vger.kernel.org
L:	target-devel@vger.kernel.org
W:	http://www.linux-iscsi.org
W:	http://groups.google.com/group/linux-iscsi-target-dev
T:	git git://git.kernel.org/pub/scm/linux/kernel/git/nab/target-pending.git master
S:	Supported
F:	drivers/target/
F:	include/target/
F:	Documentation/target/

TASKSTATS STATISTICS INTERFACE
M:	Balbir Singh <bsingharora@gmail.com>
S:	Maintained
F:	Documentation/accounting/taskstats*
F:	include/linux/taskstats*
F:	kernel/taskstats.c

TC CLASSIFIER
M:	Jamal Hadi Salim <jhs@mojatatu.com>
L:	netdev@vger.kernel.org
S:	Maintained
F:	include/net/pkt_cls.h
F:	include/uapi/linux/pkt_cls.h
F:	net/sched/

TCP LOW PRIORITY MODULE
M:	"Wong Hoi Sing, Edison" <hswong3i@gmail.com>
M:	"Hung Hing Lun, Mike" <hlhung3i@gmail.com>
W:	http://tcp-lp-mod.sourceforge.net/
S:	Maintained
F:	net/ipv4/tcp_lp.c

TDA10071 MEDIA DRIVER
M:	Antti Palosaari <crope@iki.fi>
L:	linux-media@vger.kernel.org
W:	https://linuxtv.org
W:	http://palosaari.fi/linux/
Q:	http://patchwork.linuxtv.org/project/linux-media/list/
T:	git git://linuxtv.org/anttip/media_tree.git
S:	Maintained
F:	drivers/media/dvb-frontends/tda10071*

TDA18212 MEDIA DRIVER
M:	Antti Palosaari <crope@iki.fi>
L:	linux-media@vger.kernel.org
W:	https://linuxtv.org
W:	http://palosaari.fi/linux/
Q:	http://patchwork.linuxtv.org/project/linux-media/list/
T:	git git://linuxtv.org/anttip/media_tree.git
S:	Maintained
F:	drivers/media/tuners/tda18212*

TDA18218 MEDIA DRIVER
M:	Antti Palosaari <crope@iki.fi>
L:	linux-media@vger.kernel.org
W:	https://linuxtv.org
W:	http://palosaari.fi/linux/
Q:	http://patchwork.linuxtv.org/project/linux-media/list/
T:	git git://linuxtv.org/anttip/media_tree.git
S:	Maintained
F:	drivers/media/tuners/tda18218*

TDA18271 MEDIA DRIVER
M:	Michael Krufky <mkrufky@linuxtv.org>
L:	linux-media@vger.kernel.org
W:	https://linuxtv.org
W:	http://github.com/mkrufky
Q:	http://patchwork.linuxtv.org/project/linux-media/list/
T:	git git://linuxtv.org/mkrufky/tuners.git
S:	Maintained
F:	drivers/media/tuners/tda18271*

TDA827x MEDIA DRIVER
M:	Michael Krufky <mkrufky@linuxtv.org>
L:	linux-media@vger.kernel.org
W:	https://linuxtv.org
W:	http://github.com/mkrufky
Q:	http://patchwork.linuxtv.org/project/linux-media/list/
T:	git git://linuxtv.org/mkrufky/tuners.git
S:	Maintained
F:	drivers/media/tuners/tda8290.*

TDA8290 MEDIA DRIVER
M:	Michael Krufky <mkrufky@linuxtv.org>
L:	linux-media@vger.kernel.org
W:	https://linuxtv.org
W:	http://github.com/mkrufky
Q:	http://patchwork.linuxtv.org/project/linux-media/list/
T:	git git://linuxtv.org/mkrufky/tuners.git
S:	Maintained
F:	drivers/media/tuners/tda8290.*

TDA9840 MEDIA DRIVER
M:	Hans Verkuil <hverkuil@xs4all.nl>
L:	linux-media@vger.kernel.org
T:	git git://linuxtv.org/media_tree.git
W:	https://linuxtv.org
S:	Maintained
F:	drivers/media/i2c/tda9840*

TEA5761 TUNER DRIVER
M:	Mauro Carvalho Chehab <mchehab@osg.samsung.com>
L:	linux-media@vger.kernel.org
W:	https://linuxtv.org
T:	git git://linuxtv.org/media_tree.git
S:	Odd fixes
F:	drivers/media/tuners/tea5761.*

TEA5767 TUNER DRIVER
M:	Mauro Carvalho Chehab <mchehab@osg.samsung.com>
L:	linux-media@vger.kernel.org
W:	https://linuxtv.org
T:	git git://linuxtv.org/media_tree.git
S:	Maintained
F:	drivers/media/tuners/tea5767.*

TEA6415C MEDIA DRIVER
M:	Hans Verkuil <hverkuil@xs4all.nl>
L:	linux-media@vger.kernel.org
T:	git git://linuxtv.org/media_tree.git
W:	https://linuxtv.org
S:	Maintained
F:	drivers/media/i2c/tea6415c*

TEA6420 MEDIA DRIVER
M:	Hans Verkuil <hverkuil@xs4all.nl>
L:	linux-media@vger.kernel.org
T:	git git://linuxtv.org/media_tree.git
W:	https://linuxtv.org
S:	Maintained
F:	drivers/media/i2c/tea6420*

TEAM DRIVER
M:	Jiri Pirko <jiri@resnulli.us>
L:	netdev@vger.kernel.org
S:	Supported
F:	drivers/net/team/
F:	include/linux/if_team.h
F:	include/uapi/linux/if_team.h

TECHNOLOGIC SYSTEMS TS-5500 PLATFORM SUPPORT
M:	"Savoir-faire Linux Inc." <kernel@savoirfairelinux.com>
S:	Maintained
F:	arch/x86/platform/ts5500/

TECHNOTREND USB IR RECEIVER
M:	Sean Young <sean@mess.org>
L:	linux-media@vger.kernel.org
S:	Maintained
F:	drivers/media/rc/ttusbir.c

TEGRA ARCHITECTURE SUPPORT
M:	Stephen Warren <swarren@wwwdotorg.org>
M:	Thierry Reding <thierry.reding@gmail.com>
M:	Alexandre Courbot <gnurou@gmail.com>
L:	linux-tegra@vger.kernel.org
Q:	http://patchwork.ozlabs.org/project/linux-tegra/list/
T:	git git://git.kernel.org/pub/scm/linux/kernel/git/tegra/linux.git
S:	Supported
N:	[^a-z]tegra

TEGRA CLOCK DRIVER
M:	Peter De Schrijver <pdeschrijver@nvidia.com>
M:	Prashant Gaikwad <pgaikwad@nvidia.com>
S:	Supported
F:	drivers/clk/tegra/

TEGRA DMA DRIVER
M:	Laxman Dewangan <ldewangan@nvidia.com>
S:	Supported
F:	drivers/dma/tegra20-apb-dma.c

TEGRA I2C DRIVER
M:	Laxman Dewangan <ldewangan@nvidia.com>
S:	Supported
F:	drivers/i2c/busses/i2c-tegra.c

TEGRA IOMMU DRIVERS
M:	Hiroshi Doyu <hdoyu@nvidia.com>
S:	Supported
F:	drivers/iommu/tegra*

TEGRA KBC DRIVER
M:	Rakesh Iyer <riyer@nvidia.com>
M:	Laxman Dewangan <ldewangan@nvidia.com>
S:	Supported
F:	drivers/input/keyboard/tegra-kbc.c

TEGRA PWM DRIVER
M:	Thierry Reding <thierry.reding@gmail.com>
S:	Supported
F:	drivers/pwm/pwm-tegra.c

TEGRA SERIAL DRIVER
M:	Laxman Dewangan <ldewangan@nvidia.com>
S:	Supported
F:	drivers/tty/serial/serial-tegra.c

TEGRA SPI DRIVER
M:	Laxman Dewangan <ldewangan@nvidia.com>
S:	Supported
F:	drivers/spi/spi-tegra*

TEHUTI ETHERNET DRIVER
M:	Andy Gospodarek <andy@greyhouse.net>
L:	netdev@vger.kernel.org
S:	Supported
F:	drivers/net/ethernet/tehuti/*

Telecom Clock Driver for MCPL0010
M:	Mark Gross <mark.gross@intel.com>
S:	Supported
F:	drivers/char/tlclk.c

TENSILICA XTENSA PORT (xtensa)
M:	Chris Zankel <chris@zankel.net>
M:	Max Filippov <jcmvbkbc@gmail.com>
L:	linux-xtensa@linux-xtensa.org
T:	git git://github.com/czankel/xtensa-linux.git
S:	Maintained
F:	arch/xtensa/
F:	drivers/irqchip/irq-xtensa-*

THANKO'S RAREMONO AM/FM/SW RADIO RECEIVER USB DRIVER
M:	Hans Verkuil <hverkuil@xs4all.nl>
L:	linux-media@vger.kernel.org
T:	git git://linuxtv.org/media_tree.git
W:	https://linuxtv.org
S:	Maintained
F:	drivers/media/radio/radio-raremono.c

THERMAL
M:	Zhang Rui <rui.zhang@intel.com>
M:	Eduardo Valentin <edubezval@gmail.com>
L:	linux-pm@vger.kernel.org
T:	git git://git.kernel.org/pub/scm/linux/kernel/git/rzhang/linux.git
T:	git git://git.kernel.org/pub/scm/linux/kernel/git/evalenti/linux-soc-thermal.git
Q:	https://patchwork.kernel.org/project/linux-pm/list/
S:	Supported
F:	drivers/thermal/
F:	include/linux/thermal.h
F:	include/uapi/linux/thermal.h
F:	include/linux/cpu_cooling.h
F:	Documentation/devicetree/bindings/thermal/

THERMAL/CPU_COOLING
M:	Amit Daniel Kachhap <amit.kachhap@gmail.com>
M:	Viresh Kumar <viresh.kumar@linaro.org>
M:	Javi Merino <javi.merino@arm.com>
L:	linux-pm@vger.kernel.org
S:	Supported
F:	Documentation/thermal/cpu-cooling-api.txt
F:	drivers/thermal/cpu_cooling.c
F:	include/linux/cpu_cooling.h

THINGM BLINK(1) USB RGB LED DRIVER
M:	Vivien Didelot <vivien.didelot@savoirfairelinux.com>
S:	Maintained
F:	drivers/hid/hid-thingm.c

THINKPAD ACPI EXTRAS DRIVER
M:	Henrique de Moraes Holschuh <ibm-acpi@hmh.eng.br>
L:	ibm-acpi-devel@lists.sourceforge.net
L:	platform-driver-x86@vger.kernel.org
W:	http://ibm-acpi.sourceforge.net
W:	http://thinkwiki.org/wiki/Ibm-acpi
T:	git git://repo.or.cz/linux-2.6/linux-acpi-2.6/ibm-acpi-2.6.git
S:	Maintained
F:	drivers/platform/x86/thinkpad_acpi.c

TI BANDGAP AND THERMAL DRIVER
M:	Eduardo Valentin <edubezval@gmail.com>
L:	linux-pm@vger.kernel.org
L:	linux-omap@vger.kernel.org
S:	Maintained
F:	drivers/thermal/ti-soc-thermal/

TI VPE/CAL DRIVERS
M:	Benoit Parrot <bparrot@ti.com>
L:	linux-media@vger.kernel.org
W:	http://linuxtv.org/
Q:	http://patchwork.linuxtv.org/project/linux-media/list/
S:	Maintained
F:	drivers/media/platform/ti-vpe/

TI CDCE706 CLOCK DRIVER
M:	Max Filippov <jcmvbkbc@gmail.com>
S:	Maintained
F:	drivers/clk/clk-cdce706.c

TI CLOCK DRIVER
M:	Tero Kristo <t-kristo@ti.com>
L:	linux-omap@vger.kernel.org
S:	Maintained
F:	drivers/clk/ti/
F:	include/linux/clk/ti.h

TI FLASH MEDIA INTERFACE DRIVER
M:	Alex Dubov <oakad@yahoo.com>
S:	Maintained
F:	drivers/misc/tifm*
F:	drivers/mmc/host/tifm_sd.c
F:	include/linux/tifm.h

TI KEYSTONE MULTICORE NAVIGATOR DRIVERS
M:	Santosh Shilimkar <ssantosh@kernel.org>
L:	linux-kernel@vger.kernel.org
L:	linux-arm-kernel@lists.infradead.org (moderated for non-subscribers)
S:	Maintained
F:	drivers/soc/ti/*
T:	git git://git.kernel.org/pub/scm/linux/kernel/git/ssantosh/linux-keystone.git


TI LM49xxx FAMILY ASoC CODEC DRIVERS
M:	M R Swami Reddy <mr.swami.reddy@ti.com>
M:	Vishwas A Deshpande <vishwas.a.deshpande@ti.com>
L:	alsa-devel@alsa-project.org (moderated for non-subscribers)
S:	Maintained
F:	sound/soc/codecs/lm49453*
F:	sound/soc/codecs/isabelle*

TI LP855x BACKLIGHT DRIVER
M:	Milo Kim <milo.kim@ti.com>
S:	Maintained
F:	Documentation/backlight/lp855x-driver.txt
F:	drivers/video/backlight/lp855x_bl.c
F:	include/linux/platform_data/lp855x.h

TI LP8727 CHARGER DRIVER
M:	Milo Kim <milo.kim@ti.com>
S:	Maintained
F:	drivers/power/lp8727_charger.c
F:	include/linux/platform_data/lp8727.h

TI LP8788 MFD DRIVER
M:	Milo Kim <milo.kim@ti.com>
S:	Maintained
F:	drivers/iio/adc/lp8788_adc.c
F:	drivers/leds/leds-lp8788.c
F:	drivers/mfd/lp8788*.c
F:	drivers/power/lp8788-charger.c
F:	drivers/regulator/lp8788-*.c
F:	include/linux/mfd/lp8788*.h

TI NETCP ETHERNET DRIVER
M:	Wingman Kwok <w-kwok2@ti.com>
M:	Murali Karicheri <m-karicheri2@ti.com>
L:	netdev@vger.kernel.org
S:	Maintained
F:	drivers/net/ethernet/ti/netcp*

TI TAS571X FAMILY ASoC CODEC DRIVER
M:	Kevin Cernekee <cernekee@chromium.org>
L:	alsa-devel@alsa-project.org (moderated for non-subscribers)
S:	Odd Fixes
F:	sound/soc/codecs/tas571x*

TI TWL4030 SERIES SOC CODEC DRIVER
M:	Peter Ujfalusi <peter.ujfalusi@ti.com>
L:	alsa-devel@alsa-project.org (moderated for non-subscribers)
S:	Maintained
F:	sound/soc/codecs/twl4030*

TI WILINK WIRELESS DRIVERS
L:	linux-wireless@vger.kernel.org
W:	http://wireless.kernel.org/en/users/Drivers/wl12xx
W:	http://wireless.kernel.org/en/users/Drivers/wl1251
T:	git git://git.kernel.org/pub/scm/linux/kernel/git/luca/wl12xx.git
S:	Orphan
F:	drivers/net/wireless/ti/
F:	include/linux/wl12xx.h

TIPC NETWORK LAYER
M:	Jon Maloy <jon.maloy@ericsson.com>
M:	Ying Xue <ying.xue@windriver.com>
L:	netdev@vger.kernel.org (core kernel code)
L:	tipc-discussion@lists.sourceforge.net (user apps, general discussion)
W:	http://tipc.sourceforge.net/
S:	Maintained
F:	include/uapi/linux/tipc*.h
F:	net/tipc/

TILE ARCHITECTURE
M:	Chris Metcalf <cmetcalf@ezchip.com>
W:	http://www.ezchip.com/scm/
T:	git git://git.kernel.org/pub/scm/linux/kernel/git/cmetcalf/linux-tile.git
S:	Supported
F:	arch/tile/
F:	drivers/char/tile-srom.c
F:	drivers/edac/tile_edac.c
F:	drivers/net/ethernet/tile/
F:	drivers/rtc/rtc-tile.c
F:	drivers/tty/hvc/hvc_tile.c
F:	drivers/tty/serial/tilegx.c
F:	drivers/usb/host/*-tilegx.c
F:	include/linux/usb/tilegx.h

TLAN NETWORK DRIVER
M:	Samuel Chessman <chessman@tux.org>
L:	tlan-devel@lists.sourceforge.net (subscribers-only)
W:	http://sourceforge.net/projects/tlan/
S:	Maintained
F:	Documentation/networking/tlan.txt
F:	drivers/net/ethernet/ti/tlan.*

TOMOYO SECURITY MODULE
M:	Kentaro Takeda <takedakn@nttdata.co.jp>
M:	Tetsuo Handa <penguin-kernel@I-love.SAKURA.ne.jp>
L:	tomoyo-dev-en@lists.sourceforge.jp (subscribers-only, for developers in English)
L:	tomoyo-users-en@lists.sourceforge.jp (subscribers-only, for users in English)
L:	tomoyo-dev@lists.sourceforge.jp (subscribers-only, for developers in Japanese)
L:	tomoyo-users@lists.sourceforge.jp (subscribers-only, for users in Japanese)
W:	http://tomoyo.sourceforge.jp/
T:	quilt http://svn.sourceforge.jp/svnroot/tomoyo/trunk/2.5.x/tomoyo-lsm/patches/
S:	Maintained
F:	security/tomoyo/

TOPSTAR LAPTOP EXTRAS DRIVER
M:	Herton Ronaldo Krzesinski <herton@canonical.com>
L:	platform-driver-x86@vger.kernel.org
S:	Maintained
F:	drivers/platform/x86/topstar-laptop.c

TOSHIBA ACPI EXTRAS DRIVER
M:	Azael Avalos <coproscefalo@gmail.com>
L:	platform-driver-x86@vger.kernel.org
S:	Maintained
F:	drivers/platform/x86/toshiba_acpi.c

TOSHIBA BLUETOOTH DRIVER
M:	Azael Avalos <coproscefalo@gmail.com>
L:	platform-driver-x86@vger.kernel.org
S:	Maintained
F:	drivers/platform/x86/toshiba_bluetooth.c

TOSHIBA HDD ACTIVE PROTECTION SENSOR DRIVER
M:	Azael Avalos <coproscefalo@gmail.com>
L:	platform-driver-x86@vger.kernel.org
S:	Maintained
F:	drivers/platform/x86/toshiba_haps.c

TOSHIBA WMI HOTKEYS DRIVER
M:	Azael Avalos <coproscefalo@gmail.com>
L:	platform-driver-x86@vger.kernel.org
S:	Maintained
F:	drivers/platform/x86/toshiba-wmi.c

TOSHIBA SMM DRIVER
M:	Jonathan Buzzard <jonathan@buzzard.org.uk>
W:	http://www.buzzard.org.uk/toshiba/
S:	Maintained
F:	drivers/char/toshiba.c
F:	include/linux/toshiba.h
F:	include/uapi/linux/toshiba.h

TOSHIBA TC358743 DRIVER
M:	Mats Randgaard <matrandg@cisco.com>
L:	linux-media@vger.kernel.org
S:	Maintained
F:	drivers/media/i2c/tc358743*
F:	include/media/i2c/tc358743.h

TMIO MMC DRIVER
M:	Ian Molton <ian@mnementh.co.uk>
L:	linux-mmc@vger.kernel.org
S:	Maintained
F:	drivers/mmc/host/tmio_mmc*
F:	drivers/mmc/host/sh_mobile_sdhi.c
F:	include/linux/mmc/tmio.h
F:	include/linux/mmc/sh_mobile_sdhi.h

TMP401 HARDWARE MONITOR DRIVER
M:	Guenter Roeck <linux@roeck-us.net>
L:	lm-sensors@lm-sensors.org
S:	Maintained
F:	Documentation/hwmon/tmp401
F:	drivers/hwmon/tmp401.c

TMPFS (SHMEM FILESYSTEM)
M:	Hugh Dickins <hughd@google.com>
L:	linux-mm@kvack.org
S:	Maintained
F:	include/linux/shmem_fs.h
F:	mm/shmem.c

TM6000 VIDEO4LINUX DRIVER
M:	Mauro Carvalho Chehab <mchehab@osg.samsung.com>
L:	linux-media@vger.kernel.org
W:	https://linuxtv.org
T:	git git://linuxtv.org/media_tree.git
S:	Odd fixes
F:	drivers/media/usb/tm6000/

TW68 VIDEO4LINUX DRIVER
M:	Hans Verkuil <hverkuil@xs4all.nl>
L:	linux-media@vger.kernel.org
T:	git git://linuxtv.org/media_tree.git
W:	https://linuxtv.org
S:	Odd Fixes
F:	drivers/media/pci/tw68/

TPM DEVICE DRIVER
M:	Peter Huewe <peterhuewe@gmx.de>
M:	Marcel Selhorst <tpmdd@selhorst.net>
M:	Jarkko Sakkinen <jarkko.sakkinen@linux.intel.com>
R:	Jason Gunthorpe <jgunthorpe@obsidianresearch.com>
W:	http://tpmdd.sourceforge.net
L:	tpmdd-devel@lists.sourceforge.net (moderated for non-subscribers)
Q:	https://patchwork.kernel.org/project/tpmdd-devel/list/
T:	git git://git.infradead.org/users/jjs/linux-tpmdd.git
S:	Maintained
F:	drivers/char/tpm/

TPM IBM_VTPM DEVICE DRIVER
M:	Ashley Lai <ashleydlai@gmail.com>
W:	http://tpmdd.sourceforge.net
L:	tpmdd-devel@lists.sourceforge.net (moderated for non-subscribers)
S:	Maintained
F:	drivers/char/tpm/tpm_ibmvtpm*

TRACING
M:	Steven Rostedt <rostedt@goodmis.org>
M:	Ingo Molnar <mingo@redhat.com>
T:	git git://git.kernel.org/pub/scm/linux/kernel/git/tip/tip.git perf/core
S:	Maintained
F:	Documentation/trace/ftrace.txt
F:	arch/*/*/*/ftrace.h
F:	arch/*/kernel/ftrace.c
F:	include/*/ftrace.h
F:	include/linux/trace*.h
F:	include/trace/
F:	kernel/trace/
F:	tools/testing/selftests/ftrace/

TRIVIAL PATCHES
M:	Jiri Kosina <trivial@kernel.org>
T:	git git://git.kernel.org/pub/scm/linux/kernel/git/jikos/trivial.git
S:	Maintained
K:	^Subject:.*(?i)trivial

TTY LAYER
M:	Greg Kroah-Hartman <gregkh@linuxfoundation.org>
M:	Jiri Slaby <jslaby@suse.com>
S:	Supported
T:	git git://git.kernel.org/pub/scm/linux/kernel/git/gregkh/tty.git
F:	Documentation/serial/
F:	drivers/tty/
F:	drivers/tty/serial/serial_core.c
F:	include/linux/serial_core.h
F:	include/linux/serial.h
F:	include/linux/tty.h
F:	include/uapi/linux/serial_core.h
F:	include/uapi/linux/serial.h
F:	include/uapi/linux/tty.h

TUA9001 MEDIA DRIVER
M:	Antti Palosaari <crope@iki.fi>
L:	linux-media@vger.kernel.org
W:	https://linuxtv.org
W:	http://palosaari.fi/linux/
Q:	http://patchwork.linuxtv.org/project/linux-media/list/
T:	git git://linuxtv.org/anttip/media_tree.git
S:	Maintained
F:	drivers/media/tuners/tua9001*

TULIP NETWORK DRIVERS
L:	netdev@vger.kernel.org
L:	linux-parisc@vger.kernel.org
S:	Orphan
F:	drivers/net/ethernet/dec/tulip/

TUN/TAP driver
M:	Maxim Krasnyansky <maxk@qti.qualcomm.com>
W:	http://vtun.sourceforge.net/tun
S:	Maintained
F:	Documentation/networking/tuntap.txt
F:	arch/um/os-Linux/drivers/

TURBOCHANNEL SUBSYSTEM
M:	"Maciej W. Rozycki" <macro@linux-mips.org>
M:	Ralf Baechle <ralf@linux-mips.org>
L:	linux-mips@linux-mips.org
Q:	http://patchwork.linux-mips.org/project/linux-mips/list/
S:	Maintained
F:	drivers/tc/
F:	include/linux/tc.h

U14-34F SCSI DRIVER
M:	Dario Ballabio <ballabio_dario@emc.com>
L:	linux-scsi@vger.kernel.org
S:	Maintained
F:	drivers/scsi/u14-34f.c

UBI FILE SYSTEM (UBIFS)
M:	Artem Bityutskiy <dedekind1@gmail.com>
M:	Adrian Hunter <adrian.hunter@intel.com>
L:	linux-mtd@lists.infradead.org
T:	git git://git.infradead.org/ubifs-2.6.git
W:	http://www.linux-mtd.infradead.org/doc/ubifs.html
S:	Maintained
F:	Documentation/filesystems/ubifs.txt
F:	fs/ubifs/

UCLINUX (M68KNOMMU AND COLDFIRE)
M:	Greg Ungerer <gerg@uclinux.org>
W:	http://www.uclinux.org/
L:	linux-m68k@lists.linux-m68k.org
L:	uclinux-dev@uclinux.org  (subscribers-only)
T:	git git://git.kernel.org/pub/scm/linux/kernel/git/gerg/m68knommu.git
S:	Maintained
F:	arch/m68k/coldfire/
F:	arch/m68k/68*/
F:	arch/m68k/*/*_no.*
F:	arch/m68k/include/asm/*_no.*

UDF FILESYSTEM
M:	Jan Kara <jack@suse.com>
S:	Maintained
F:	Documentation/filesystems/udf.txt
F:	fs/udf/

UFS FILESYSTEM
M:	Evgeniy Dushistov <dushistov@mail.ru>
S:	Maintained
F:	Documentation/filesystems/ufs.txt
F:	fs/ufs/

UHID USERSPACE HID IO DRIVER:
M:	David Herrmann <dh.herrmann@googlemail.com>
L:	linux-input@vger.kernel.org
S:	Maintained
F:	drivers/hid/uhid.c
F:	include/uapi/linux/uhid.h

ULTRA-WIDEBAND (UWB) SUBSYSTEM:
L:	linux-usb@vger.kernel.org
S:	Orphan
F:	drivers/uwb/
F:	include/linux/uwb.h
F:	include/linux/uwb/

UNICORE32 ARCHITECTURE:
M:	Guan Xuetao <gxt@mprc.pku.edu.cn>
W:	http://mprc.pku.edu.cn/~guanxuetao/linux
S:	Maintained
T:	git git://github.com/gxt/linux.git
F:	arch/unicore32/

UNIFDEF
M:	Tony Finch <dot@dotat.at>
W:	http://dotat.at/prog/unifdef
S:	Maintained
F:	scripts/unifdef.c

UNIFORM CDROM DRIVER
M:	Jens Axboe <axboe@kernel.dk>
W:	http://www.kernel.dk
S:	Maintained
F:	Documentation/cdrom/
F:	drivers/cdrom/cdrom.c
F:	include/linux/cdrom.h
F:	include/uapi/linux/cdrom.h

UNISYS S-PAR DRIVERS
M:	David Kershner <david.kershner@unisys.com>
L:	sparmaintainer@unisys.com (Unisys internal)
S:	Supported
F:	drivers/staging/unisys/

UNIVERSAL FLASH STORAGE HOST CONTROLLER DRIVER
M:	Vinayak Holikatti <vinholikatti@gmail.com>
L:	linux-scsi@vger.kernel.org
S:	Supported
F:	Documentation/scsi/ufs.txt
F:	drivers/scsi/ufs/

UNSORTED BLOCK IMAGES (UBI)
M:	Artem Bityutskiy <dedekind1@gmail.com>
M:	Richard Weinberger <richard@nod.at>
W:	http://www.linux-mtd.infradead.org/
L:	linux-mtd@lists.infradead.org
T:	git git://git.infradead.org/ubifs-2.6.git
S:	Supported
F:	drivers/mtd/ubi/
F:	include/linux/mtd/ubi.h
F:	include/uapi/mtd/ubi-user.h

USB ACM DRIVER
M:	Oliver Neukum <oneukum@suse.com>
L:	linux-usb@vger.kernel.org
S:	Maintained
F:	Documentation/usb/acm.txt
F:	drivers/usb/class/cdc-acm.*

USB AR5523 WIRELESS DRIVER
M:	Pontus Fuchs <pontus.fuchs@gmail.com>
L:	linux-wireless@vger.kernel.org
S:	Maintained
F:	drivers/net/wireless/ath/ar5523/

USB ATTACHED SCSI
M:	Hans de Goede <hdegoede@redhat.com>
M:	Gerd Hoffmann <kraxel@redhat.com>
L:	linux-usb@vger.kernel.org
L:	linux-scsi@vger.kernel.org
S:	Maintained
F:	drivers/usb/storage/uas.c

USB CDC ETHERNET DRIVER
M:	Oliver Neukum <oliver@neukum.org>
L:	linux-usb@vger.kernel.org
S:	Maintained
F:	drivers/net/usb/cdc_*.c
F:	include/uapi/linux/usb/cdc.h

USB CHAOSKEY DRIVER
M:	Keith Packard <keithp@keithp.com>
L:	linux-usb@vger.kernel.org
S:	Maintained
F:	drivers/usb/misc/chaoskey.c

USB CYPRESS C67X00 DRIVER
M:	Peter Korsgaard <jacmet@sunsite.dk>
L:	linux-usb@vger.kernel.org
S:	Maintained
F:	drivers/usb/c67x00/

USB DAVICOM DM9601 DRIVER
M:	Peter Korsgaard <jacmet@sunsite.dk>
L:	netdev@vger.kernel.org
W:	http://www.linux-usb.org/usbnet
S:	Maintained
F:	drivers/net/usb/dm9601.c

USB DIAMOND RIO500 DRIVER
M:	Cesar Miquel <miquel@df.uba.ar>
L:	rio500-users@lists.sourceforge.net
W:	http://rio500.sourceforge.net
S:	Maintained
F:	drivers/usb/misc/rio500*

USB EHCI DRIVER
M:	Alan Stern <stern@rowland.harvard.edu>
L:	linux-usb@vger.kernel.org
S:	Maintained
F:	Documentation/usb/ehci.txt
F:	drivers/usb/host/ehci*

USB GADGET/PERIPHERAL SUBSYSTEM
M:	Felipe Balbi <balbi@kernel.org>
L:	linux-usb@vger.kernel.org
W:	http://www.linux-usb.org/gadget
T:	git git://git.kernel.org/pub/scm/linux/kernel/git/balbi/usb.git
S:	Maintained
F:	drivers/usb/gadget/
F:	include/linux/usb/gadget*

USB HID/HIDBP DRIVERS (USB KEYBOARDS, MICE, REMOTE CONTROLS, ...)
M:	Jiri Kosina <jikos@kernel.org>
R:	Benjamin Tissoires <benjamin.tissoires@redhat.com>
L:	linux-usb@vger.kernel.org
T:	git git://git.kernel.org/pub/scm/linux/kernel/git/jikos/hid.git
S:	Maintained
F:	Documentation/hid/hiddev.txt
F:	drivers/hid/usbhid/

USB ISP116X DRIVER
M:	Olav Kongas <ok@artecdesign.ee>
L:	linux-usb@vger.kernel.org
S:	Maintained
F:	drivers/usb/host/isp116x*
F:	include/linux/usb/isp116x.h

USB LAN78XX ETHERNET DRIVER
M:	Woojung Huh <woojung.huh@microchip.com>
M:	Microchip Linux Driver Support <UNGLinuxDriver@microchip.com>
L:	netdev@vger.kernel.org
S:	Maintained
F:	drivers/net/usb/lan78xx.*

USB MASS STORAGE DRIVER
M:	Matthew Dharm <mdharm-usb@one-eyed-alien.net>
L:	linux-usb@vger.kernel.org
L:	usb-storage@lists.one-eyed-alien.net
S:	Maintained
W:	http://www.one-eyed-alien.net/~mdharm/linux-usb/
F:	drivers/usb/storage/

USB MIDI DRIVER
M:	Clemens Ladisch <clemens@ladisch.de>
L:	alsa-devel@alsa-project.org (moderated for non-subscribers)
T:	git git://git.alsa-project.org/alsa-kernel.git
S:	Maintained
F:	sound/usb/midi.*

USB NETWORKING DRIVERS
L:	linux-usb@vger.kernel.org
S:	Odd Fixes
F:	drivers/net/usb/

USB OHCI DRIVER
M:	Alan Stern <stern@rowland.harvard.edu>
L:	linux-usb@vger.kernel.org
S:	Maintained
F:	Documentation/usb/ohci.txt
F:	drivers/usb/host/ohci*

USB OTG FSM (Finite State Machine)
M:	Peter Chen <Peter.Chen@nxp.com>
T:	git git://git.kernel.org/pub/scm/linux/kernel/git/peter.chen/usb.git
L:	linux-usb@vger.kernel.org
S:	Maintained
F:	drivers/usb/common/usb-otg-fsm.c

USB OVER IP DRIVER
M:	Valentina Manea <valentina.manea.m@gmail.com>
M:	Shuah Khan <shuah.kh@samsung.com>
L:	linux-usb@vger.kernel.org
S:	Maintained
F:	Documentation/usb/usbip_protocol.txt
F:	drivers/usb/usbip/
F:	tools/usb/usbip/

USB PEGASUS DRIVER
M:	Petko Manolov <petkan@nucleusys.com>
L:	linux-usb@vger.kernel.org
L:	netdev@vger.kernel.org
T:	git git://github.com/petkan/pegasus.git
W:	https://github.com/petkan/pegasus
S:	Maintained
F:	drivers/net/usb/pegasus.*

USB PHY LAYER
M:	Felipe Balbi <balbi@kernel.org>
L:	linux-usb@vger.kernel.org
T:	git git://git.kernel.org/pub/scm/linux/kernel/git/balbi/usb.git
S:	Maintained
F:	drivers/usb/phy/

USB PRINTER DRIVER (usblp)
M:	Pete Zaitcev <zaitcev@redhat.com>
L:	linux-usb@vger.kernel.org
S:	Supported
F:	drivers/usb/class/usblp.c

USB QMI WWAN NETWORK DRIVER
M:	Bjørn Mork <bjorn@mork.no>
L:	netdev@vger.kernel.org
S:	Maintained
F:	Documentation/ABI/testing/sysfs-class-net-qmi
F:	drivers/net/usb/qmi_wwan.c

USB RTL8150 DRIVER
M:	Petko Manolov <petkan@nucleusys.com>
L:	linux-usb@vger.kernel.org
L:	netdev@vger.kernel.org
T:	git git://github.com/petkan/rtl8150.git
W:	https://github.com/petkan/rtl8150
S:	Maintained
F:	drivers/net/usb/rtl8150.c

USB SERIAL SUBSYSTEM
M:	Johan Hovold <johan@kernel.org>
L:	linux-usb@vger.kernel.org
S:	Maintained
F:	Documentation/usb/usb-serial.txt
F:	drivers/usb/serial/
F:	include/linux/usb/serial.h

USB SMSC75XX ETHERNET DRIVER
M:	Steve Glendinning <steve.glendinning@shawell.net>
L:	netdev@vger.kernel.org
S:	Maintained
F:	drivers/net/usb/smsc75xx.*

USB SMSC95XX ETHERNET DRIVER
M:	Steve Glendinning <steve.glendinning@shawell.net>
L:	netdev@vger.kernel.org
S:	Maintained
F:	drivers/net/usb/smsc95xx.*

USB SUBSYSTEM
M:	Greg Kroah-Hartman <gregkh@linuxfoundation.org>
L:	linux-usb@vger.kernel.org
W:	http://www.linux-usb.org
T:	git git://git.kernel.org/pub/scm/linux/kernel/git/gregkh/usb.git
S:	Supported
F:	Documentation/usb/
F:	drivers/usb/
F:	include/linux/usb.h
F:	include/linux/usb/

USB UHCI DRIVER
M:	Alan Stern <stern@rowland.harvard.edu>
L:	linux-usb@vger.kernel.org
S:	Maintained
F:	drivers/usb/host/uhci*

USB "USBNET" DRIVER FRAMEWORK
M:	Oliver Neukum <oneukum@suse.com>
L:	netdev@vger.kernel.org
W:	http://www.linux-usb.org/usbnet
S:	Maintained
F:	drivers/net/usb/usbnet.c
F:	include/linux/usb/usbnet.h

USB VIDEO CLASS
M:	Laurent Pinchart <laurent.pinchart@ideasonboard.com>
L:	linux-uvc-devel@lists.sourceforge.net (subscribers-only)
L:	linux-media@vger.kernel.org
T:	git git://linuxtv.org/media_tree.git
W:	http://www.ideasonboard.org/uvc/
S:	Maintained
F:	drivers/media/usb/uvc/
F:	include/uapi/linux/uvcvideo.h

USB VISION DRIVER
M:	Hans Verkuil <hverkuil@xs4all.nl>
L:	linux-media@vger.kernel.org
T:	git git://linuxtv.org/media_tree.git
W:	https://linuxtv.org
S:	Odd Fixes
F:	drivers/media/usb/usbvision/

USB WEBCAM GADGET
M:	Laurent Pinchart <laurent.pinchart@ideasonboard.com>
L:	linux-usb@vger.kernel.org
S:	Maintained
F:	drivers/usb/gadget/function/*uvc*
F:	drivers/usb/gadget/legacy/webcam.c

USB WIRELESS RNDIS DRIVER (rndis_wlan)
M:	Jussi Kivilinna <jussi.kivilinna@iki.fi>
L:	linux-wireless@vger.kernel.org
S:	Maintained
F:	drivers/net/wireless/rndis_wlan.c

USB XHCI DRIVER
M:	Mathias Nyman <mathias.nyman@intel.com>
L:	linux-usb@vger.kernel.org
S:	Supported
F:	drivers/usb/host/xhci*
F:	drivers/usb/host/pci-quirks*

USB ZD1201 DRIVER
L:	linux-wireless@vger.kernel.org
W:	http://linux-lc100020.sourceforge.net
S:	Orphan
F:	drivers/net/wireless/zydas/zd1201.*

USB ZR364XX DRIVER
M:	Antoine Jacquet <royale@zerezo.com>
L:	linux-usb@vger.kernel.org
L:	linux-media@vger.kernel.org
T:	git git://linuxtv.org/media_tree.git
W:	http://royale.zerezo.com/zr364xx/
S:	Maintained
F:	Documentation/video4linux/zr364xx.txt
F:	drivers/media/usb/zr364xx/

ULPI BUS
M:	Heikki Krogerus <heikki.krogerus@linux.intel.com>
L:	linux-usb@vger.kernel.org
S:	Maintained
F:	drivers/usb/common/ulpi.c
F:	include/linux/ulpi/

USER-MODE LINUX (UML)
M:	Jeff Dike <jdike@addtoit.com>
M:	Richard Weinberger <richard@nod.at>
L:	user-mode-linux-devel@lists.sourceforge.net
L:	user-mode-linux-user@lists.sourceforge.net
W:	http://user-mode-linux.sourceforge.net
T:	git git://git.kernel.org/pub/scm/linux/kernel/git/rw/uml.git
S:	Maintained
F:	Documentation/virtual/uml/
F:	arch/um/
F:	arch/x86/um/
F:	fs/hostfs/
F:	fs/hppfs/

USERSPACE I/O (UIO)
M:	"Hans J. Koch" <hjk@hansjkoch.de>
M:	Greg Kroah-Hartman <gregkh@linuxfoundation.org>
S:	Maintained
T:	git git://git.kernel.org/pub/scm/linux/kernel/git/gregkh/char-misc.git
F:	Documentation/DocBook/uio-howto.tmpl
F:	drivers/uio/
F:	include/linux/uio*.h

UTIL-LINUX PACKAGE
M:	Karel Zak <kzak@redhat.com>
L:	util-linux@vger.kernel.org
W:	http://en.wikipedia.org/wiki/Util-linux
T:	git git://git.kernel.org/pub/scm/utils/util-linux/util-linux.git
S:	Maintained

UVESAFB DRIVER
M:	Michal Januszewski <spock@gentoo.org>
L:	linux-fbdev@vger.kernel.org
W:	http://dev.gentoo.org/~spock/projects/uvesafb/
S:	Maintained
F:	Documentation/fb/uvesafb.txt
F:	drivers/video/fbdev/uvesafb.*

VF610 NAND DRIVER
M:	Stefan Agner <stefan@agner.ch>
L:	linux-mtd@lists.infradead.org
S:	Supported
F:	drivers/mtd/nand/vf610_nfc.c

VFAT/FAT/MSDOS FILESYSTEM
M:	OGAWA Hirofumi <hirofumi@mail.parknet.co.jp>
S:	Maintained
F:	Documentation/filesystems/vfat.txt
F:	fs/fat/

VFIO DRIVER
M:	Alex Williamson <alex.williamson@redhat.com>
L:	kvm@vger.kernel.org
T:	git git://github.com/awilliam/linux-vfio.git
S:	Maintained
F:	Documentation/vfio.txt
F:	drivers/vfio/
F:	include/linux/vfio.h
F:	include/uapi/linux/vfio.h

VFIO PLATFORM DRIVER
M:	Baptiste Reynal <b.reynal@virtualopensystems.com>
L:	kvm@vger.kernel.org
S:	Maintained
F:	drivers/vfio/platform/

VIDEOBUF2 FRAMEWORK
M:	Pawel Osciak <pawel@osciak.com>
M:	Marek Szyprowski <m.szyprowski@samsung.com>
M:	Kyungmin Park <kyungmin.park@samsung.com>
L:	linux-media@vger.kernel.org
S:	Maintained
F:	drivers/media/v4l2-core/videobuf2-*
F:	include/media/videobuf2-*

VIRTUAL SERIO DEVICE DRIVER
M:	Stephen Chandler Paul <thatslyude@gmail.com>
S:	Maintained
F:	drivers/input/serio/userio.c
F:	include/uapi/linux/userio.h

VIRTIO CONSOLE DRIVER
M:	Amit Shah <amit.shah@redhat.com>
L:	virtualization@lists.linux-foundation.org
S:	Maintained
F:	drivers/char/virtio_console.c
F:	include/linux/virtio_console.h
F:	include/uapi/linux/virtio_console.h

VIRTIO CORE, NET AND BLOCK DRIVERS
M:	"Michael S. Tsirkin" <mst@redhat.com>
L:	virtualization@lists.linux-foundation.org
S:	Maintained
F:	drivers/virtio/
F:	tools/virtio/
F:	drivers/net/virtio_net.c
F:	drivers/block/virtio_blk.c
F:	include/linux/virtio_*.h
F:	include/uapi/linux/virtio_*.h

VIRTIO DRIVERS FOR S390
M:	Christian Borntraeger <borntraeger@de.ibm.com>
M:	Cornelia Huck <cornelia.huck@de.ibm.com>
L:	linux-s390@vger.kernel.org
L:	virtualization@lists.linux-foundation.org
L:	kvm@vger.kernel.org
S:	Supported
F:	drivers/s390/virtio/

VIRTIO GPU DRIVER
M:	David Airlie <airlied@linux.ie>
M:	Gerd Hoffmann <kraxel@redhat.com>
L:	dri-devel@lists.freedesktop.org
L:	virtualization@lists.linux-foundation.org
S:	Maintained
F:	drivers/gpu/drm/virtio/
F:	include/uapi/linux/virtio_gpu.h

VIRTIO HOST (VHOST)
M:	"Michael S. Tsirkin" <mst@redhat.com>
L:	kvm@vger.kernel.org
L:	virtualization@lists.linux-foundation.org
L:	netdev@vger.kernel.org
T:	git git://git.kernel.org/pub/scm/linux/kernel/git/mst/vhost.git
S:	Maintained
F:	drivers/vhost/
F:	include/uapi/linux/vhost.h

VIRTIO INPUT DRIVER
M:	Gerd Hoffmann <kraxel@redhat.com>
S:	Maintained
F:	drivers/virtio/virtio_input.c
F:	include/uapi/linux/virtio_input.h

VIA RHINE NETWORK DRIVER
S:	Orphan
F:	drivers/net/ethernet/via/via-rhine.c

VIA SD/MMC CARD CONTROLLER DRIVER
M:	Bruce Chang <brucechang@via.com.tw>
M:	Harald Welte <HaraldWelte@viatech.com>
S:	Maintained
F:	drivers/mmc/host/via-sdmmc.c

VIA UNICHROME(PRO)/CHROME9 FRAMEBUFFER DRIVER
M:	Florian Tobias Schandinat <FlorianSchandinat@gmx.de>
L:	linux-fbdev@vger.kernel.org
S:	Maintained
F:	include/linux/via-core.h
F:	include/linux/via-gpio.h
F:	include/linux/via_i2c.h
F:	drivers/video/fbdev/via/

VIA VELOCITY NETWORK DRIVER
M:	Francois Romieu <romieu@fr.zoreil.com>
L:	netdev@vger.kernel.org
S:	Maintained
F:	drivers/net/ethernet/via/via-velocity.*

VIRT LIB
M:	Alex Williamson <alex.williamson@redhat.com>
M:	Paolo Bonzini <pbonzini@redhat.com>
L:	kvm@vger.kernel.org
S:	Supported
F:	virt/lib/

VIVID VIRTUAL VIDEO DRIVER
M:	Hans Verkuil <hverkuil@xs4all.nl>
L:	linux-media@vger.kernel.org
T:	git git://linuxtv.org/media_tree.git
W:	https://linuxtv.org
S:	Maintained
F:	drivers/media/platform/vivid/*

VLAN (802.1Q)
M:	Patrick McHardy <kaber@trash.net>
L:	netdev@vger.kernel.org
S:	Maintained
F:	drivers/net/macvlan.c
F:	include/linux/if_*vlan.h
F:	net/8021q/

VLYNQ BUS
M:	Florian Fainelli <florian@openwrt.org>
L:	openwrt-devel@lists.openwrt.org (subscribers-only)
S:	Maintained
F:	drivers/vlynq/vlynq.c
F:	include/linux/vlynq.h

VME SUBSYSTEM
M:	Martyn Welch <martyn@welchs.me.uk>
M:	Manohar Vanga <manohar.vanga@gmail.com>
M:	Greg Kroah-Hartman <gregkh@linuxfoundation.org>
L:	devel@driverdev.osuosl.org
S:	Maintained
T:	git git://git.kernel.org/pub/scm/linux/kernel/git/gregkh/driver-core.git
F:	Documentation/vme_api.txt
F:	drivers/staging/vme/
F:	drivers/vme/
F:	include/linux/vme*

VMWARE HYPERVISOR INTERFACE
M:	Alok Kataria <akataria@vmware.com>
L:	virtualization@lists.linux-foundation.org
S:	Supported
F:	arch/x86/kernel/cpu/vmware.c

VMWARE BALLOON DRIVER
M:	Xavier Deguillard <xdeguillard@vmware.com>
M:	Philip Moltmann <moltmann@vmware.com>
M:	"VMware, Inc." <pv-drivers@vmware.com>
L:	linux-kernel@vger.kernel.org
S:	Maintained
F:	drivers/misc/vmw_balloon.c

VMWARE VMMOUSE SUBDRIVER
M:	"VMware Graphics" <linux-graphics-maintainer@vmware.com>
M:	"VMware, Inc." <pv-drivers@vmware.com>
L:	linux-input@vger.kernel.org
S:	Maintained
F:	drivers/input/mouse/vmmouse.c
F:	drivers/input/mouse/vmmouse.h

VMWARE VMXNET3 ETHERNET DRIVER
M:	Shrikrishna Khare <skhare@vmware.com>
M:	"VMware, Inc." <pv-drivers@vmware.com>
L:	netdev@vger.kernel.org
S:	Maintained
F:	drivers/net/vmxnet3/

VMware PVSCSI driver
M:	Arvind Kumar <arvindkumar@vmware.com>
M:	VMware PV-Drivers <pv-drivers@vmware.com>
L:	linux-scsi@vger.kernel.org
S:	Maintained
F:	drivers/scsi/vmw_pvscsi.c
F:	drivers/scsi/vmw_pvscsi.h

VOLTAGE AND CURRENT REGULATOR FRAMEWORK
M:	Liam Girdwood <lgirdwood@gmail.com>
M:	Mark Brown <broonie@kernel.org>
L:	linux-kernel@vger.kernel.org
W:	http://www.slimlogic.co.uk/?p=48
T:	git git://git.kernel.org/pub/scm/linux/kernel/git/broonie/regulator.git
S:	Supported
F:	drivers/regulator/
F:	include/linux/regulator/

VRF
M:	David Ahern <dsa@cumulusnetworks.com>
M:	Shrijeet Mukherjee <shm@cumulusnetworks.com>
L:	netdev@vger.kernel.org
S:	Maintained
F:	drivers/net/vrf.c
F:	Documentation/networking/vrf.txt

VT1211 HARDWARE MONITOR DRIVER
M:	Juerg Haefliger <juergh@gmail.com>
L:	lm-sensors@lm-sensors.org
S:	Maintained
F:	Documentation/hwmon/vt1211
F:	drivers/hwmon/vt1211.c

VT8231 HARDWARE MONITOR DRIVER
M:	Roger Lucas <vt8231@hiddenengine.co.uk>
L:	lm-sensors@lm-sensors.org
S:	Maintained
F:	drivers/hwmon/vt8231.c

VUB300 USB to SDIO/SD/MMC bridge chip
M:	Tony Olech <tony.olech@elandigitalsystems.com>
L:	linux-mmc@vger.kernel.org
L:	linux-usb@vger.kernel.org
S:	Supported
F:	drivers/mmc/host/vub300.c

W1 DALLAS'S 1-WIRE BUS
M:	Evgeniy Polyakov <zbr@ioremap.net>
S:	Maintained
F:	Documentation/w1/
F:	drivers/w1/

W83791D HARDWARE MONITORING DRIVER
M:	Marc Hulsman <m.hulsman@tudelft.nl>
L:	lm-sensors@lm-sensors.org
S:	Maintained
F:	Documentation/hwmon/w83791d
F:	drivers/hwmon/w83791d.c

W83793 HARDWARE MONITORING DRIVER
M:	Rudolf Marek <r.marek@assembler.cz>
L:	lm-sensors@lm-sensors.org
S:	Maintained
F:	Documentation/hwmon/w83793
F:	drivers/hwmon/w83793.c

W83795 HARDWARE MONITORING DRIVER
M:	Jean Delvare <jdelvare@suse.com>
L:	lm-sensors@lm-sensors.org
S:	Maintained
F:	drivers/hwmon/w83795.c

W83L51xD SD/MMC CARD INTERFACE DRIVER
M:	Pierre Ossman <pierre@ossman.eu>
S:	Maintained
F:	drivers/mmc/host/wbsd.*

WACOM PROTOCOL 4 SERIAL TABLETS
M:	Julian Squires <julian@cipht.net>
M:	Hans de Goede <hdegoede@redhat.com>
L:	linux-input@vger.kernel.org
S:	Maintained
F:	drivers/input/tablet/wacom_serial4.c

WATCHDOG DEVICE DRIVERS
M:	Wim Van Sebroeck <wim@iguana.be>
R:	Guenter Roeck <linux@roeck-us.net>
L:	linux-watchdog@vger.kernel.org
W:	http://www.linux-watchdog.org/
T:	git git://www.linux-watchdog.org/linux-watchdog.git
S:	Maintained
F:	Documentation/watchdog/
F:	drivers/watchdog/
F:	include/linux/watchdog.h
F:	include/uapi/linux/watchdog.h

WD7000 SCSI DRIVER
M:	Miroslav Zagorac <zaga@fly.cc.fer.hr>
L:	linux-scsi@vger.kernel.org
S:	Maintained
F:	drivers/scsi/wd7000.c

WIIMOTE HID DRIVER
M:	David Herrmann <dh.herrmann@googlemail.com>
L:	linux-input@vger.kernel.org
S:	Maintained
F:	drivers/hid/hid-wiimote*

WINBOND CIR DRIVER
M:	David Härdeman <david@hardeman.nu>
S:	Maintained
F:	drivers/media/rc/winbond-cir.c

WINSYSTEMS EBC-C384 WATCHDOG DRIVER
M:	William Breathitt Gray <vilhelm.gray@gmail.com>
L:	linux-watchdog@vger.kernel.org
S:	Maintained
F:	drivers/watchdog/ebc-c384_wdt.c

WINSYSTEMS WS16C48 GPIO DRIVER
M:	William Breathitt Gray <vilhelm.gray@gmail.com>
L:	linux-gpio@vger.kernel.org
S:	Maintained
F:	drivers/gpio/gpio-ws16c48.c

WIMAX STACK
M:	Inaky Perez-Gonzalez <inaky.perez-gonzalez@intel.com>
M:	linux-wimax@intel.com
L:	wimax@linuxwimax.org (subscribers-only)
S:	Supported
W:	http://linuxwimax.org
F:	Documentation/wimax/README.wimax
F:	include/linux/wimax/debug.h
F:	include/net/wimax.h
F:	include/uapi/linux/wimax.h
F:	net/wimax/

WISTRON LAPTOP BUTTON DRIVER
M:	Miloslav Trmac <mitr@volny.cz>
S:	Maintained
F:	drivers/input/misc/wistron_btns.c

WL3501 WIRELESS PCMCIA CARD DRIVER
M:	Arnaldo Carvalho de Melo <acme@ghostprotocols.net>
L:	linux-wireless@vger.kernel.org
W:	http://oops.ghostprotocols.net:81/blog
S:	Maintained
F:	drivers/net/wireless/wl3501*

WOLFSON MICROELECTRONICS DRIVERS
L:	patches@opensource.wolfsonmicro.com
T:	git https://github.com/CirrusLogic/linux-drivers.git
W:	https://github.com/CirrusLogic/linux-drivers/wiki
S:	Supported
F:	Documentation/hwmon/wm83??
F:	Documentation/devicetree/bindings/extcon/extcon-arizona.txt
F:	Documentation/devicetree/bindings/regulator/arizona-regulator.txt
F:	Documentation/devicetree/bindings/mfd/arizona.txt
F:	arch/arm/mach-s3c64xx/mach-crag6410*
F:	drivers/clk/clk-wm83*.c
F:	drivers/extcon/extcon-arizona.c
F:	drivers/leds/leds-wm83*.c
F:	drivers/gpio/gpio-*wm*.c
F:	drivers/gpio/gpio-arizona.c
F:	drivers/hwmon/wm83??-hwmon.c
F:	drivers/input/misc/wm831x-on.c
F:	drivers/input/touchscreen/wm831x-ts.c
F:	drivers/input/touchscreen/wm97*.c
F:	drivers/mfd/arizona*
F:	drivers/mfd/wm*.c
F:	drivers/mfd/cs47l24*
F:	drivers/power/wm83*.c
F:	drivers/rtc/rtc-wm83*.c
F:	drivers/regulator/wm8*.c
F:	drivers/video/backlight/wm83*_bl.c
F:	drivers/watchdog/wm83*_wdt.c
F:	include/linux/mfd/arizona/
F:	include/linux/mfd/wm831x/
F:	include/linux/mfd/wm8350/
F:	include/linux/mfd/wm8400*
F:	include/linux/wm97xx.h
F:	include/sound/wm????.h
F:	sound/soc/codecs/arizona.?
F:	sound/soc/codecs/wm*
F:	sound/soc/codecs/cs47l24*

WORKQUEUE
M:	Tejun Heo <tj@kernel.org>
R:	Lai Jiangshan <jiangshanlai@gmail.com>
T:	git git://git.kernel.org/pub/scm/linux/kernel/git/tj/wq.git
S:	Maintained
F:	include/linux/workqueue.h
F:	kernel/workqueue.c
F:	Documentation/workqueue.txt

X.25 NETWORK LAYER
M:	Andrew Hendry <andrew.hendry@gmail.com>
L:	linux-x25@vger.kernel.org
S:	Odd Fixes
F:	Documentation/networking/x25*
F:	include/net/x25*
F:	net/x25/

X86 ARCHITECTURE (32-BIT AND 64-BIT)
M:	Thomas Gleixner <tglx@linutronix.de>
M:	Ingo Molnar <mingo@redhat.com>
M:	"H. Peter Anvin" <hpa@zytor.com>
M:	x86@kernel.org
L:	linux-kernel@vger.kernel.org
T:	git git://git.kernel.org/pub/scm/linux/kernel/git/tip/tip.git x86/core
S:	Maintained
F:	Documentation/x86/
F:	arch/x86/

X86 PLATFORM DRIVERS
M:	Darren Hart <dvhart@infradead.org>
L:	platform-driver-x86@vger.kernel.org
T:	git git://git.infradead.org/users/dvhart/linux-platform-drivers-x86.git
S:	Maintained
F:	drivers/platform/x86/
F:	drivers/platform/olpc/

X86 MCE INFRASTRUCTURE
M:	Tony Luck <tony.luck@intel.com>
M:	Borislav Petkov <bp@alien8.de>
L:	linux-edac@vger.kernel.org
S:	Maintained
F:	arch/x86/kernel/cpu/mcheck/*

X86 MICROCODE UPDATE SUPPORT
M:	Borislav Petkov <bp@alien8.de>
S:	Maintained
F:	arch/x86/kernel/cpu/microcode/*

X86 VDSO
M:	Andy Lutomirski <luto@amacapital.net>
L:	linux-kernel@vger.kernel.org
T:	git git://git.kernel.org/pub/scm/linux/kernel/git/tip/tip.git x86/vdso
S:	Maintained
F:	arch/x86/entry/vdso/

XC2028/3028 TUNER DRIVER
M:	Mauro Carvalho Chehab <mchehab@osg.samsung.com>
L:	linux-media@vger.kernel.org
W:	https://linuxtv.org
T:	git git://linuxtv.org/media_tree.git
S:	Maintained
F:	drivers/media/tuners/tuner-xc2028.*

XEN HYPERVISOR INTERFACE
M:	Konrad Rzeszutek Wilk <konrad.wilk@oracle.com>
M:	Boris Ostrovsky <boris.ostrovsky@oracle.com>
M:	David Vrabel <david.vrabel@citrix.com>
L:	xen-devel@lists.xenproject.org (moderated for non-subscribers)
T:	git git://git.kernel.org/pub/scm/linux/kernel/git/xen/tip.git
S:	Supported
F:	arch/x86/xen/
F:	drivers/*/xen-*front.c
F:	drivers/xen/
F:	arch/x86/include/asm/xen/
F:	include/xen/
F:	include/uapi/xen/

XEN HYPERVISOR ARM
M:	Stefano Stabellini <stefano.stabellini@eu.citrix.com>
L:	xen-devel@lists.xenproject.org (moderated for non-subscribers)
S:	Supported
F:	arch/arm/xen/
F:	arch/arm/include/asm/xen/

XEN HYPERVISOR ARM64
M:	Stefano Stabellini <stefano.stabellini@eu.citrix.com>
L:	xen-devel@lists.xenproject.org (moderated for non-subscribers)
S:	Supported
F:	arch/arm64/xen/
F:	arch/arm64/include/asm/xen/

XEN NETWORK BACKEND DRIVER
M:	Wei Liu <wei.liu2@citrix.com>
L:	xen-devel@lists.xenproject.org (moderated for non-subscribers)
L:	netdev@vger.kernel.org
S:	Supported
F:	drivers/net/xen-netback/*

XEN PCI SUBSYSTEM
M:	Konrad Rzeszutek Wilk <konrad.wilk@oracle.com>
L:	xen-devel@lists.xenproject.org (moderated for non-subscribers)
S:	Supported
F:	arch/x86/pci/*xen*
F:	drivers/pci/*xen*

XEN BLOCK SUBSYSTEM
M:	Konrad Rzeszutek Wilk <konrad.wilk@oracle.com>
M:	Roger Pau Monné <roger.pau@citrix.com>
L:	xen-devel@lists.xenproject.org (moderated for non-subscribers)
S:	Supported
F:	drivers/block/xen-blkback/*
F:	drivers/block/xen*

XEN PVSCSI DRIVERS
M:	Juergen Gross <jgross@suse.com>
L:	xen-devel@lists.xenproject.org (moderated for non-subscribers)
L:	linux-scsi@vger.kernel.org
S:	Supported
F:	drivers/scsi/xen-scsifront.c
F:	drivers/xen/xen-scsiback.c
F:	include/xen/interface/io/vscsiif.h

XEN SWIOTLB SUBSYSTEM
M:	Konrad Rzeszutek Wilk <konrad.wilk@oracle.com>
L:	xen-devel@lists.xenproject.org (moderated for non-subscribers)
S:	Supported
F:	arch/x86/xen/*swiotlb*
F:	drivers/xen/*swiotlb*

XFS FILESYSTEM
P:	Silicon Graphics Inc
M:	Dave Chinner <david@fromorbit.com>
M:	xfs@oss.sgi.com
L:	xfs@oss.sgi.com
W:	http://oss.sgi.com/projects/xfs
T:	git git://git.kernel.org/pub/scm/linux/kernel/git/dgc/linux-xfs.git
S:	Supported
F:	Documentation/filesystems/xfs.txt
F:	fs/xfs/

XILINX AXI ETHERNET DRIVER
M:	Anirudha Sarangi <anirudh@xilinx.com>
M:	John Linn <John.Linn@xilinx.com>
S:	Maintained
F:	drivers/net/ethernet/xilinx/xilinx_axienet*

XILINX UARTLITE SERIAL DRIVER
M:	Peter Korsgaard <jacmet@sunsite.dk>
L:	linux-serial@vger.kernel.org
S:	Maintained
F:	drivers/tty/serial/uartlite.c

XILINX VIDEO IP CORES
M:	Hyun Kwon <hyun.kwon@xilinx.com>
M:	Laurent Pinchart <laurent.pinchart@ideasonboard.com>
L:	linux-media@vger.kernel.org
T:	git git://linuxtv.org/media_tree.git
S:	Supported
F:	Documentation/devicetree/bindings/media/xilinx/
F:	drivers/media/platform/xilinx/
F:	include/uapi/linux/xilinx-v4l2-controls.h

XILLYBUS DRIVER
M:	Eli Billauer <eli.billauer@gmail.com>
L:	linux-kernel@vger.kernel.org
S:	Supported
F:	drivers/char/xillybus/

XTENSA XTFPGA PLATFORM SUPPORT
M:	Max Filippov <jcmvbkbc@gmail.com>
L:	linux-xtensa@linux-xtensa.org
S:	Maintained
F:	drivers/spi/spi-xtensa-xtfpga.c
F:	sound/soc/xtensa/xtfpga-i2s.c

YAM DRIVER FOR AX.25
M:	Jean-Paul Roubelat <jpr@f6fbb.org>
L:	linux-hams@vger.kernel.org
S:	Maintained
F:	drivers/net/hamradio/yam*
F:	include/linux/yam.h

YEALINK PHONE DRIVER
M:	Henk Vergonet <Henk.Vergonet@gmail.com>
L:	usbb2k-api-dev@nongnu.org
S:	Maintained
F:	Documentation/input/yealink.txt
F:	drivers/input/misc/yealink.*

Z8530 DRIVER FOR AX.25
M:	Joerg Reuter <jreuter@yaina.de>
W:	http://yaina.de/jreuter/
W:	http://www.qsl.net/dl1bke/
L:	linux-hams@vger.kernel.org
S:	Maintained
F:	Documentation/networking/z8530drv.txt
F:	drivers/net/hamradio/*scc.c
F:	drivers/net/hamradio/z8530.h

ZBUD COMPRESSED PAGE ALLOCATOR
M:	Seth Jennings <sjenning@redhat.com>
L:	linux-mm@kvack.org
S:	Maintained
F:	mm/zbud.c
F:	include/linux/zbud.h

ZD1211RW WIRELESS DRIVER
M:	Daniel Drake <dsd@gentoo.org>
M:	Ulrich Kunitz <kune@deine-taler.de>
W:	http://zd1211.ath.cx/wiki/DriverRewrite
L:	linux-wireless@vger.kernel.org
L:	zd1211-devs@lists.sourceforge.net (subscribers-only)
S:	Maintained
F:	drivers/net/wireless/zydas/zd1211rw/

ZPOOL COMPRESSED PAGE STORAGE API
M:	Dan Streetman <ddstreet@ieee.org>
L:	linux-mm@kvack.org
S:	Maintained
F:	mm/zpool.c
F:	include/linux/zpool.h

ZR36067 VIDEO FOR LINUX DRIVER
L:	mjpeg-users@lists.sourceforge.net
L:	linux-media@vger.kernel.org
W:	http://mjpeg.sourceforge.net/driver-zoran/
T:	hg https://linuxtv.org/hg/v4l-dvb
S:	Odd Fixes
F:	drivers/media/pci/zoran/

ZRAM COMPRESSED RAM BLOCK DEVICE DRVIER
M:	Minchan Kim <minchan@kernel.org>
M:	Nitin Gupta <ngupta@vflare.org>
R:	Sergey Senozhatsky <sergey.senozhatsky.work@gmail.com>
L:	linux-kernel@vger.kernel.org
S:	Maintained
F:	drivers/block/zram/
F:	Documentation/blockdev/zram.txt

ZS DECSTATION Z85C30 SERIAL DRIVER
M:	"Maciej W. Rozycki" <macro@linux-mips.org>
S:	Maintained
F:	drivers/tty/serial/zs.*

ZSMALLOC COMPRESSED SLAB MEMORY ALLOCATOR
M:	Minchan Kim <minchan@kernel.org>
M:	Nitin Gupta <ngupta@vflare.org>
R:	Sergey Senozhatsky <sergey.senozhatsky.work@gmail.com>
L:	linux-mm@kvack.org
S:	Maintained
F:	mm/zsmalloc.c
F:	include/linux/zsmalloc.h
F:	Documentation/vm/zsmalloc.txt

ZSWAP COMPRESSED SWAP CACHING
M:	Seth Jennings <sjenning@redhat.com>
L:	linux-mm@kvack.org
S:	Maintained
F:	mm/zswap.c

THE REST
M:	Linus Torvalds <torvalds@linux-foundation.org>
L:	linux-kernel@vger.kernel.org
Q:	http://patchwork.kernel.org/project/LKML/list/
T:	git git://git.kernel.org/pub/scm/linux/kernel/git/torvalds/linux.git
S:	Buried alive in reporters
F:	*
F:	*/<|MERGE_RESOLUTION|>--- conflicted
+++ resolved
@@ -7416,11 +7416,7 @@
 F:	include/linux/isicom.h
 
 MUSB MULTIPOINT HIGH SPEED DUAL-ROLE CONTROLLER
-<<<<<<< HEAD
 M:	Bin Liu <b-liu@ti.com>
-=======
-M:	Felipe Balbi <balbi@kernel.org>
->>>>>>> 307d40c5
 L:	linux-usb@vger.kernel.org
 T:	git git://git.kernel.org/pub/scm/linux/kernel/git/balbi/usb.git
 S:	Maintained
@@ -7998,10 +7994,6 @@
 F:	drivers/staging/media/omap4iss/
 
 OMAP USB SUPPORT
-<<<<<<< HEAD
-=======
-M:	Felipe Balbi <balbi@kernel.org>
->>>>>>> 307d40c5
 L:	linux-usb@vger.kernel.org
 L:	linux-omap@vger.kernel.org
 S:	Orphan
