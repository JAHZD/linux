/*
 * SPI init/core code
 *
 * Copyright (C) 2005 David Brownell
 * Copyright (C) 2008 Secret Lab Technologies Ltd.
 *
 * This program is free software; you can redistribute it and/or modify
 * it under the terms of the GNU General Public License as published by
 * the Free Software Foundation; either version 2 of the License, or
 * (at your option) any later version.
 *
 * This program is distributed in the hope that it will be useful,
 * but WITHOUT ANY WARRANTY; without even the implied warranty of
 * MERCHANTABILITY or FITNESS FOR A PARTICULAR PURPOSE.  See the
 * GNU General Public License for more details.
 *
 * You should have received a copy of the GNU General Public License
 * along with this program; if not, write to the Free Software
 * Foundation, Inc., 675 Mass Ave, Cambridge, MA 02139, USA.
 */

#include <linux/kernel.h>
#include <linux/kmod.h>
#include <linux/device.h>
#include <linux/init.h>
#include <linux/cache.h>
#include <linux/mutex.h>
#include <linux/of_device.h>
#include <linux/of_irq.h>
#include <linux/slab.h>
#include <linux/mod_devicetable.h>
#include <linux/spi/spi.h>
#include <linux/of_gpio.h>
#include <linux/pm_runtime.h>
#include <linux/export.h>
#include <linux/sched.h>
#include <linux/delay.h>
#include <linux/kthread.h>
#include <linux/ioport.h>
#include <linux/acpi.h>

static void spidev_release(struct device *dev)
{
	struct spi_device	*spi = to_spi_device(dev);

	/* spi masters may cleanup for released devices */
	if (spi->master->cleanup)
		spi->master->cleanup(spi);

	spi_master_put(spi->master);
	kfree(spi);
}

static ssize_t
modalias_show(struct device *dev, struct device_attribute *a, char *buf)
{
	const struct spi_device	*spi = to_spi_device(dev);

	return sprintf(buf, "%s%s\n", SPI_MODULE_PREFIX, spi->modalias);
}

static struct device_attribute spi_dev_attrs[] = {
	__ATTR_RO(modalias),
	__ATTR_NULL,
};

/* modalias support makes "modprobe $MODALIAS" new-style hotplug work,
 * and the sysfs version makes coldplug work too.
 */

static const struct spi_device_id *spi_match_id(const struct spi_device_id *id,
						const struct spi_device *sdev)
{
	while (id->name[0]) {
		if (!strcmp(sdev->modalias, id->name))
			return id;
		id++;
	}
	return NULL;
}

const struct spi_device_id *spi_get_device_id(const struct spi_device *sdev)
{
	const struct spi_driver *sdrv = to_spi_driver(sdev->dev.driver);

	return spi_match_id(sdrv->id_table, sdev);
}
EXPORT_SYMBOL_GPL(spi_get_device_id);

static int spi_match_device(struct device *dev, struct device_driver *drv)
{
	const struct spi_device	*spi = to_spi_device(dev);
	const struct spi_driver	*sdrv = to_spi_driver(drv);

	/* Attempt an OF style match */
	if (of_driver_match_device(dev, drv))
		return 1;

	/* Then try ACPI */
	if (acpi_driver_match_device(dev, drv))
		return 1;

	if (sdrv->id_table)
		return !!spi_match_id(sdrv->id_table, spi);

	return strcmp(spi->modalias, drv->name) == 0;
}

static int spi_uevent(struct device *dev, struct kobj_uevent_env *env)
{
	const struct spi_device		*spi = to_spi_device(dev);

	add_uevent_var(env, "MODALIAS=%s%s", SPI_MODULE_PREFIX, spi->modalias);
	return 0;
}

#ifdef CONFIG_PM_SLEEP
static int spi_legacy_suspend(struct device *dev, pm_message_t message)
{
	int			value = 0;
	struct spi_driver	*drv = to_spi_driver(dev->driver);

	/* suspend will stop irqs and dma; no more i/o */
	if (drv) {
		if (drv->suspend)
			value = drv->suspend(to_spi_device(dev), message);
		else
			dev_dbg(dev, "... can't suspend\n");
	}
	return value;
}

static int spi_legacy_resume(struct device *dev)
{
	int			value = 0;
	struct spi_driver	*drv = to_spi_driver(dev->driver);

	/* resume may restart the i/o queue */
	if (drv) {
		if (drv->resume)
			value = drv->resume(to_spi_device(dev));
		else
			dev_dbg(dev, "... can't resume\n");
	}
	return value;
}

static int spi_pm_suspend(struct device *dev)
{
	const struct dev_pm_ops *pm = dev->driver ? dev->driver->pm : NULL;

	if (pm)
		return pm_generic_suspend(dev);
	else
		return spi_legacy_suspend(dev, PMSG_SUSPEND);
}

static int spi_pm_resume(struct device *dev)
{
	const struct dev_pm_ops *pm = dev->driver ? dev->driver->pm : NULL;

	if (pm)
		return pm_generic_resume(dev);
	else
		return spi_legacy_resume(dev);
}

static int spi_pm_freeze(struct device *dev)
{
	const struct dev_pm_ops *pm = dev->driver ? dev->driver->pm : NULL;

	if (pm)
		return pm_generic_freeze(dev);
	else
		return spi_legacy_suspend(dev, PMSG_FREEZE);
}

static int spi_pm_thaw(struct device *dev)
{
	const struct dev_pm_ops *pm = dev->driver ? dev->driver->pm : NULL;

	if (pm)
		return pm_generic_thaw(dev);
	else
		return spi_legacy_resume(dev);
}

static int spi_pm_poweroff(struct device *dev)
{
	const struct dev_pm_ops *pm = dev->driver ? dev->driver->pm : NULL;

	if (pm)
		return pm_generic_poweroff(dev);
	else
		return spi_legacy_suspend(dev, PMSG_HIBERNATE);
}

static int spi_pm_restore(struct device *dev)
{
	const struct dev_pm_ops *pm = dev->driver ? dev->driver->pm : NULL;

	if (pm)
		return pm_generic_restore(dev);
	else
		return spi_legacy_resume(dev);
}
#else
#define spi_pm_suspend	NULL
#define spi_pm_resume	NULL
#define spi_pm_freeze	NULL
#define spi_pm_thaw	NULL
#define spi_pm_poweroff	NULL
#define spi_pm_restore	NULL
#endif

static const struct dev_pm_ops spi_pm = {
	.suspend = spi_pm_suspend,
	.resume = spi_pm_resume,
	.freeze = spi_pm_freeze,
	.thaw = spi_pm_thaw,
	.poweroff = spi_pm_poweroff,
	.restore = spi_pm_restore,
	SET_RUNTIME_PM_OPS(
		pm_generic_runtime_suspend,
		pm_generic_runtime_resume,
		pm_generic_runtime_idle
	)
};

struct bus_type spi_bus_type = {
	.name		= "spi",
	.dev_attrs	= spi_dev_attrs,
	.match		= spi_match_device,
	.uevent		= spi_uevent,
	.pm		= &spi_pm,
};
EXPORT_SYMBOL_GPL(spi_bus_type);


static int spi_drv_probe(struct device *dev)
{
	const struct spi_driver		*sdrv = to_spi_driver(dev->driver);
	struct spi_device		*spi = to_spi_device(dev);
	int				status;

	/* Drivers may modify this initial i/o setup, but will
	 * normally rely on the device being setup.  Devices
	 * using SPI_CS_HIGH can't coexist well otherwise...
	 */
	status = spi_setup(spi);
	if (status < 0) {
		dev_err(dev, "can't setup %s, status %d\n",
				dev_name(&spi->dev), status);
		return status;
	}

	return sdrv->probe(spi);
}

static int spi_drv_remove(struct device *dev)
{
	const struct spi_driver		*sdrv = to_spi_driver(dev->driver);

	return sdrv->remove(to_spi_device(dev));
}

static void spi_drv_shutdown(struct device *dev)
{
	const struct spi_driver		*sdrv = to_spi_driver(dev->driver);

	sdrv->shutdown(to_spi_device(dev));
}

/**
 * spi_register_driver - register a SPI driver
 * @sdrv: the driver to register
 * Context: can sleep
 */
int spi_register_driver(struct spi_driver *sdrv)
{
	sdrv->driver.bus = &spi_bus_type;
	if (sdrv->probe)
		sdrv->driver.probe = spi_drv_probe;
	if (sdrv->remove)
		sdrv->driver.remove = spi_drv_remove;
	if (sdrv->shutdown)
		sdrv->driver.shutdown = spi_drv_shutdown;
	return driver_register(&sdrv->driver);
}
EXPORT_SYMBOL_GPL(spi_register_driver);

/*-------------------------------------------------------------------------*/

/* SPI devices should normally not be created by SPI device drivers; that
 * would make them board-specific.  Similarly with SPI master drivers.
 * Device registration normally goes into like arch/.../mach.../board-YYY.c
 * with other readonly (flashable) information about mainboard devices.
 */

struct boardinfo {
	struct list_head	list;
	struct spi_board_info	board_info;
};

static LIST_HEAD(board_list);
static LIST_HEAD(spi_master_list);

/*
 * Used to protect add/del opertion for board_info list and
 * spi_master list, and their matching process
 */
static DEFINE_MUTEX(board_lock);

/**
 * spi_alloc_device - Allocate a new SPI device
 * @master: Controller to which device is connected
 * Context: can sleep
 *
 * Allows a driver to allocate and initialize a spi_device without
 * registering it immediately.  This allows a driver to directly
 * fill the spi_device with device parameters before calling
 * spi_add_device() on it.
 *
 * Caller is responsible to call spi_add_device() on the returned
 * spi_device structure to add it to the SPI master.  If the caller
 * needs to discard the spi_device without adding it, then it should
 * call spi_dev_put() on it.
 *
 * Returns a pointer to the new device, or NULL.
 */
struct spi_device *spi_alloc_device(struct spi_master *master)
{
	struct spi_device	*spi;
	struct device		*dev = master->dev.parent;

	if (!spi_master_get(master))
		return NULL;

	spi = kzalloc(sizeof *spi, GFP_KERNEL);
	if (!spi) {
		dev_err(dev, "cannot alloc spi_device\n");
		spi_master_put(master);
		return NULL;
	}

	spi->master = master;
	spi->dev.parent = &master->dev;
	spi->dev.bus = &spi_bus_type;
	spi->dev.release = spidev_release;
	spi->cs_gpio = -EINVAL;
	device_initialize(&spi->dev);
	return spi;
}
EXPORT_SYMBOL_GPL(spi_alloc_device);

/**
 * spi_add_device - Add spi_device allocated with spi_alloc_device
 * @spi: spi_device to register
 *
 * Companion function to spi_alloc_device.  Devices allocated with
 * spi_alloc_device can be added onto the spi bus with this function.
 *
 * Returns 0 on success; negative errno on failure
 */
int spi_add_device(struct spi_device *spi)
{
<<<<<<< HEAD
	struct device *dev = spi->master->dev.parent;
=======
	static DEFINE_MUTEX(spi_add_lock);
	struct spi_master *master = spi->master;
	struct device *dev = master->dev.parent;
>>>>>>> cea35652
	struct device *d;
	int status;

	/* Chipselects are numbered 0..max; validate. */
	if (spi->chip_select >= master->num_chipselect) {
		dev_err(dev, "cs%d >= max %d\n",
			spi->chip_select,
			master->num_chipselect);
		return -EINVAL;
	}

	/* Set the bus ID string */
	dev_set_name(&spi->dev, "%s.%u", dev_name(&spi->master->dev),
			spi->chip_select);

<<<<<<< HEAD
=======

	/* We need to make sure there's no other device with this
	 * chipselect **BEFORE** we call setup(), else we'll trash
	 * its configuration.  Lock against concurrent add() calls.
	 */
	mutex_lock(&spi_add_lock);

	d = bus_find_device_by_name(&spi_bus_type, NULL, dev_name(&spi->dev));
	if (d != NULL) {
		dev_err(dev, "chipselect %d already in use\n",
				spi->chip_select);
		put_device(d);
		status = -EBUSY;
		goto done;
	}

	if (master->cs_gpios)
		spi->cs_gpio = master->cs_gpios[spi->chip_select];

	/* Drivers may modify this initial i/o setup, but will
	 * normally rely on the device being setup.  Devices
	 * using SPI_CS_HIGH can't coexist well otherwise...
	 */
	status = spi_setup(spi);
	if (status < 0) {
		dev_err(dev, "can't setup %s, status %d\n",
				dev_name(&spi->dev), status);
		goto done;
	}

>>>>>>> cea35652
	/* Device may be bound to an active driver when this returns */
	status = device_add(&spi->dev);
	if (status < 0)
		dev_err(dev, "can't add %s, status %d\n",
				dev_name(&spi->dev), status);
	else
		dev_dbg(dev, "registered child %s\n", dev_name(&spi->dev));

	return status;
}
EXPORT_SYMBOL_GPL(spi_add_device);

/**
 * spi_new_device - instantiate one new SPI device
 * @master: Controller to which device is connected
 * @chip: Describes the SPI device
 * Context: can sleep
 *
 * On typical mainboards, this is purely internal; and it's not needed
 * after board init creates the hard-wired devices.  Some development
 * platforms may not be able to use spi_register_board_info though, and
 * this is exported so that for example a USB or parport based adapter
 * driver could add devices (which it would learn about out-of-band).
 *
 * Returns the new device, or NULL.
 */
struct spi_device *spi_new_device(struct spi_master *master,
				  struct spi_board_info *chip)
{
	struct spi_device	*proxy;
	int			status;

	/* NOTE:  caller did any chip->bus_num checks necessary.
	 *
	 * Also, unless we change the return value convention to use
	 * error-or-pointer (not NULL-or-pointer), troubleshootability
	 * suggests syslogged diagnostics are best here (ugh).
	 */

	proxy = spi_alloc_device(master);
	if (!proxy)
		return NULL;

	WARN_ON(strlen(chip->modalias) >= sizeof(proxy->modalias));

	proxy->chip_select = chip->chip_select;
	proxy->max_speed_hz = chip->max_speed_hz;
	proxy->mode = chip->mode;
	proxy->irq = chip->irq;
	strlcpy(proxy->modalias, chip->modalias, sizeof(proxy->modalias));
	proxy->dev.platform_data = (void *) chip->platform_data;
	proxy->controller_data = chip->controller_data;
	proxy->controller_state = NULL;

	status = spi_add_device(proxy);
	if (status < 0) {
		spi_dev_put(proxy);
		return NULL;
	}

	return proxy;
}
EXPORT_SYMBOL_GPL(spi_new_device);

static void spi_match_master_to_boardinfo(struct spi_master *master,
				struct spi_board_info *bi)
{
	struct spi_device *dev;

	if (master->bus_num != bi->bus_num)
		return;

	dev = spi_new_device(master, bi);
	if (!dev)
		dev_err(master->dev.parent, "can't create new device for %s\n",
			bi->modalias);
}

/**
 * spi_register_board_info - register SPI devices for a given board
 * @info: array of chip descriptors
 * @n: how many descriptors are provided
 * Context: can sleep
 *
 * Board-specific early init code calls this (probably during arch_initcall)
 * with segments of the SPI device table.  Any device nodes are created later,
 * after the relevant parent SPI controller (bus_num) is defined.  We keep
 * this table of devices forever, so that reloading a controller driver will
 * not make Linux forget about these hard-wired devices.
 *
 * Other code can also call this, e.g. a particular add-on board might provide
 * SPI devices through its expansion connector, so code initializing that board
 * would naturally declare its SPI devices.
 *
 * The board info passed can safely be __initdata ... but be careful of
 * any embedded pointers (platform_data, etc), they're copied as-is.
 */
int spi_register_board_info(struct spi_board_info const *info, unsigned n)
{
	struct boardinfo *bi;
	int i;

	bi = kzalloc(n * sizeof(*bi), GFP_KERNEL);
	if (!bi)
		return -ENOMEM;

	for (i = 0; i < n; i++, bi++, info++) {
		struct spi_master *master;

		memcpy(&bi->board_info, info, sizeof(*info));
		mutex_lock(&board_lock);
		list_add_tail(&bi->list, &board_list);
		list_for_each_entry(master, &spi_master_list, list)
			spi_match_master_to_boardinfo(master, &bi->board_info);
		mutex_unlock(&board_lock);
	}

	return 0;
}

/*-------------------------------------------------------------------------*/

/**
 * spi_pump_messages - kthread work function which processes spi message queue
 * @work: pointer to kthread work struct contained in the master struct
 *
 * This function checks if there is any spi message in the queue that
 * needs processing and if so call out to the driver to initialize hardware
 * and transfer each message.
 *
 */
static void spi_pump_messages(struct kthread_work *work)
{
	struct spi_master *master =
		container_of(work, struct spi_master, pump_messages);
	unsigned long flags;
	bool was_busy = false;
	int ret;

	/* Lock queue and check for queue work */
	spin_lock_irqsave(&master->queue_lock, flags);
	if (list_empty(&master->queue) || !master->running) {
		if (master->busy && master->unprepare_transfer_hardware) {
			ret = master->unprepare_transfer_hardware(master);
			if (ret) {
				spin_unlock_irqrestore(&master->queue_lock, flags);
				dev_err(&master->dev,
					"failed to unprepare transfer hardware\n");
				return;
			}
		}
		master->busy = false;
		spin_unlock_irqrestore(&master->queue_lock, flags);
		return;
	}

	/* Make sure we are not already running a message */
	if (master->cur_msg) {
		spin_unlock_irqrestore(&master->queue_lock, flags);
		return;
	}
	/* Extract head of queue */
	master->cur_msg =
	    list_entry(master->queue.next, struct spi_message, queue);

	list_del_init(&master->cur_msg->queue);
	if (master->busy)
		was_busy = true;
	else
		master->busy = true;
	spin_unlock_irqrestore(&master->queue_lock, flags);

	if (!was_busy && master->prepare_transfer_hardware) {
		ret = master->prepare_transfer_hardware(master);
		if (ret) {
			dev_err(&master->dev,
				"failed to prepare transfer hardware\n");
			return;
		}
	}

	ret = master->transfer_one_message(master, master->cur_msg);
	if (ret) {
		dev_err(&master->dev,
			"failed to transfer one message from queue\n");
		return;
	}
}

static int spi_init_queue(struct spi_master *master)
{
	struct sched_param param = { .sched_priority = MAX_RT_PRIO - 1 };

	INIT_LIST_HEAD(&master->queue);
	spin_lock_init(&master->queue_lock);

	master->running = false;
	master->busy = false;

	init_kthread_worker(&master->kworker);
	master->kworker_task = kthread_run(kthread_worker_fn,
					   &master->kworker,
					   dev_name(&master->dev));
	if (IS_ERR(master->kworker_task)) {
		dev_err(&master->dev, "failed to create message pump task\n");
		return -ENOMEM;
	}
	init_kthread_work(&master->pump_messages, spi_pump_messages);

	/*
	 * Master config will indicate if this controller should run the
	 * message pump with high (realtime) priority to reduce the transfer
	 * latency on the bus by minimising the delay between a transfer
	 * request and the scheduling of the message pump thread. Without this
	 * setting the message pump thread will remain at default priority.
	 */
	if (master->rt) {
		dev_info(&master->dev,
			"will run message pump with realtime priority\n");
		sched_setscheduler(master->kworker_task, SCHED_FIFO, &param);
	}

	return 0;
}

/**
 * spi_get_next_queued_message() - called by driver to check for queued
 * messages
 * @master: the master to check for queued messages
 *
 * If there are more messages in the queue, the next message is returned from
 * this call.
 */
struct spi_message *spi_get_next_queued_message(struct spi_master *master)
{
	struct spi_message *next;
	unsigned long flags;

	/* get a pointer to the next message, if any */
	spin_lock_irqsave(&master->queue_lock, flags);
	if (list_empty(&master->queue))
		next = NULL;
	else
		next = list_entry(master->queue.next,
				  struct spi_message, queue);
	spin_unlock_irqrestore(&master->queue_lock, flags);

	return next;
}
EXPORT_SYMBOL_GPL(spi_get_next_queued_message);

/**
 * spi_finalize_current_message() - the current message is complete
 * @master: the master to return the message to
 *
 * Called by the driver to notify the core that the message in the front of the
 * queue is complete and can be removed from the queue.
 */
void spi_finalize_current_message(struct spi_master *master)
{
	struct spi_message *mesg;
	unsigned long flags;

	spin_lock_irqsave(&master->queue_lock, flags);
	mesg = master->cur_msg;
	master->cur_msg = NULL;

	queue_kthread_work(&master->kworker, &master->pump_messages);
	spin_unlock_irqrestore(&master->queue_lock, flags);

	mesg->state = NULL;
	if (mesg->complete)
		mesg->complete(mesg->context);
}
EXPORT_SYMBOL_GPL(spi_finalize_current_message);

static int spi_start_queue(struct spi_master *master)
{
	unsigned long flags;

	spin_lock_irqsave(&master->queue_lock, flags);

	if (master->running || master->busy) {
		spin_unlock_irqrestore(&master->queue_lock, flags);
		return -EBUSY;
	}

	master->running = true;
	master->cur_msg = NULL;
	spin_unlock_irqrestore(&master->queue_lock, flags);

	queue_kthread_work(&master->kworker, &master->pump_messages);

	return 0;
}

static int spi_stop_queue(struct spi_master *master)
{
	unsigned long flags;
	unsigned limit = 500;
	int ret = 0;

	spin_lock_irqsave(&master->queue_lock, flags);

	/*
	 * This is a bit lame, but is optimized for the common execution path.
	 * A wait_queue on the master->busy could be used, but then the common
	 * execution path (pump_messages) would be required to call wake_up or
	 * friends on every SPI message. Do this instead.
	 */
	while ((!list_empty(&master->queue) || master->busy) && limit--) {
		spin_unlock_irqrestore(&master->queue_lock, flags);
		msleep(10);
		spin_lock_irqsave(&master->queue_lock, flags);
	}

	if (!list_empty(&master->queue) || master->busy)
		ret = -EBUSY;
	else
		master->running = false;

	spin_unlock_irqrestore(&master->queue_lock, flags);

	if (ret) {
		dev_warn(&master->dev,
			 "could not stop message queue\n");
		return ret;
	}
	return ret;
}

static int spi_destroy_queue(struct spi_master *master)
{
	int ret;

	ret = spi_stop_queue(master);

	/*
	 * flush_kthread_worker will block until all work is done.
	 * If the reason that stop_queue timed out is that the work will never
	 * finish, then it does no good to call flush/stop thread, so
	 * return anyway.
	 */
	if (ret) {
		dev_err(&master->dev, "problem destroying queue\n");
		return ret;
	}

	flush_kthread_worker(&master->kworker);
	kthread_stop(master->kworker_task);

	return 0;
}

/**
 * spi_queued_transfer - transfer function for queued transfers
 * @spi: spi device which is requesting transfer
 * @msg: spi message which is to handled is queued to driver queue
 */
static int spi_queued_transfer(struct spi_device *spi, struct spi_message *msg)
{
	struct spi_master *master = spi->master;
	unsigned long flags;

	spin_lock_irqsave(&master->queue_lock, flags);

	if (!master->running) {
		spin_unlock_irqrestore(&master->queue_lock, flags);
		return -ESHUTDOWN;
	}
	msg->actual_length = 0;
	msg->status = -EINPROGRESS;

	list_add_tail(&msg->queue, &master->queue);
	if (master->running && !master->busy)
		queue_kthread_work(&master->kworker, &master->pump_messages);

	spin_unlock_irqrestore(&master->queue_lock, flags);
	return 0;
}

static int spi_master_initialize_queue(struct spi_master *master)
{
	int ret;

	master->queued = true;
	master->transfer = spi_queued_transfer;

	/* Initialize and start queue */
	ret = spi_init_queue(master);
	if (ret) {
		dev_err(&master->dev, "problem initializing queue\n");
		goto err_init_queue;
	}
	ret = spi_start_queue(master);
	if (ret) {
		dev_err(&master->dev, "problem starting queue\n");
		goto err_start_queue;
	}

	return 0;

err_start_queue:
err_init_queue:
	spi_destroy_queue(master);
	return ret;
}

/*-------------------------------------------------------------------------*/

#if defined(CONFIG_OF)
/**
 * of_register_spi_devices() - Register child devices onto the SPI bus
 * @master:	Pointer to spi_master device
 *
 * Registers an spi_device for each child node of master node which has a 'reg'
 * property.
 */
static void of_register_spi_devices(struct spi_master *master)
{
	struct spi_device *spi;
	struct device_node *nc;
	const __be32 *prop;
	char modalias[SPI_NAME_SIZE + 4];
	int rc;
	int len;

	if (!master->dev.of_node)
		return;

	for_each_available_child_of_node(master->dev.of_node, nc) {
		/* Alloc an spi_device */
		spi = spi_alloc_device(master);
		if (!spi) {
			dev_err(&master->dev, "spi_device alloc error for %s\n",
				nc->full_name);
			spi_dev_put(spi);
			continue;
		}

		/* Select device driver */
		if (of_modalias_node(nc, spi->modalias,
				     sizeof(spi->modalias)) < 0) {
			dev_err(&master->dev, "cannot find modalias for %s\n",
				nc->full_name);
			spi_dev_put(spi);
			continue;
		}

		/* Device address */
		prop = of_get_property(nc, "reg", &len);
		if (!prop || len < sizeof(*prop)) {
			dev_err(&master->dev, "%s has no 'reg' property\n",
				nc->full_name);
			spi_dev_put(spi);
			continue;
		}
		spi->chip_select = be32_to_cpup(prop);

		/* Mode (clock phase/polarity/etc.) */
		if (of_find_property(nc, "spi-cpha", NULL))
			spi->mode |= SPI_CPHA;
		if (of_find_property(nc, "spi-cpol", NULL))
			spi->mode |= SPI_CPOL;
		if (of_find_property(nc, "spi-cs-high", NULL))
			spi->mode |= SPI_CS_HIGH;
		if (of_find_property(nc, "spi-3wire", NULL))
			spi->mode |= SPI_3WIRE;

		/* Device speed */
		prop = of_get_property(nc, "spi-max-frequency", &len);
		if (!prop || len < sizeof(*prop)) {
			dev_err(&master->dev, "%s has no 'spi-max-frequency' property\n",
				nc->full_name);
			spi_dev_put(spi);
			continue;
		}
		spi->max_speed_hz = be32_to_cpup(prop);

		/* IRQ */
		spi->irq = irq_of_parse_and_map(nc, 0);

		/* Store a pointer to the node in the device structure */
		of_node_get(nc);
		spi->dev.of_node = nc;

		/* Register the new device */
		snprintf(modalias, sizeof(modalias), "%s%s", SPI_MODULE_PREFIX,
			 spi->modalias);
		request_module(modalias);
		rc = spi_add_device(spi);
		if (rc) {
			dev_err(&master->dev, "spi_device register error %s\n",
				nc->full_name);
			spi_dev_put(spi);
		}

	}
}
#else
static void of_register_spi_devices(struct spi_master *master) { }
#endif

#ifdef CONFIG_ACPI
static int acpi_spi_add_resource(struct acpi_resource *ares, void *data)
{
	struct spi_device *spi = data;

	if (ares->type == ACPI_RESOURCE_TYPE_SERIAL_BUS) {
		struct acpi_resource_spi_serialbus *sb;

		sb = &ares->data.spi_serial_bus;
		if (sb->type == ACPI_RESOURCE_SERIAL_TYPE_SPI) {
			spi->chip_select = sb->device_selection;
			spi->max_speed_hz = sb->connection_speed;

			if (sb->clock_phase == ACPI_SPI_SECOND_PHASE)
				spi->mode |= SPI_CPHA;
			if (sb->clock_polarity == ACPI_SPI_START_HIGH)
				spi->mode |= SPI_CPOL;
			if (sb->device_polarity == ACPI_SPI_ACTIVE_HIGH)
				spi->mode |= SPI_CS_HIGH;
		}
	} else if (spi->irq < 0) {
		struct resource r;

		if (acpi_dev_resource_interrupt(ares, 0, &r))
			spi->irq = r.start;
	}

	/* Always tell the ACPI core to skip this resource */
	return 1;
}

static acpi_status acpi_spi_add_device(acpi_handle handle, u32 level,
				       void *data, void **return_value)
{
	struct spi_master *master = data;
	struct list_head resource_list;
	struct acpi_device *adev;
	struct spi_device *spi;
	int ret;

	if (acpi_bus_get_device(handle, &adev))
		return AE_OK;
	if (acpi_bus_get_status(adev) || !adev->status.present)
		return AE_OK;

	spi = spi_alloc_device(master);
	if (!spi) {
		dev_err(&master->dev, "failed to allocate SPI device for %s\n",
			dev_name(&adev->dev));
		return AE_NO_MEMORY;
	}

	ACPI_HANDLE_SET(&spi->dev, handle);
	spi->irq = -1;

	INIT_LIST_HEAD(&resource_list);
	ret = acpi_dev_get_resources(adev, &resource_list,
				     acpi_spi_add_resource, spi);
	acpi_dev_free_resource_list(&resource_list);

	if (ret < 0 || !spi->max_speed_hz) {
		spi_dev_put(spi);
		return AE_OK;
	}

	strlcpy(spi->modalias, dev_name(&adev->dev), sizeof(spi->modalias));
	if (spi_add_device(spi)) {
		dev_err(&master->dev, "failed to add SPI device %s from ACPI\n",
			dev_name(&adev->dev));
		spi_dev_put(spi);
	}

	return AE_OK;
}

static void acpi_register_spi_devices(struct spi_master *master)
{
	acpi_status status;
	acpi_handle handle;

	handle = ACPI_HANDLE(&master->dev);
	if (!handle)
		return;

	status = acpi_walk_namespace(ACPI_TYPE_DEVICE, handle, 1,
				     acpi_spi_add_device, NULL,
				     master, NULL);
	if (ACPI_FAILURE(status))
		dev_warn(&master->dev, "failed to enumerate SPI slaves\n");
}
#else
static inline void acpi_register_spi_devices(struct spi_master *master) {}
#endif /* CONFIG_ACPI */

static void spi_master_release(struct device *dev)
{
	struct spi_master *master;

	master = container_of(dev, struct spi_master, dev);
	kfree(master);
}

static struct class spi_master_class = {
	.name		= "spi_master",
	.owner		= THIS_MODULE,
	.dev_release	= spi_master_release,
};



/**
 * spi_alloc_master - allocate SPI master controller
 * @dev: the controller, possibly using the platform_bus
 * @size: how much zeroed driver-private data to allocate; the pointer to this
 *	memory is in the driver_data field of the returned device,
 *	accessible with spi_master_get_devdata().
 * Context: can sleep
 *
 * This call is used only by SPI master controller drivers, which are the
 * only ones directly touching chip registers.  It's how they allocate
 * an spi_master structure, prior to calling spi_register_master().
 *
 * This must be called from context that can sleep.  It returns the SPI
 * master structure on success, else NULL.
 *
 * The caller is responsible for assigning the bus number and initializing
 * the master's methods before calling spi_register_master(); and (after errors
 * adding the device) calling spi_master_put() and kfree() to prevent a memory
 * leak.
 */
struct spi_master *spi_alloc_master(struct device *dev, unsigned size)
{
	struct spi_master	*master;

	if (!dev)
		return NULL;

	master = kzalloc(size + sizeof *master, GFP_KERNEL);
	if (!master)
		return NULL;

	device_initialize(&master->dev);
	master->bus_num = -1;
	master->num_chipselect = 1;
	master->dev.class = &spi_master_class;
	master->dev.parent = get_device(dev);
	spi_master_set_devdata(master, &master[1]);

	return master;
}
EXPORT_SYMBOL_GPL(spi_alloc_master);

#ifdef CONFIG_OF
static int of_spi_register_master(struct spi_master *master)
{
	u16 nb;
	int i, *cs;
	struct device_node *np = master->dev.of_node;

	if (!np)
		return 0;

	nb = of_gpio_named_count(np, "cs-gpios");
	master->num_chipselect = max(nb, master->num_chipselect);

	if (nb < 1)
		return 0;

	cs = devm_kzalloc(&master->dev,
			  sizeof(int) * master->num_chipselect,
			  GFP_KERNEL);
	master->cs_gpios = cs;

	if (!master->cs_gpios)
		return -ENOMEM;

	memset(cs, -EINVAL, master->num_chipselect);

	for (i = 0; i < nb; i++)
		cs[i] = of_get_named_gpio(np, "cs-gpios", i);

	return 0;
}
#else
static int of_spi_register_master(struct spi_master *master)
{
	return 0;
}
#endif

/**
 * spi_register_master - register SPI master controller
 * @master: initialized master, originally from spi_alloc_master()
 * Context: can sleep
 *
 * SPI master controllers connect to their drivers using some non-SPI bus,
 * such as the platform bus.  The final stage of probe() in that code
 * includes calling spi_register_master() to hook up to this SPI bus glue.
 *
 * SPI controllers use board specific (often SOC specific) bus numbers,
 * and board-specific addressing for SPI devices combines those numbers
 * with chip select numbers.  Since SPI does not directly support dynamic
 * device identification, boards need configuration tables telling which
 * chip is at which address.
 *
 * This must be called from context that can sleep.  It returns zero on
 * success, else a negative error code (dropping the master's refcount).
 * After a successful return, the caller is responsible for calling
 * spi_unregister_master().
 */
int spi_register_master(struct spi_master *master)
{
	static atomic_t		dyn_bus_id = ATOMIC_INIT((1<<15) - 1);
	struct device		*dev = master->dev.parent;
	struct boardinfo	*bi;
	int			status = -ENODEV;
	int			dynamic = 0;

	if (!dev)
		return -ENODEV;

	status = of_spi_register_master(master);
	if (status)
		return status;

	/* even if it's just one always-selected device, there must
	 * be at least one chipselect
	 */
	if (master->num_chipselect == 0)
		return -EINVAL;

	/* convention:  dynamically assigned bus IDs count down from the max */
	if (master->bus_num < 0) {
		/* FIXME switch to an IDR based scheme, something like
		 * I2C now uses, so we can't run out of "dynamic" IDs
		 */
		master->bus_num = atomic_dec_return(&dyn_bus_id);
		dynamic = 1;
	}

	spin_lock_init(&master->bus_lock_spinlock);
	mutex_init(&master->bus_lock_mutex);
	master->bus_lock_flag = 0;

	/* register the device, then userspace will see it.
	 * registration fails if the bus ID is in use.
	 */
	dev_set_name(&master->dev, "spi%u", master->bus_num);
	status = device_add(&master->dev);
	if (status < 0)
		goto done;
	dev_dbg(dev, "registered master %s%s\n", dev_name(&master->dev),
			dynamic ? " (dynamic)" : "");

	/* If we're using a queued driver, start the queue */
	if (master->transfer)
		dev_info(dev, "master is unqueued, this is deprecated\n");
	else {
		status = spi_master_initialize_queue(master);
		if (status) {
			device_unregister(&master->dev);
			goto done;
		}
	}

	mutex_lock(&board_lock);
	list_add_tail(&master->list, &spi_master_list);
	list_for_each_entry(bi, &board_list, list)
		spi_match_master_to_boardinfo(master, &bi->board_info);
	mutex_unlock(&board_lock);

	/* Register devices from the device tree and ACPI */
	of_register_spi_devices(master);
	acpi_register_spi_devices(master);
done:
	return status;
}
EXPORT_SYMBOL_GPL(spi_register_master);

static int __unregister(struct device *dev, void *null)
{
	spi_unregister_device(to_spi_device(dev));
	return 0;
}

/**
 * spi_unregister_master - unregister SPI master controller
 * @master: the master being unregistered
 * Context: can sleep
 *
 * This call is used only by SPI master controller drivers, which are the
 * only ones directly touching chip registers.
 *
 * This must be called from context that can sleep.
 */
void spi_unregister_master(struct spi_master *master)
{
	int dummy;

	if (master->queued) {
		if (spi_destroy_queue(master))
			dev_err(&master->dev, "queue remove failed\n");
	}

	mutex_lock(&board_lock);
	list_del(&master->list);
	mutex_unlock(&board_lock);

	dummy = device_for_each_child(&master->dev, NULL, __unregister);
	device_unregister(&master->dev);
}
EXPORT_SYMBOL_GPL(spi_unregister_master);

int spi_master_suspend(struct spi_master *master)
{
	int ret;

	/* Basically no-ops for non-queued masters */
	if (!master->queued)
		return 0;

	ret = spi_stop_queue(master);
	if (ret)
		dev_err(&master->dev, "queue stop failed\n");

	return ret;
}
EXPORT_SYMBOL_GPL(spi_master_suspend);

int spi_master_resume(struct spi_master *master)
{
	int ret;

	if (!master->queued)
		return 0;

	ret = spi_start_queue(master);
	if (ret)
		dev_err(&master->dev, "queue restart failed\n");

	return ret;
}
EXPORT_SYMBOL_GPL(spi_master_resume);

static int __spi_master_match(struct device *dev, void *data)
{
	struct spi_master *m;
	u16 *bus_num = data;

	m = container_of(dev, struct spi_master, dev);
	return m->bus_num == *bus_num;
}

/**
 * spi_busnum_to_master - look up master associated with bus_num
 * @bus_num: the master's bus number
 * Context: can sleep
 *
 * This call may be used with devices that are registered after
 * arch init time.  It returns a refcounted pointer to the relevant
 * spi_master (which the caller must release), or NULL if there is
 * no such master registered.
 */
struct spi_master *spi_busnum_to_master(u16 bus_num)
{
	struct device		*dev;
	struct spi_master	*master = NULL;

	dev = class_find_device(&spi_master_class, NULL, &bus_num,
				__spi_master_match);
	if (dev)
		master = container_of(dev, struct spi_master, dev);
	/* reference got in class_find_device */
	return master;
}
EXPORT_SYMBOL_GPL(spi_busnum_to_master);


/*-------------------------------------------------------------------------*/

/* Core methods for SPI master protocol drivers.  Some of the
 * other core methods are currently defined as inline functions.
 */

/**
 * spi_setup - setup SPI mode and clock rate
 * @spi: the device whose settings are being modified
 * Context: can sleep, and no requests are queued to the device
 *
 * SPI protocol drivers may need to update the transfer mode if the
 * device doesn't work with its default.  They may likewise need
 * to update clock rates or word sizes from initial values.  This function
 * changes those settings, and must be called from a context that can sleep.
 * Except for SPI_CS_HIGH, which takes effect immediately, the changes take
 * effect the next time the device is selected and data is transferred to
 * or from it.  When this function returns, the spi device is deselected.
 *
 * Note that this call will fail if the protocol driver specifies an option
 * that the underlying controller or its driver does not support.  For
 * example, not all hardware supports wire transfers using nine bit words,
 * LSB-first wire encoding, or active-high chipselects.
 */
int spi_setup(struct spi_device *spi)
{
	unsigned	bad_bits;
	int		status = 0;

	/* help drivers fail *cleanly* when they need options
	 * that aren't supported with their current master
	 */
	bad_bits = spi->mode & ~spi->master->mode_bits;
	if (bad_bits) {
		dev_err(&spi->dev, "setup: unsupported mode bits %x\n",
			bad_bits);
		return -EINVAL;
	}

	if (!spi->bits_per_word)
		spi->bits_per_word = 8;

	if (spi->master->setup)
		status = spi->master->setup(spi);

	dev_dbg(&spi->dev, "setup mode %d, %s%s%s%s"
				"%u bits/w, %u Hz max --> %d\n",
			(int) (spi->mode & (SPI_CPOL | SPI_CPHA)),
			(spi->mode & SPI_CS_HIGH) ? "cs_high, " : "",
			(spi->mode & SPI_LSB_FIRST) ? "lsb, " : "",
			(spi->mode & SPI_3WIRE) ? "3wire, " : "",
			(spi->mode & SPI_LOOP) ? "loopback, " : "",
			spi->bits_per_word, spi->max_speed_hz,
			status);

	return status;
}
EXPORT_SYMBOL_GPL(spi_setup);

static int __spi_async(struct spi_device *spi, struct spi_message *message)
{
	struct spi_master *master = spi->master;
	struct spi_transfer *xfer;

	/* Half-duplex links include original MicroWire, and ones with
	 * only one data pin like SPI_3WIRE (switches direction) or where
	 * either MOSI or MISO is missing.  They can also be caused by
	 * software limitations.
	 */
	if ((master->flags & SPI_MASTER_HALF_DUPLEX)
			|| (spi->mode & SPI_3WIRE)) {
		unsigned flags = master->flags;

		list_for_each_entry(xfer, &message->transfers, transfer_list) {
			if (xfer->rx_buf && xfer->tx_buf)
				return -EINVAL;
			if ((flags & SPI_MASTER_NO_TX) && xfer->tx_buf)
				return -EINVAL;
			if ((flags & SPI_MASTER_NO_RX) && xfer->rx_buf)
				return -EINVAL;
		}
	}

	/**
	 * Set transfer bits_per_word as spi device default if it is not
	 * set for this transfer.
	 */
	list_for_each_entry(xfer, &message->transfers, transfer_list) {
		if (!xfer->bits_per_word)
			xfer->bits_per_word = spi->bits_per_word;
	}

	message->spi = spi;
	message->status = -EINPROGRESS;
	return master->transfer(spi, message);
}

/**
 * spi_async - asynchronous SPI transfer
 * @spi: device with which data will be exchanged
 * @message: describes the data transfers, including completion callback
 * Context: any (irqs may be blocked, etc)
 *
 * This call may be used in_irq and other contexts which can't sleep,
 * as well as from task contexts which can sleep.
 *
 * The completion callback is invoked in a context which can't sleep.
 * Before that invocation, the value of message->status is undefined.
 * When the callback is issued, message->status holds either zero (to
 * indicate complete success) or a negative error code.  After that
 * callback returns, the driver which issued the transfer request may
 * deallocate the associated memory; it's no longer in use by any SPI
 * core or controller driver code.
 *
 * Note that although all messages to a spi_device are handled in
 * FIFO order, messages may go to different devices in other orders.
 * Some device might be higher priority, or have various "hard" access
 * time requirements, for example.
 *
 * On detection of any fault during the transfer, processing of
 * the entire message is aborted, and the device is deselected.
 * Until returning from the associated message completion callback,
 * no other spi_message queued to that device will be processed.
 * (This rule applies equally to all the synchronous transfer calls,
 * which are wrappers around this core asynchronous primitive.)
 */
int spi_async(struct spi_device *spi, struct spi_message *message)
{
	struct spi_master *master = spi->master;
	int ret;
	unsigned long flags;

	spin_lock_irqsave(&master->bus_lock_spinlock, flags);

	if (master->bus_lock_flag)
		ret = -EBUSY;
	else
		ret = __spi_async(spi, message);

	spin_unlock_irqrestore(&master->bus_lock_spinlock, flags);

	return ret;
}
EXPORT_SYMBOL_GPL(spi_async);

/**
 * spi_async_locked - version of spi_async with exclusive bus usage
 * @spi: device with which data will be exchanged
 * @message: describes the data transfers, including completion callback
 * Context: any (irqs may be blocked, etc)
 *
 * This call may be used in_irq and other contexts which can't sleep,
 * as well as from task contexts which can sleep.
 *
 * The completion callback is invoked in a context which can't sleep.
 * Before that invocation, the value of message->status is undefined.
 * When the callback is issued, message->status holds either zero (to
 * indicate complete success) or a negative error code.  After that
 * callback returns, the driver which issued the transfer request may
 * deallocate the associated memory; it's no longer in use by any SPI
 * core or controller driver code.
 *
 * Note that although all messages to a spi_device are handled in
 * FIFO order, messages may go to different devices in other orders.
 * Some device might be higher priority, or have various "hard" access
 * time requirements, for example.
 *
 * On detection of any fault during the transfer, processing of
 * the entire message is aborted, and the device is deselected.
 * Until returning from the associated message completion callback,
 * no other spi_message queued to that device will be processed.
 * (This rule applies equally to all the synchronous transfer calls,
 * which are wrappers around this core asynchronous primitive.)
 */
int spi_async_locked(struct spi_device *spi, struct spi_message *message)
{
	struct spi_master *master = spi->master;
	int ret;
	unsigned long flags;

	spin_lock_irqsave(&master->bus_lock_spinlock, flags);

	ret = __spi_async(spi, message);

	spin_unlock_irqrestore(&master->bus_lock_spinlock, flags);

	return ret;

}
EXPORT_SYMBOL_GPL(spi_async_locked);


/*-------------------------------------------------------------------------*/

/* Utility methods for SPI master protocol drivers, layered on
 * top of the core.  Some other utility methods are defined as
 * inline functions.
 */

static void spi_complete(void *arg)
{
	complete(arg);
}

static int __spi_sync(struct spi_device *spi, struct spi_message *message,
		      int bus_locked)
{
	DECLARE_COMPLETION_ONSTACK(done);
	int status;
	struct spi_master *master = spi->master;

	message->complete = spi_complete;
	message->context = &done;

	if (!bus_locked)
		mutex_lock(&master->bus_lock_mutex);

	status = spi_async_locked(spi, message);

	if (!bus_locked)
		mutex_unlock(&master->bus_lock_mutex);

	if (status == 0) {
		wait_for_completion(&done);
		status = message->status;
	}
	message->context = NULL;
	return status;
}

/**
 * spi_sync - blocking/synchronous SPI data transfers
 * @spi: device with which data will be exchanged
 * @message: describes the data transfers
 * Context: can sleep
 *
 * This call may only be used from a context that may sleep.  The sleep
 * is non-interruptible, and has no timeout.  Low-overhead controller
 * drivers may DMA directly into and out of the message buffers.
 *
 * Note that the SPI device's chip select is active during the message,
 * and then is normally disabled between messages.  Drivers for some
 * frequently-used devices may want to minimize costs of selecting a chip,
 * by leaving it selected in anticipation that the next message will go
 * to the same chip.  (That may increase power usage.)
 *
 * Also, the caller is guaranteeing that the memory associated with the
 * message will not be freed before this call returns.
 *
 * It returns zero on success, else a negative error code.
 */
int spi_sync(struct spi_device *spi, struct spi_message *message)
{
	return __spi_sync(spi, message, 0);
}
EXPORT_SYMBOL_GPL(spi_sync);

/**
 * spi_sync_locked - version of spi_sync with exclusive bus usage
 * @spi: device with which data will be exchanged
 * @message: describes the data transfers
 * Context: can sleep
 *
 * This call may only be used from a context that may sleep.  The sleep
 * is non-interruptible, and has no timeout.  Low-overhead controller
 * drivers may DMA directly into and out of the message buffers.
 *
 * This call should be used by drivers that require exclusive access to the
 * SPI bus. It has to be preceded by a spi_bus_lock call. The SPI bus must
 * be released by a spi_bus_unlock call when the exclusive access is over.
 *
 * It returns zero on success, else a negative error code.
 */
int spi_sync_locked(struct spi_device *spi, struct spi_message *message)
{
	return __spi_sync(spi, message, 1);
}
EXPORT_SYMBOL_GPL(spi_sync_locked);

/**
 * spi_bus_lock - obtain a lock for exclusive SPI bus usage
 * @master: SPI bus master that should be locked for exclusive bus access
 * Context: can sleep
 *
 * This call may only be used from a context that may sleep.  The sleep
 * is non-interruptible, and has no timeout.
 *
 * This call should be used by drivers that require exclusive access to the
 * SPI bus. The SPI bus must be released by a spi_bus_unlock call when the
 * exclusive access is over. Data transfer must be done by spi_sync_locked
 * and spi_async_locked calls when the SPI bus lock is held.
 *
 * It returns zero on success, else a negative error code.
 */
int spi_bus_lock(struct spi_master *master)
{
	unsigned long flags;

	mutex_lock(&master->bus_lock_mutex);

	spin_lock_irqsave(&master->bus_lock_spinlock, flags);
	master->bus_lock_flag = 1;
	spin_unlock_irqrestore(&master->bus_lock_spinlock, flags);

	/* mutex remains locked until spi_bus_unlock is called */

	return 0;
}
EXPORT_SYMBOL_GPL(spi_bus_lock);

/**
 * spi_bus_unlock - release the lock for exclusive SPI bus usage
 * @master: SPI bus master that was locked for exclusive bus access
 * Context: can sleep
 *
 * This call may only be used from a context that may sleep.  The sleep
 * is non-interruptible, and has no timeout.
 *
 * This call releases an SPI bus lock previously obtained by an spi_bus_lock
 * call.
 *
 * It returns zero on success, else a negative error code.
 */
int spi_bus_unlock(struct spi_master *master)
{
	master->bus_lock_flag = 0;

	mutex_unlock(&master->bus_lock_mutex);

	return 0;
}
EXPORT_SYMBOL_GPL(spi_bus_unlock);

/* portable code must never pass more than 32 bytes */
#define	SPI_BUFSIZ	max(32,SMP_CACHE_BYTES)

static u8	*buf;

/**
 * spi_write_then_read - SPI synchronous write followed by read
 * @spi: device with which data will be exchanged
 * @txbuf: data to be written (need not be dma-safe)
 * @n_tx: size of txbuf, in bytes
 * @rxbuf: buffer into which data will be read (need not be dma-safe)
 * @n_rx: size of rxbuf, in bytes
 * Context: can sleep
 *
 * This performs a half duplex MicroWire style transaction with the
 * device, sending txbuf and then reading rxbuf.  The return value
 * is zero for success, else a negative errno status code.
 * This call may only be used from a context that may sleep.
 *
 * Parameters to this routine are always copied using a small buffer;
 * portable code should never use this for more than 32 bytes.
 * Performance-sensitive or bulk transfer code should instead use
 * spi_{async,sync}() calls with dma-safe buffers.
 */
int spi_write_then_read(struct spi_device *spi,
		const void *txbuf, unsigned n_tx,
		void *rxbuf, unsigned n_rx)
{
	static DEFINE_MUTEX(lock);

	int			status;
	struct spi_message	message;
	struct spi_transfer	x[2];
	u8			*local_buf;

	/* Use preallocated DMA-safe buffer if we can.  We can't avoid
	 * copying here, (as a pure convenience thing), but we can
	 * keep heap costs out of the hot path unless someone else is
	 * using the pre-allocated buffer or the transfer is too large.
	 */
	if ((n_tx + n_rx) > SPI_BUFSIZ || !mutex_trylock(&lock)) {
		local_buf = kmalloc(max((unsigned)SPI_BUFSIZ, n_tx + n_rx), GFP_KERNEL);
		if (!local_buf)
			return -ENOMEM;
	} else {
		local_buf = buf;
	}

	spi_message_init(&message);
	memset(x, 0, sizeof x);
	if (n_tx) {
		x[0].len = n_tx;
		spi_message_add_tail(&x[0], &message);
	}
	if (n_rx) {
		x[1].len = n_rx;
		spi_message_add_tail(&x[1], &message);
	}

	memcpy(local_buf, txbuf, n_tx);
	x[0].tx_buf = local_buf;
	x[1].rx_buf = local_buf + n_tx;

	/* do the i/o */
	status = spi_sync(spi, &message);
	if (status == 0)
		memcpy(rxbuf, x[1].rx_buf, n_rx);

	if (x[0].tx_buf == buf)
		mutex_unlock(&lock);
	else
		kfree(local_buf);

	return status;
}
EXPORT_SYMBOL_GPL(spi_write_then_read);

/*-------------------------------------------------------------------------*/

static int __init spi_init(void)
{
	int	status;

	buf = kmalloc(SPI_BUFSIZ, GFP_KERNEL);
	if (!buf) {
		status = -ENOMEM;
		goto err0;
	}

	status = bus_register(&spi_bus_type);
	if (status < 0)
		goto err1;

	status = class_register(&spi_master_class);
	if (status < 0)
		goto err2;
	return 0;

err2:
	bus_unregister(&spi_bus_type);
err1:
	kfree(buf);
	buf = NULL;
err0:
	return status;
}

/* board_info is normally registered in arch_initcall(),
 * but even essential drivers wait till later
 *
 * REVISIT only boardinfo really needs static linking. the rest (device and
 * driver registration) _could_ be dynamically linked (modular) ... costs
 * include needing to have boardinfo data structures be much more public.
 */
postcore_initcall(spi_init);
<|MERGE_RESOLUTION|>--- conflicted
+++ resolved
@@ -364,14 +364,8 @@
  */
 int spi_add_device(struct spi_device *spi)
 {
-<<<<<<< HEAD
-	struct device *dev = spi->master->dev.parent;
-=======
-	static DEFINE_MUTEX(spi_add_lock);
 	struct spi_master *master = spi->master;
 	struct device *dev = master->dev.parent;
->>>>>>> cea35652
-	struct device *d;
 	int status;
 
 	/* Chipselects are numbered 0..max; validate. */
@@ -386,39 +380,9 @@
 	dev_set_name(&spi->dev, "%s.%u", dev_name(&spi->master->dev),
 			spi->chip_select);
 
-<<<<<<< HEAD
-=======
-
-	/* We need to make sure there's no other device with this
-	 * chipselect **BEFORE** we call setup(), else we'll trash
-	 * its configuration.  Lock against concurrent add() calls.
-	 */
-	mutex_lock(&spi_add_lock);
-
-	d = bus_find_device_by_name(&spi_bus_type, NULL, dev_name(&spi->dev));
-	if (d != NULL) {
-		dev_err(dev, "chipselect %d already in use\n",
-				spi->chip_select);
-		put_device(d);
-		status = -EBUSY;
-		goto done;
-	}
-
 	if (master->cs_gpios)
 		spi->cs_gpio = master->cs_gpios[spi->chip_select];
 
-	/* Drivers may modify this initial i/o setup, but will
-	 * normally rely on the device being setup.  Devices
-	 * using SPI_CS_HIGH can't coexist well otherwise...
-	 */
-	status = spi_setup(spi);
-	if (status < 0) {
-		dev_err(dev, "can't setup %s, status %d\n",
-				dev_name(&spi->dev), status);
-		goto done;
-	}
-
->>>>>>> cea35652
 	/* Device may be bound to an active driver when this returns */
 	status = device_add(&spi->dev);
 	if (status < 0)
