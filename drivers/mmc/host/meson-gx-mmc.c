--- conflicted
+++ resolved
@@ -531,12 +531,7 @@
 	div->shift = __ffs(CLK_DIV_MASK);
 	div->width = __builtin_popcountl(CLK_DIV_MASK);
 	div->hw.init = &init;
-<<<<<<< HEAD
-	div->flags = (CLK_DIVIDER_ONE_BASED |
-		      CLK_DIVIDER_ROUND_CLOSEST);
-=======
 	div->flags = CLK_DIVIDER_ONE_BASED;
->>>>>>> 287b8e11
 
 	clk = devm_clk_register(host->dev, &div->hw);
 	if (WARN_ON(IS_ERR(clk)))
@@ -546,7 +541,6 @@
 	core = devm_kzalloc(host->dev, sizeof(*core), GFP_KERNEL);
 	if (!core)
 		return -ENOMEM;
-<<<<<<< HEAD
 
 	snprintf(clk_name, sizeof(clk_name), "%s#core", dev_name(host->dev));
 	init.name = clk_name;
@@ -569,30 +563,6 @@
 	if (!tx)
 		return -ENOMEM;
 
-=======
-
-	snprintf(clk_name, sizeof(clk_name), "%s#core", dev_name(host->dev));
-	init.name = clk_name;
-	init.ops = &meson_mmc_clk_phase_ops;
-	init.flags = CLK_SET_RATE_PARENT;
-	clk_parent[0] = __clk_get_name(clk);
-	init.parent_names = clk_parent;
-	init.num_parents = 1;
-
-	core->reg = host->regs + SD_EMMC_CLOCK;
-	core->phase_mask = CLK_CORE_PHASE_MASK;
-	core->hw.init = &init;
-
-	host->mmc_clk = devm_clk_register(host->dev, &core->hw);
-	if (WARN_ON(PTR_ERR_OR_ZERO(host->mmc_clk)))
-		return PTR_ERR(host->mmc_clk);
-
-	/* create the mmc tx clock */
-	tx = devm_kzalloc(host->dev, sizeof(*tx), GFP_KERNEL);
-	if (!tx)
-		return -ENOMEM;
-
->>>>>>> 287b8e11
 	snprintf(clk_name, sizeof(clk_name), "%s#tx", dev_name(host->dev));
 	init.name = clk_name;
 	init.ops = &meson_mmc_clk_phase_ops;
@@ -623,7 +593,6 @@
 	clk_parent[0] = __clk_get_name(host->mmc_clk);
 	init.parent_names = clk_parent;
 	init.num_parents = 1;
-<<<<<<< HEAD
 
 	rx->reg = host->regs + SD_EMMC_CLOCK;
 	rx->phase_mask = CLK_RX_PHASE_MASK;
@@ -635,19 +604,6 @@
 	if (WARN_ON(PTR_ERR_OR_ZERO(host->rx_clk)))
 		return PTR_ERR(host->rx_clk);
 
-=======
-
-	rx->reg = host->regs + SD_EMMC_CLOCK;
-	rx->phase_mask = CLK_RX_PHASE_MASK;
-	rx->delay_mask = CLK_RX_DELAY_MASK;
-	rx->delay_step_ps = CLK_DELAY_STEP_PS;
-	rx->hw.init = &init;
-
-	host->rx_clk = devm_clk_register(host->dev, &rx->hw);
-	if (WARN_ON(PTR_ERR_OR_ZERO(host->rx_clk)))
-		return PTR_ERR(host->rx_clk);
-
->>>>>>> 287b8e11
 	/* init SD_EMMC_CLOCK to sane defaults w/min clock rate */
 	host->mmc->f_min = clk_round_rate(host->mmc_clk, 400000);
 	ret = clk_set_rate(host->mmc_clk, host->mmc->f_min);
@@ -680,7 +636,6 @@
 	bitmap_shift_left(left, map, CLK_PHASE_POINT_NUM - shift,
 			  CLK_PHASE_POINT_NUM);
 	bitmap_or(map, left, right, CLK_PHASE_POINT_NUM);
-<<<<<<< HEAD
 }
 
 static void meson_mmc_find_next_region(unsigned long *map,
@@ -761,88 +716,6 @@
 static int meson_mmc_execute_tuning(struct mmc_host *mmc, u32 opcode)
 {
 	struct meson_host *host = mmc_priv(mmc);
-
-=======
-}
-
-static void meson_mmc_find_next_region(unsigned long *map,
-				       unsigned long *start,
-				       unsigned long *stop)
-{
-	*start = find_next_bit(map, CLK_PHASE_POINT_NUM, *start);
-	*stop = find_next_zero_bit(map, CLK_PHASE_POINT_NUM, *start);
-}
-
-static int meson_mmc_find_tuning_point(unsigned long *test)
-{
-	unsigned long shift, stop, offset = 0, start = 0, size = 0;
-
-	/* Get the all good/all bad situation out the way */
-	if (bitmap_full(test, CLK_PHASE_POINT_NUM))
-		return 0; /* All points are good so point 0 will do */
-	else if (bitmap_empty(test, CLK_PHASE_POINT_NUM))
-		return -EIO; /* No successful tuning point */
-
-	/*
-	 * Now we know there is a least one region find. Make sure it does
-	 * not wrap by the shifting the bitmap if necessary
-	 */
-	shift = find_first_zero_bit(test, CLK_PHASE_POINT_NUM);
-	if (shift != 0)
-		meson_mmc_shift_map(test, shift);
-
-	while (start < CLK_PHASE_POINT_NUM) {
-		meson_mmc_find_next_region(test, &start, &stop);
-
-		if ((stop - start) > size) {
-			offset = start;
-			size = stop - start;
-		}
-
-		start = stop;
-	}
-
-	/* Get the center point of the region */
-	offset += (size / 2);
-
-	/* Shift the result back */
-	offset = (offset + shift) % CLK_PHASE_POINT_NUM;
-
-	return offset;
-}
-
-static int meson_mmc_clk_phase_tuning(struct mmc_host *mmc, u32 opcode,
-				      struct clk *clk)
-{
-	int point, ret;
-	DECLARE_BITMAP(test, CLK_PHASE_POINT_NUM);
-
-	dev_dbg(mmc_dev(mmc), "%s phase/delay tunning...\n",
-		__clk_get_name(clk));
-	bitmap_zero(test, CLK_PHASE_POINT_NUM);
-
-	/* Explore tuning points */
-	for (point = 0; point < CLK_PHASE_POINT_NUM; point++) {
-		clk_set_phase(clk, point * CLK_PHASE_STEP);
-		ret = mmc_send_tuning(mmc, opcode, NULL);
-		if (!ret)
-			set_bit(point, test);
-	}
-
-	/* Find the optimal tuning point and apply it */
-	point = meson_mmc_find_tuning_point(test);
-	if (point < 0)
-		return point; /* tuning failed */
-
-	clk_set_phase(clk, point * CLK_PHASE_STEP);
-	dev_dbg(mmc_dev(mmc), "success with phase: %d\n",
-		clk_get_phase(clk));
-	return 0;
-}
-
-static int meson_mmc_execute_tuning(struct mmc_host *mmc, u32 opcode)
-{
-	struct meson_host *host = mmc_priv(mmc);
 	int ret;
 
 	/*
@@ -860,7 +733,6 @@
 	if (ret)
 		return ret;
 
->>>>>>> 287b8e11
 	return meson_mmc_clk_phase_tuning(mmc, opcode, host->rx_clk);
 }
 
@@ -907,8 +779,6 @@
 				host->vqmmc_enabled = true;
 		}
 
-		/* Reset rx phase */
-		clk_set_phase(host->rx_clk, 0);
 		break;
 	}
 
