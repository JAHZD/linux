/*
 * INET		An implementation of the TCP/IP protocol suite for the LINUX
 *		operating system.  INET is implemented using the  BSD Socket
 *		interface as the means of communication with the user level.
 *
 *		The User Datagram Protocol (UDP).
 *
 * Authors:	Ross Biro
 *		Fred N. van Kempen, <waltje@uWalt.NL.Mugnet.ORG>
 *		Arnt Gulbrandsen, <agulbra@nvg.unit.no>
 *		Alan Cox, <alan@lxorguk.ukuu.org.uk>
 *		Hirokazu Takahashi, <taka@valinux.co.jp>
 *
 * Fixes:
 *		Alan Cox	:	verify_area() calls
 *		Alan Cox	: 	stopped close while in use off icmp
 *					messages. Not a fix but a botch that
 *					for udp at least is 'valid'.
 *		Alan Cox	:	Fixed icmp handling properly
 *		Alan Cox	: 	Correct error for oversized datagrams
 *		Alan Cox	:	Tidied select() semantics.
 *		Alan Cox	:	udp_err() fixed properly, also now
 *					select and read wake correctly on errors
 *		Alan Cox	:	udp_send verify_area moved to avoid mem leak
 *		Alan Cox	:	UDP can count its memory
 *		Alan Cox	:	send to an unknown connection causes
 *					an ECONNREFUSED off the icmp, but
 *					does NOT close.
 *		Alan Cox	:	Switched to new sk_buff handlers. No more backlog!
 *		Alan Cox	:	Using generic datagram code. Even smaller and the PEEK
 *					bug no longer crashes it.
 *		Fred Van Kempen	: 	Net2e support for sk->broadcast.
 *		Alan Cox	:	Uses skb_free_datagram
 *		Alan Cox	:	Added get/set sockopt support.
 *		Alan Cox	:	Broadcasting without option set returns EACCES.
 *		Alan Cox	:	No wakeup calls. Instead we now use the callbacks.
 *		Alan Cox	:	Use ip_tos and ip_ttl
 *		Alan Cox	:	SNMP Mibs
 *		Alan Cox	:	MSG_DONTROUTE, and 0.0.0.0 support.
 *		Matt Dillon	:	UDP length checks.
 *		Alan Cox	:	Smarter af_inet used properly.
 *		Alan Cox	:	Use new kernel side addressing.
 *		Alan Cox	:	Incorrect return on truncated datagram receive.
 *	Arnt Gulbrandsen 	:	New udp_send and stuff
 *		Alan Cox	:	Cache last socket
 *		Alan Cox	:	Route cache
 *		Jon Peatfield	:	Minor efficiency fix to sendto().
 *		Mike Shaver	:	RFC1122 checks.
 *		Alan Cox	:	Nonblocking error fix.
 *	Willy Konynenberg	:	Transparent proxying support.
 *		Mike McLagan	:	Routing by source
 *		David S. Miller	:	New socket lookup architecture.
 *					Last socket cache retained as it
 *					does have a high hit rate.
 *		Olaf Kirch	:	Don't linearise iovec on sendmsg.
 *		Andi Kleen	:	Some cleanups, cache destination entry
 *					for connect.
 *	Vitaly E. Lavrov	:	Transparent proxy revived after year coma.
 *		Melvin Smith	:	Check msg_name not msg_namelen in sendto(),
 *					return ENOTCONN for unconnected sockets (POSIX)
 *		Janos Farkas	:	don't deliver multi/broadcasts to a different
 *					bound-to-device socket
 *	Hirokazu Takahashi	:	HW checksumming for outgoing UDP
 *					datagrams.
 *	Hirokazu Takahashi	:	sendfile() on UDP works now.
 *		Arnaldo C. Melo :	convert /proc/net/udp to seq_file
 *	YOSHIFUJI Hideaki @USAGI and:	Support IPV6_V6ONLY socket option, which
 *	Alexey Kuznetsov:		allow both IPv4 and IPv6 sockets to bind
 *					a single port at the same time.
 *	Derek Atkins <derek@ihtfp.com>: Add Encapulation Support
 *	James Chapman		:	Add L2TP encapsulation type.
 *
 *
 *		This program is free software; you can redistribute it and/or
 *		modify it under the terms of the GNU General Public License
 *		as published by the Free Software Foundation; either version
 *		2 of the License, or (at your option) any later version.
 */

#define pr_fmt(fmt) "UDP: " fmt

#include <linux/uaccess.h>
#include <asm/ioctls.h>
#include <linux/bootmem.h>
#include <linux/highmem.h>
#include <linux/swap.h>
#include <linux/types.h>
#include <linux/fcntl.h>
#include <linux/module.h>
#include <linux/socket.h>
#include <linux/sockios.h>
#include <linux/igmp.h>
#include <linux/inetdevice.h>
#include <linux/in.h>
#include <linux/errno.h>
#include <linux/timer.h>
#include <linux/mm.h>
#include <linux/inet.h>
#include <linux/netdevice.h>
#include <linux/slab.h>
#include <net/tcp_states.h>
#include <linux/skbuff.h>
#include <linux/proc_fs.h>
#include <linux/seq_file.h>
#include <net/net_namespace.h>
#include <net/icmp.h>
#include <net/inet_hashtables.h>
#include <net/route.h>
#include <net/checksum.h>
#include <net/xfrm.h>
#include <trace/events/udp.h>
#include <linux/static_key.h>
#include <trace/events/skb.h>
#include <net/busy_poll.h>
#include "udp_impl.h"
#include <net/sock_reuseport.h>
#include <net/addrconf.h>

struct udp_table udp_table __read_mostly;
EXPORT_SYMBOL(udp_table);

long sysctl_udp_mem[3] __read_mostly;
EXPORT_SYMBOL(sysctl_udp_mem);

int sysctl_udp_rmem_min __read_mostly;
EXPORT_SYMBOL(sysctl_udp_rmem_min);

int sysctl_udp_wmem_min __read_mostly;
EXPORT_SYMBOL(sysctl_udp_wmem_min);

atomic_long_t udp_memory_allocated;
EXPORT_SYMBOL(udp_memory_allocated);

#define MAX_UDP_PORTS 65536
#define PORTS_PER_CHAIN (MAX_UDP_PORTS / UDP_HTABLE_SIZE_MIN)

/* IPCB reference means this can not be used from early demux */
static bool udp_lib_exact_dif_match(struct net *net, struct sk_buff *skb)
{
#if IS_ENABLED(CONFIG_NET_L3_MASTER_DEV)
	if (!net->ipv4.sysctl_udp_l3mdev_accept &&
	    skb && ipv4_l3mdev_skb(IPCB(skb)->flags))
		return true;
#endif
	return false;
}

static int udp_lib_lport_inuse(struct net *net, __u16 num,
			       const struct udp_hslot *hslot,
			       unsigned long *bitmap,
			       struct sock *sk, unsigned int log)
{
	struct sock *sk2;
	kuid_t uid = sock_i_uid(sk);

	sk_for_each(sk2, &hslot->head) {
		if (net_eq(sock_net(sk2), net) &&
		    sk2 != sk &&
		    (bitmap || udp_sk(sk2)->udp_port_hash == num) &&
		    (!sk2->sk_reuse || !sk->sk_reuse) &&
		    (!sk2->sk_bound_dev_if || !sk->sk_bound_dev_if ||
		     sk2->sk_bound_dev_if == sk->sk_bound_dev_if) &&
		    inet_rcv_saddr_equal(sk, sk2, true)) {
			if (sk2->sk_reuseport && sk->sk_reuseport &&
			    !rcu_access_pointer(sk->sk_reuseport_cb) &&
			    uid_eq(uid, sock_i_uid(sk2))) {
				if (!bitmap)
					return 0;
			} else {
				if (!bitmap)
					return 1;
				__set_bit(udp_sk(sk2)->udp_port_hash >> log,
					  bitmap);
			}
		}
	}
	return 0;
}

/*
 * Note: we still hold spinlock of primary hash chain, so no other writer
 * can insert/delete a socket with local_port == num
 */
static int udp_lib_lport_inuse2(struct net *net, __u16 num,
				struct udp_hslot *hslot2,
				struct sock *sk)
{
	struct sock *sk2;
	kuid_t uid = sock_i_uid(sk);
	int res = 0;

	spin_lock(&hslot2->lock);
	udp_portaddr_for_each_entry(sk2, &hslot2->head) {
		if (net_eq(sock_net(sk2), net) &&
		    sk2 != sk &&
		    (udp_sk(sk2)->udp_port_hash == num) &&
		    (!sk2->sk_reuse || !sk->sk_reuse) &&
		    (!sk2->sk_bound_dev_if || !sk->sk_bound_dev_if ||
		     sk2->sk_bound_dev_if == sk->sk_bound_dev_if) &&
		    inet_rcv_saddr_equal(sk, sk2, true)) {
			if (sk2->sk_reuseport && sk->sk_reuseport &&
			    !rcu_access_pointer(sk->sk_reuseport_cb) &&
			    uid_eq(uid, sock_i_uid(sk2))) {
				res = 0;
			} else {
				res = 1;
			}
			break;
		}
	}
	spin_unlock(&hslot2->lock);
	return res;
}

static int udp_reuseport_add_sock(struct sock *sk, struct udp_hslot *hslot)
{
	struct net *net = sock_net(sk);
	kuid_t uid = sock_i_uid(sk);
	struct sock *sk2;

	sk_for_each(sk2, &hslot->head) {
		if (net_eq(sock_net(sk2), net) &&
		    sk2 != sk &&
		    sk2->sk_family == sk->sk_family &&
		    ipv6_only_sock(sk2) == ipv6_only_sock(sk) &&
		    (udp_sk(sk2)->udp_port_hash == udp_sk(sk)->udp_port_hash) &&
		    (sk2->sk_bound_dev_if == sk->sk_bound_dev_if) &&
		    sk2->sk_reuseport && uid_eq(uid, sock_i_uid(sk2)) &&
		    inet_rcv_saddr_equal(sk, sk2, false)) {
			return reuseport_add_sock(sk, sk2);
		}
	}

	/* Initial allocation may have already happened via setsockopt */
	if (!rcu_access_pointer(sk->sk_reuseport_cb))
		return reuseport_alloc(sk);
	return 0;
}

/**
 *  udp_lib_get_port  -  UDP/-Lite port lookup for IPv4 and IPv6
 *
 *  @sk:          socket struct in question
 *  @snum:        port number to look up
 *  @hash2_nulladdr: AF-dependent hash value in secondary hash chains,
 *                   with NULL address
 */
int udp_lib_get_port(struct sock *sk, unsigned short snum,
		     unsigned int hash2_nulladdr)
{
	struct udp_hslot *hslot, *hslot2;
	struct udp_table *udptable = sk->sk_prot->h.udp_table;
	int    error = 1;
	struct net *net = sock_net(sk);

	if (!snum) {
		int low, high, remaining;
		unsigned int rand;
		unsigned short first, last;
		DECLARE_BITMAP(bitmap, PORTS_PER_CHAIN);

		inet_get_local_port_range(net, &low, &high);
		remaining = (high - low) + 1;

		rand = prandom_u32();
		first = reciprocal_scale(rand, remaining) + low;
		/*
		 * force rand to be an odd multiple of UDP_HTABLE_SIZE
		 */
		rand = (rand | 1) * (udptable->mask + 1);
		last = first + udptable->mask + 1;
		do {
			hslot = udp_hashslot(udptable, net, first);
			bitmap_zero(bitmap, PORTS_PER_CHAIN);
			spin_lock_bh(&hslot->lock);
			udp_lib_lport_inuse(net, snum, hslot, bitmap, sk,
					    udptable->log);

			snum = first;
			/*
			 * Iterate on all possible values of snum for this hash.
			 * Using steps of an odd multiple of UDP_HTABLE_SIZE
			 * give us randomization and full range coverage.
			 */
			do {
				if (low <= snum && snum <= high &&
				    !test_bit(snum >> udptable->log, bitmap) &&
				    !inet_is_local_reserved_port(net, snum))
					goto found;
				snum += rand;
			} while (snum != first);
			spin_unlock_bh(&hslot->lock);
			cond_resched();
		} while (++first != last);
		goto fail;
	} else {
		hslot = udp_hashslot(udptable, net, snum);
		spin_lock_bh(&hslot->lock);
		if (hslot->count > 10) {
			int exist;
			unsigned int slot2 = udp_sk(sk)->udp_portaddr_hash ^ snum;

			slot2          &= udptable->mask;
			hash2_nulladdr &= udptable->mask;

			hslot2 = udp_hashslot2(udptable, slot2);
			if (hslot->count < hslot2->count)
				goto scan_primary_hash;

			exist = udp_lib_lport_inuse2(net, snum, hslot2, sk);
			if (!exist && (hash2_nulladdr != slot2)) {
				hslot2 = udp_hashslot2(udptable, hash2_nulladdr);
				exist = udp_lib_lport_inuse2(net, snum, hslot2,
							     sk);
			}
			if (exist)
				goto fail_unlock;
			else
				goto found;
		}
scan_primary_hash:
		if (udp_lib_lport_inuse(net, snum, hslot, NULL, sk, 0))
			goto fail_unlock;
	}
found:
	inet_sk(sk)->inet_num = snum;
	udp_sk(sk)->udp_port_hash = snum;
	udp_sk(sk)->udp_portaddr_hash ^= snum;
	if (sk_unhashed(sk)) {
		if (sk->sk_reuseport &&
		    udp_reuseport_add_sock(sk, hslot)) {
			inet_sk(sk)->inet_num = 0;
			udp_sk(sk)->udp_port_hash = 0;
			udp_sk(sk)->udp_portaddr_hash ^= snum;
			goto fail_unlock;
		}

		sk_add_node_rcu(sk, &hslot->head);
		hslot->count++;
		sock_prot_inuse_add(sock_net(sk), sk->sk_prot, 1);

		hslot2 = udp_hashslot2(udptable, udp_sk(sk)->udp_portaddr_hash);
		spin_lock(&hslot2->lock);
		if (IS_ENABLED(CONFIG_IPV6) && sk->sk_reuseport &&
		    sk->sk_family == AF_INET6)
			hlist_add_tail_rcu(&udp_sk(sk)->udp_portaddr_node,
					   &hslot2->head);
		else
			hlist_add_head_rcu(&udp_sk(sk)->udp_portaddr_node,
					   &hslot2->head);
		hslot2->count++;
		spin_unlock(&hslot2->lock);
	}
	sock_set_flag(sk, SOCK_RCU_FREE);
	error = 0;
fail_unlock:
	spin_unlock_bh(&hslot->lock);
fail:
	return error;
}
EXPORT_SYMBOL(udp_lib_get_port);

static u32 udp4_portaddr_hash(const struct net *net, __be32 saddr,
			      unsigned int port)
{
	return jhash_1word((__force u32)saddr, net_hash_mix(net)) ^ port;
}

int udp_v4_get_port(struct sock *sk, unsigned short snum)
{
	unsigned int hash2_nulladdr =
		udp4_portaddr_hash(sock_net(sk), htonl(INADDR_ANY), snum);
	unsigned int hash2_partial =
		udp4_portaddr_hash(sock_net(sk), inet_sk(sk)->inet_rcv_saddr, 0);

	/* precompute partial secondary hash */
	udp_sk(sk)->udp_portaddr_hash = hash2_partial;
	return udp_lib_get_port(sk, snum, hash2_nulladdr);
}

static int compute_score(struct sock *sk, struct net *net,
			 __be32 saddr, __be16 sport,
			 __be32 daddr, unsigned short hnum,
			 int dif, int sdif, bool exact_dif)
{
	int score;
	struct inet_sock *inet;

	if (!net_eq(sock_net(sk), net) ||
	    udp_sk(sk)->udp_port_hash != hnum ||
	    ipv6_only_sock(sk))
		return -1;

	score = (sk->sk_family == PF_INET) ? 2 : 1;
	inet = inet_sk(sk);

	if (inet->inet_rcv_saddr) {
		if (inet->inet_rcv_saddr != daddr)
			return -1;
		score += 4;
	}

	if (inet->inet_daddr) {
		if (inet->inet_daddr != saddr)
			return -1;
		score += 4;
	}

	if (inet->inet_dport) {
		if (inet->inet_dport != sport)
			return -1;
		score += 4;
	}

	if (sk->sk_bound_dev_if || exact_dif) {
		bool dev_match = (sk->sk_bound_dev_if == dif ||
				  sk->sk_bound_dev_if == sdif);

		if (exact_dif && !dev_match)
			return -1;
		if (sk->sk_bound_dev_if && dev_match)
			score += 4;
	}

	if (sk->sk_incoming_cpu == raw_smp_processor_id())
		score++;
	return score;
}

static u32 udp_ehashfn(const struct net *net, const __be32 laddr,
		       const __u16 lport, const __be32 faddr,
		       const __be16 fport)
{
	static u32 udp_ehash_secret __read_mostly;

	net_get_random_once(&udp_ehash_secret, sizeof(udp_ehash_secret));

	return __inet_ehashfn(laddr, lport, faddr, fport,
			      udp_ehash_secret + net_hash_mix(net));
}

/* called with rcu_read_lock() */
static struct sock *udp4_lib_lookup2(struct net *net,
				     __be32 saddr, __be16 sport,
				     __be32 daddr, unsigned int hnum,
				     int dif, int sdif, bool exact_dif,
				     struct udp_hslot *hslot2,
				     struct sk_buff *skb)
{
	struct sock *sk, *result;
	int score, badness, matches = 0, reuseport = 0;
	u32 hash = 0;

	result = NULL;
	badness = 0;
	udp_portaddr_for_each_entry_rcu(sk, &hslot2->head) {
		score = compute_score(sk, net, saddr, sport,
				      daddr, hnum, dif, sdif, exact_dif);
		if (score > badness) {
			reuseport = sk->sk_reuseport;
			if (reuseport) {
				hash = udp_ehashfn(net, daddr, hnum,
						   saddr, sport);
				result = reuseport_select_sock(sk, hash, skb,
							sizeof(struct udphdr));
				if (result)
					return result;
				matches = 1;
			}
			badness = score;
			result = sk;
		} else if (score == badness && reuseport) {
			matches++;
			if (reciprocal_scale(hash, matches) == 0)
				result = sk;
			hash = next_pseudo_random32(hash);
		}
	}
	return result;
}

/* UDP is nearly always wildcards out the wazoo, it makes no sense to try
 * harder than this. -DaveM
 */
struct sock *__udp4_lib_lookup(struct net *net, __be32 saddr,
		__be16 sport, __be32 daddr, __be16 dport, int dif,
		int sdif, struct udp_table *udptable, struct sk_buff *skb)
{
	struct sock *sk, *result;
	unsigned short hnum = ntohs(dport);
	unsigned int hash2, slot2, slot = udp_hashfn(net, hnum, udptable->mask);
	struct udp_hslot *hslot2, *hslot = &udptable->hash[slot];
	bool exact_dif = udp_lib_exact_dif_match(net, skb);
	int score, badness, matches = 0, reuseport = 0;
	u32 hash = 0;

	if (hslot->count > 10) {
		hash2 = udp4_portaddr_hash(net, daddr, hnum);
		slot2 = hash2 & udptable->mask;
		hslot2 = &udptable->hash2[slot2];
		if (hslot->count < hslot2->count)
			goto begin;

		result = udp4_lib_lookup2(net, saddr, sport,
					  daddr, hnum, dif, sdif,
					  exact_dif, hslot2, skb);
		if (!result) {
			unsigned int old_slot2 = slot2;
			hash2 = udp4_portaddr_hash(net, htonl(INADDR_ANY), hnum);
			slot2 = hash2 & udptable->mask;
			/* avoid searching the same slot again. */
			if (unlikely(slot2 == old_slot2))
				return result;

			hslot2 = &udptable->hash2[slot2];
			if (hslot->count < hslot2->count)
				goto begin;

			result = udp4_lib_lookup2(net, saddr, sport,
						  daddr, hnum, dif, sdif,
						  exact_dif, hslot2, skb);
		}
		return result;
	}
begin:
	result = NULL;
	badness = 0;
	sk_for_each_rcu(sk, &hslot->head) {
		score = compute_score(sk, net, saddr, sport,
				      daddr, hnum, dif, sdif, exact_dif);
		if (score > badness) {
			reuseport = sk->sk_reuseport;
			if (reuseport) {
				hash = udp_ehashfn(net, daddr, hnum,
						   saddr, sport);
				result = reuseport_select_sock(sk, hash, skb,
							sizeof(struct udphdr));
				if (result)
					return result;
				matches = 1;
			}
			result = sk;
			badness = score;
		} else if (score == badness && reuseport) {
			matches++;
			if (reciprocal_scale(hash, matches) == 0)
				result = sk;
			hash = next_pseudo_random32(hash);
		}
	}
	return result;
}
EXPORT_SYMBOL_GPL(__udp4_lib_lookup);

static inline struct sock *__udp4_lib_lookup_skb(struct sk_buff *skb,
						 __be16 sport, __be16 dport,
						 struct udp_table *udptable)
{
	const struct iphdr *iph = ip_hdr(skb);

	return __udp4_lib_lookup(dev_net(skb->dev), iph->saddr, sport,
				 iph->daddr, dport, inet_iif(skb),
				 inet_sdif(skb), udptable, skb);
}

struct sock *udp4_lib_lookup_skb(struct sk_buff *skb,
				 __be16 sport, __be16 dport)
{
	return __udp4_lib_lookup_skb(skb, sport, dport, &udp_table);
}
EXPORT_SYMBOL_GPL(udp4_lib_lookup_skb);

/* Must be called under rcu_read_lock().
 * Does increment socket refcount.
 */
#if IS_ENABLED(CONFIG_NETFILTER_XT_MATCH_SOCKET) || \
    IS_ENABLED(CONFIG_NETFILTER_XT_TARGET_TPROXY) || \
    IS_ENABLED(CONFIG_NF_SOCKET_IPV4)
struct sock *udp4_lib_lookup(struct net *net, __be32 saddr, __be16 sport,
			     __be32 daddr, __be16 dport, int dif)
{
	struct sock *sk;

	sk = __udp4_lib_lookup(net, saddr, sport, daddr, dport,
			       dif, 0, &udp_table, NULL);
	if (sk && !refcount_inc_not_zero(&sk->sk_refcnt))
		sk = NULL;
	return sk;
}
EXPORT_SYMBOL_GPL(udp4_lib_lookup);
#endif

static inline bool __udp_is_mcast_sock(struct net *net, struct sock *sk,
				       __be16 loc_port, __be32 loc_addr,
				       __be16 rmt_port, __be32 rmt_addr,
				       int dif, int sdif, unsigned short hnum)
{
	struct inet_sock *inet = inet_sk(sk);

	if (!net_eq(sock_net(sk), net) ||
	    udp_sk(sk)->udp_port_hash != hnum ||
	    (inet->inet_daddr && inet->inet_daddr != rmt_addr) ||
	    (inet->inet_dport != rmt_port && inet->inet_dport) ||
	    (inet->inet_rcv_saddr && inet->inet_rcv_saddr != loc_addr) ||
	    ipv6_only_sock(sk) ||
	    (sk->sk_bound_dev_if && sk->sk_bound_dev_if != dif &&
	     sk->sk_bound_dev_if != sdif))
		return false;
	if (!ip_mc_sf_allow(sk, loc_addr, rmt_addr, dif, sdif))
		return false;
	return true;
}

/*
 * This routine is called by the ICMP module when it gets some
 * sort of error condition.  If err < 0 then the socket should
 * be closed and the error returned to the user.  If err > 0
 * it's just the icmp type << 8 | icmp code.
 * Header points to the ip header of the error packet. We move
 * on past this. Then (as it used to claim before adjustment)
 * header points to the first 8 bytes of the udp header.  We need
 * to find the appropriate port.
 */

void __udp4_lib_err(struct sk_buff *skb, u32 info, struct udp_table *udptable)
{
	struct inet_sock *inet;
	const struct iphdr *iph = (const struct iphdr *)skb->data;
	struct udphdr *uh = (struct udphdr *)(skb->data+(iph->ihl<<2));
	const int type = icmp_hdr(skb)->type;
	const int code = icmp_hdr(skb)->code;
	struct sock *sk;
	int harderr;
	int err;
	struct net *net = dev_net(skb->dev);

	sk = __udp4_lib_lookup(net, iph->daddr, uh->dest,
			       iph->saddr, uh->source, skb->dev->ifindex, 0,
			       udptable, NULL);
	if (!sk) {
		__ICMP_INC_STATS(net, ICMP_MIB_INERRORS);
		return;	/* No socket for error */
	}

	err = 0;
	harderr = 0;
	inet = inet_sk(sk);

	switch (type) {
	default:
	case ICMP_TIME_EXCEEDED:
		err = EHOSTUNREACH;
		break;
	case ICMP_SOURCE_QUENCH:
		goto out;
	case ICMP_PARAMETERPROB:
		err = EPROTO;
		harderr = 1;
		break;
	case ICMP_DEST_UNREACH:
		if (code == ICMP_FRAG_NEEDED) { /* Path MTU discovery */
			ipv4_sk_update_pmtu(skb, sk, info);
			if (inet->pmtudisc != IP_PMTUDISC_DONT) {
				err = EMSGSIZE;
				harderr = 1;
				break;
			}
			goto out;
		}
		err = EHOSTUNREACH;
		if (code <= NR_ICMP_UNREACH) {
			harderr = icmp_err_convert[code].fatal;
			err = icmp_err_convert[code].errno;
		}
		break;
	case ICMP_REDIRECT:
		ipv4_sk_redirect(skb, sk);
		goto out;
	}

	/*
	 *      RFC1122: OK.  Passes ICMP errors back to application, as per
	 *	4.1.3.3.
	 */
	if (!inet->recverr) {
		if (!harderr || sk->sk_state != TCP_ESTABLISHED)
			goto out;
	} else
		ip_icmp_error(sk, skb, err, uh->dest, info, (u8 *)(uh+1));

	sk->sk_err = err;
	sk->sk_error_report(sk);
out:
	return;
}

void udp_err(struct sk_buff *skb, u32 info)
{
	__udp4_lib_err(skb, info, &udp_table);
}

/*
 * Throw away all pending data and cancel the corking. Socket is locked.
 */
void udp_flush_pending_frames(struct sock *sk)
{
	struct udp_sock *up = udp_sk(sk);

	if (up->pending) {
		up->len = 0;
		up->pending = 0;
		ip_flush_pending_frames(sk);
	}
}
EXPORT_SYMBOL(udp_flush_pending_frames);

/**
 * 	udp4_hwcsum  -  handle outgoing HW checksumming
 * 	@skb: 	sk_buff containing the filled-in UDP header
 * 	        (checksum field must be zeroed out)
 *	@src:	source IP address
 *	@dst:	destination IP address
 */
void udp4_hwcsum(struct sk_buff *skb, __be32 src, __be32 dst)
{
	struct udphdr *uh = udp_hdr(skb);
	int offset = skb_transport_offset(skb);
	int len = skb->len - offset;
	int hlen = len;
	__wsum csum = 0;

	if (!skb_has_frag_list(skb)) {
		/*
		 * Only one fragment on the socket.
		 */
		skb->csum_start = skb_transport_header(skb) - skb->head;
		skb->csum_offset = offsetof(struct udphdr, check);
		uh->check = ~csum_tcpudp_magic(src, dst, len,
					       IPPROTO_UDP, 0);
	} else {
		struct sk_buff *frags;

		/*
		 * HW-checksum won't work as there are two or more
		 * fragments on the socket so that all csums of sk_buffs
		 * should be together
		 */
		skb_walk_frags(skb, frags) {
			csum = csum_add(csum, frags->csum);
			hlen -= frags->len;
		}

		csum = skb_checksum(skb, offset, hlen, csum);
		skb->ip_summed = CHECKSUM_NONE;

		uh->check = csum_tcpudp_magic(src, dst, len, IPPROTO_UDP, csum);
		if (uh->check == 0)
			uh->check = CSUM_MANGLED_0;
	}
}
EXPORT_SYMBOL_GPL(udp4_hwcsum);

/* Function to set UDP checksum for an IPv4 UDP packet. This is intended
 * for the simple case like when setting the checksum for a UDP tunnel.
 */
void udp_set_csum(bool nocheck, struct sk_buff *skb,
		  __be32 saddr, __be32 daddr, int len)
{
	struct udphdr *uh = udp_hdr(skb);

	if (nocheck) {
		uh->check = 0;
	} else if (skb_is_gso(skb)) {
		uh->check = ~udp_v4_check(len, saddr, daddr, 0);
	} else if (skb->ip_summed == CHECKSUM_PARTIAL) {
		uh->check = 0;
		uh->check = udp_v4_check(len, saddr, daddr, lco_csum(skb));
		if (uh->check == 0)
			uh->check = CSUM_MANGLED_0;
	} else {
		skb->ip_summed = CHECKSUM_PARTIAL;
		skb->csum_start = skb_transport_header(skb) - skb->head;
		skb->csum_offset = offsetof(struct udphdr, check);
		uh->check = ~udp_v4_check(len, saddr, daddr, 0);
	}
}
EXPORT_SYMBOL(udp_set_csum);

static int udp_send_skb(struct sk_buff *skb, struct flowi4 *fl4)
{
	struct sock *sk = skb->sk;
	struct inet_sock *inet = inet_sk(sk);
	struct udphdr *uh;
	int err = 0;
	int is_udplite = IS_UDPLITE(sk);
	int offset = skb_transport_offset(skb);
	int len = skb->len - offset;
	__wsum csum = 0;

	/*
	 * Create a UDP header
	 */
	uh = udp_hdr(skb);
	uh->source = inet->inet_sport;
	uh->dest = fl4->fl4_dport;
	uh->len = htons(len);
	uh->check = 0;

	if (is_udplite)  				 /*     UDP-Lite      */
		csum = udplite_csum(skb);

	else if (sk->sk_no_check_tx) {			 /* UDP csum off */

		skb->ip_summed = CHECKSUM_NONE;
		goto send;

	} else if (skb->ip_summed == CHECKSUM_PARTIAL) { /* UDP hardware csum */

		udp4_hwcsum(skb, fl4->saddr, fl4->daddr);
		goto send;

	} else
		csum = udp_csum(skb);

	/* add protocol-dependent pseudo-header */
	uh->check = csum_tcpudp_magic(fl4->saddr, fl4->daddr, len,
				      sk->sk_protocol, csum);
	if (uh->check == 0)
		uh->check = CSUM_MANGLED_0;

send:
	err = ip_send_skb(sock_net(sk), skb);
	if (err) {
		if (err == -ENOBUFS && !inet->recverr) {
			UDP_INC_STATS(sock_net(sk),
				      UDP_MIB_SNDBUFERRORS, is_udplite);
			err = 0;
		}
	} else
		UDP_INC_STATS(sock_net(sk),
			      UDP_MIB_OUTDATAGRAMS, is_udplite);
	return err;
}

/*
 * Push out all pending data as one UDP datagram. Socket is locked.
 */
int udp_push_pending_frames(struct sock *sk)
{
	struct udp_sock  *up = udp_sk(sk);
	struct inet_sock *inet = inet_sk(sk);
	struct flowi4 *fl4 = &inet->cork.fl.u.ip4;
	struct sk_buff *skb;
	int err = 0;

	skb = ip_finish_skb(sk, fl4);
	if (!skb)
		goto out;

	err = udp_send_skb(skb, fl4);

out:
	up->len = 0;
	up->pending = 0;
	return err;
}
EXPORT_SYMBOL(udp_push_pending_frames);

int udp_sendmsg(struct sock *sk, struct msghdr *msg, size_t len)
{
	struct inet_sock *inet = inet_sk(sk);
	struct udp_sock *up = udp_sk(sk);
	struct flowi4 fl4_stack;
	struct flowi4 *fl4;
	int ulen = len;
	struct ipcm_cookie ipc;
	struct rtable *rt = NULL;
	int free = 0;
	int connected = 0;
	__be32 daddr, faddr, saddr;
	__be16 dport;
	u8  tos;
	int err, is_udplite = IS_UDPLITE(sk);
	int corkreq = up->corkflag || msg->msg_flags&MSG_MORE;
	int (*getfrag)(void *, char *, int, int, int, struct sk_buff *);
	struct sk_buff *skb;
	struct ip_options_data opt_copy;

	if (len > 0xFFFF)
		return -EMSGSIZE;

	/*
	 *	Check the flags.
	 */

	if (msg->msg_flags & MSG_OOB) /* Mirror BSD error message compatibility */
		return -EOPNOTSUPP;

	ipc.opt = NULL;
	ipc.tx_flags = 0;
	ipc.ttl = 0;
	ipc.tos = -1;

	getfrag = is_udplite ? udplite_getfrag : ip_generic_getfrag;

	fl4 = &inet->cork.fl.u.ip4;
	if (up->pending) {
		/*
		 * There are pending frames.
		 * The socket lock must be held while it's corked.
		 */
		lock_sock(sk);
		if (likely(up->pending)) {
			if (unlikely(up->pending != AF_INET)) {
				release_sock(sk);
				return -EINVAL;
			}
			goto do_append_data;
		}
		release_sock(sk);
	}
	ulen += sizeof(struct udphdr);

	/*
	 *	Get and verify the address.
	 */
	if (msg->msg_name) {
		DECLARE_SOCKADDR(struct sockaddr_in *, usin, msg->msg_name);
		if (msg->msg_namelen < sizeof(*usin))
			return -EINVAL;
		if (usin->sin_family != AF_INET) {
			if (usin->sin_family != AF_UNSPEC)
				return -EAFNOSUPPORT;
		}

		daddr = usin->sin_addr.s_addr;
		dport = usin->sin_port;
		if (dport == 0)
			return -EINVAL;
	} else {
		if (sk->sk_state != TCP_ESTABLISHED)
			return -EDESTADDRREQ;
		daddr = inet->inet_daddr;
		dport = inet->inet_dport;
		/* Open fast path for connected socket.
		   Route will not be used, if at least one option is set.
		 */
		connected = 1;
	}

	ipc.sockc.tsflags = sk->sk_tsflags;
	ipc.addr = inet->inet_saddr;
	ipc.oif = sk->sk_bound_dev_if;

	if (msg->msg_controllen) {
		err = ip_cmsg_send(sk, msg, &ipc, sk->sk_family == AF_INET6);
		if (unlikely(err)) {
			kfree(ipc.opt);
			return err;
		}
		if (ipc.opt)
			free = 1;
		connected = 0;
	}
	if (!ipc.opt) {
		struct ip_options_rcu *inet_opt;

		rcu_read_lock();
		inet_opt = rcu_dereference(inet->inet_opt);
		if (inet_opt) {
			memcpy(&opt_copy, inet_opt,
			       sizeof(*inet_opt) + inet_opt->opt.optlen);
			ipc.opt = &opt_copy.opt;
		}
		rcu_read_unlock();
	}

	saddr = ipc.addr;
	ipc.addr = faddr = daddr;

	sock_tx_timestamp(sk, ipc.sockc.tsflags, &ipc.tx_flags);

	if (ipc.opt && ipc.opt->opt.srr) {
		if (!daddr)
			return -EINVAL;
		faddr = ipc.opt->opt.faddr;
		connected = 0;
	}
	tos = get_rttos(&ipc, inet);
	if (sock_flag(sk, SOCK_LOCALROUTE) ||
	    (msg->msg_flags & MSG_DONTROUTE) ||
	    (ipc.opt && ipc.opt->opt.is_strictroute)) {
		tos |= RTO_ONLINK;
		connected = 0;
	}

	if (ipv4_is_multicast(daddr)) {
		if (!ipc.oif)
			ipc.oif = inet->mc_index;
		if (!saddr)
			saddr = inet->mc_addr;
		connected = 0;
	} else if (!ipc.oif)
		ipc.oif = inet->uc_index;

	if (connected)
		rt = (struct rtable *)sk_dst_check(sk, 0);

	if (!rt) {
		struct net *net = sock_net(sk);
		__u8 flow_flags = inet_sk_flowi_flags(sk);

		fl4 = &fl4_stack;

		flowi4_init_output(fl4, ipc.oif, sk->sk_mark, tos,
				   RT_SCOPE_UNIVERSE, sk->sk_protocol,
				   flow_flags,
				   faddr, saddr, dport, inet->inet_sport,
				   sk->sk_uid);

		security_sk_classify_flow(sk, flowi4_to_flowi(fl4));
		rt = ip_route_output_flow(net, fl4, sk);
		if (IS_ERR(rt)) {
			err = PTR_ERR(rt);
			rt = NULL;
			if (err == -ENETUNREACH)
				IP_INC_STATS(net, IPSTATS_MIB_OUTNOROUTES);
			goto out;
		}

		err = -EACCES;
		if ((rt->rt_flags & RTCF_BROADCAST) &&
		    !sock_flag(sk, SOCK_BROADCAST))
			goto out;
		if (connected)
			sk_dst_set(sk, dst_clone(&rt->dst));
	}

	if (msg->msg_flags&MSG_CONFIRM)
		goto do_confirm;
back_from_confirm:

	saddr = fl4->saddr;
	if (!ipc.addr)
		daddr = ipc.addr = fl4->daddr;

	/* Lockless fast path for the non-corking case. */
	if (!corkreq) {
		skb = ip_make_skb(sk, fl4, getfrag, msg, ulen,
				  sizeof(struct udphdr), &ipc, &rt,
				  msg->msg_flags);
		err = PTR_ERR(skb);
		if (!IS_ERR_OR_NULL(skb))
			err = udp_send_skb(skb, fl4);
		goto out;
	}

	lock_sock(sk);
	if (unlikely(up->pending)) {
		/* The socket is already corked while preparing it. */
		/* ... which is an evident application bug. --ANK */
		release_sock(sk);

		net_dbg_ratelimited("cork app bug 2\n");
		err = -EINVAL;
		goto out;
	}
	/*
	 *	Now cork the socket to pend data.
	 */
	fl4 = &inet->cork.fl.u.ip4;
	fl4->daddr = daddr;
	fl4->saddr = saddr;
	fl4->fl4_dport = dport;
	fl4->fl4_sport = inet->inet_sport;
	up->pending = AF_INET;

do_append_data:
	up->len += ulen;
	err = ip_append_data(sk, fl4, getfrag, msg, ulen,
			     sizeof(struct udphdr), &ipc, &rt,
			     corkreq ? msg->msg_flags|MSG_MORE : msg->msg_flags);
	if (err)
		udp_flush_pending_frames(sk);
	else if (!corkreq)
		err = udp_push_pending_frames(sk);
	else if (unlikely(skb_queue_empty(&sk->sk_write_queue)))
		up->pending = 0;
	release_sock(sk);

out:
	ip_rt_put(rt);
	if (free)
		kfree(ipc.opt);
	if (!err)
		return len;
	/*
	 * ENOBUFS = no kernel mem, SOCK_NOSPACE = no sndbuf space.  Reporting
	 * ENOBUFS might not be good (it's not tunable per se), but otherwise
	 * we don't have a good statistic (IpOutDiscards but it can be too many
	 * things).  We could add another new stat but at least for now that
	 * seems like overkill.
	 */
	if (err == -ENOBUFS || test_bit(SOCK_NOSPACE, &sk->sk_socket->flags)) {
		UDP_INC_STATS(sock_net(sk),
			      UDP_MIB_SNDBUFERRORS, is_udplite);
	}
	return err;

do_confirm:
	if (msg->msg_flags & MSG_PROBE)
		dst_confirm_neigh(&rt->dst, &fl4->daddr);
	if (!(msg->msg_flags&MSG_PROBE) || len)
		goto back_from_confirm;
	err = 0;
	goto out;
}
EXPORT_SYMBOL(udp_sendmsg);

int udp_sendpage(struct sock *sk, struct page *page, int offset,
		 size_t size, int flags)
{
	struct inet_sock *inet = inet_sk(sk);
	struct udp_sock *up = udp_sk(sk);
	int ret;

	if (flags & MSG_SENDPAGE_NOTLAST)
		flags |= MSG_MORE;

	if (!up->pending) {
		struct msghdr msg = {	.msg_flags = flags|MSG_MORE };

		/* Call udp_sendmsg to specify destination address which
		 * sendpage interface can't pass.
		 * This will succeed only when the socket is connected.
		 */
		ret = udp_sendmsg(sk, &msg, 0);
		if (ret < 0)
			return ret;
	}

	lock_sock(sk);

	if (unlikely(!up->pending)) {
		release_sock(sk);

		net_dbg_ratelimited("udp cork app bug 3\n");
		return -EINVAL;
	}

	ret = ip_append_page(sk, &inet->cork.fl.u.ip4,
			     page, offset, size, flags);
	if (ret == -EOPNOTSUPP) {
		release_sock(sk);
		return sock_no_sendpage(sk->sk_socket, page, offset,
					size, flags);
	}
	if (ret < 0) {
		udp_flush_pending_frames(sk);
		goto out;
	}

	up->len += size;
	if (!(up->corkflag || (flags&MSG_MORE)))
		ret = udp_push_pending_frames(sk);
	if (!ret)
		ret = size;
out:
	release_sock(sk);
	return ret;
}

#define UDP_SKB_IS_STATELESS 0x80000000

static void udp_set_dev_scratch(struct sk_buff *skb)
{
	struct udp_dev_scratch *scratch = udp_skb_scratch(skb);

	BUILD_BUG_ON(sizeof(struct udp_dev_scratch) > sizeof(long));
	scratch->_tsize_state = skb->truesize;
#if BITS_PER_LONG == 64
	scratch->len = skb->len;
	scratch->csum_unnecessary = !!skb_csum_unnecessary(skb);
	scratch->is_linear = !skb_is_nonlinear(skb);
#endif
	/* all head states execept sp (dst, sk, nf) are always cleared by
	 * udp_rcv() and we need to preserve secpath, if present, to eventually
	 * process IP_CMSG_PASSSEC at recvmsg() time
	 */
	if (likely(!skb_sec_path(skb)))
		scratch->_tsize_state |= UDP_SKB_IS_STATELESS;
}

static int udp_skb_truesize(struct sk_buff *skb)
{
	return udp_skb_scratch(skb)->_tsize_state & ~UDP_SKB_IS_STATELESS;
}

static bool udp_skb_has_head_state(struct sk_buff *skb)
{
	return !(udp_skb_scratch(skb)->_tsize_state & UDP_SKB_IS_STATELESS);
}

/* fully reclaim rmem/fwd memory allocated for skb */
static void udp_rmem_release(struct sock *sk, int size, int partial,
			     bool rx_queue_lock_held)
{
	struct udp_sock *up = udp_sk(sk);
	struct sk_buff_head *sk_queue;
	int amt;

	if (likely(partial)) {
		up->forward_deficit += size;
		size = up->forward_deficit;
		if (size < (sk->sk_rcvbuf >> 2) &&
		    !skb_queue_empty(&up->reader_queue))
			return;
	} else {
		size += up->forward_deficit;
	}
	up->forward_deficit = 0;

	/* acquire the sk_receive_queue for fwd allocated memory scheduling,
	 * if the called don't held it already
	 */
	sk_queue = &sk->sk_receive_queue;
	if (!rx_queue_lock_held)
		spin_lock(&sk_queue->lock);


	sk->sk_forward_alloc += size;
	amt = (sk->sk_forward_alloc - partial) & ~(SK_MEM_QUANTUM - 1);
	sk->sk_forward_alloc -= amt;

	if (amt)
		__sk_mem_reduce_allocated(sk, amt >> SK_MEM_QUANTUM_SHIFT);

	atomic_sub(size, &sk->sk_rmem_alloc);

	/* this can save us from acquiring the rx queue lock on next receive */
	skb_queue_splice_tail_init(sk_queue, &up->reader_queue);

	if (!rx_queue_lock_held)
		spin_unlock(&sk_queue->lock);
}

/* Note: called with reader_queue.lock held.
 * Instead of using skb->truesize here, find a copy of it in skb->dev_scratch
 * This avoids a cache line miss while receive_queue lock is held.
 * Look at __udp_enqueue_schedule_skb() to find where this copy is done.
 */
void udp_skb_destructor(struct sock *sk, struct sk_buff *skb)
{
	prefetch(&skb->data);
	udp_rmem_release(sk, udp_skb_truesize(skb), 1, false);
}
EXPORT_SYMBOL(udp_skb_destructor);

/* as above, but the caller held the rx queue lock, too */
static void udp_skb_dtor_locked(struct sock *sk, struct sk_buff *skb)
{
	prefetch(&skb->data);
	udp_rmem_release(sk, udp_skb_truesize(skb), 1, true);
}

/* Idea of busylocks is to let producers grab an extra spinlock
 * to relieve pressure on the receive_queue spinlock shared by consumer.
 * Under flood, this means that only one producer can be in line
 * trying to acquire the receive_queue spinlock.
 * These busylock can be allocated on a per cpu manner, instead of a
 * per socket one (that would consume a cache line per socket)
 */
static int udp_busylocks_log __read_mostly;
static spinlock_t *udp_busylocks __read_mostly;

static spinlock_t *busylock_acquire(void *ptr)
{
	spinlock_t *busy;

	busy = udp_busylocks + hash_ptr(ptr, udp_busylocks_log);
	spin_lock(busy);
	return busy;
}

static void busylock_release(spinlock_t *busy)
{
	if (busy)
		spin_unlock(busy);
}

int __udp_enqueue_schedule_skb(struct sock *sk, struct sk_buff *skb)
{
	struct sk_buff_head *list = &sk->sk_receive_queue;
	int rmem, delta, amt, err = -ENOMEM;
	spinlock_t *busy = NULL;
	int size;

	/* try to avoid the costly atomic add/sub pair when the receive
	 * queue is full; always allow at least a packet
	 */
	rmem = atomic_read(&sk->sk_rmem_alloc);
	if (rmem > sk->sk_rcvbuf)
		goto drop;

	/* Under mem pressure, it might be helpful to help udp_recvmsg()
	 * having linear skbs :
	 * - Reduce memory overhead and thus increase receive queue capacity
	 * - Less cache line misses at copyout() time
	 * - Less work at consume_skb() (less alien page frag freeing)
	 */
	if (rmem > (sk->sk_rcvbuf >> 1)) {
		skb_condense(skb);

		busy = busylock_acquire(sk);
	}
	size = skb->truesize;
	udp_set_dev_scratch(skb);

	/* we drop only if the receive buf is full and the receive
	 * queue contains some other skb
	 */
	rmem = atomic_add_return(size, &sk->sk_rmem_alloc);
	if (rmem > (size + sk->sk_rcvbuf))
		goto uncharge_drop;

	spin_lock(&list->lock);
	if (size >= sk->sk_forward_alloc) {
		amt = sk_mem_pages(size);
		delta = amt << SK_MEM_QUANTUM_SHIFT;
		if (!__sk_mem_raise_allocated(sk, delta, amt, SK_MEM_RECV)) {
			err = -ENOBUFS;
			spin_unlock(&list->lock);
			goto uncharge_drop;
		}

		sk->sk_forward_alloc += delta;
	}

	sk->sk_forward_alloc -= size;

	/* no need to setup a destructor, we will explicitly release the
	 * forward allocated memory on dequeue
	 */
	sock_skb_set_dropcount(sk, skb);

	__skb_queue_tail(list, skb);
	spin_unlock(&list->lock);

	if (!sock_flag(sk, SOCK_DEAD))
		sk->sk_data_ready(sk);

	busylock_release(busy);
	return 0;

uncharge_drop:
	atomic_sub(skb->truesize, &sk->sk_rmem_alloc);

drop:
	atomic_inc(&sk->sk_drops);
	busylock_release(busy);
	return err;
}
EXPORT_SYMBOL_GPL(__udp_enqueue_schedule_skb);

void udp_destruct_sock(struct sock *sk)
{
	/* reclaim completely the forward allocated memory */
	struct udp_sock *up = udp_sk(sk);
	unsigned int total = 0;
	struct sk_buff *skb;

	skb_queue_splice_tail_init(&sk->sk_receive_queue, &up->reader_queue);
	while ((skb = __skb_dequeue(&up->reader_queue)) != NULL) {
		total += skb->truesize;
		kfree_skb(skb);
	}
	udp_rmem_release(sk, total, 0, true);

	inet_sock_destruct(sk);
}
EXPORT_SYMBOL_GPL(udp_destruct_sock);

int udp_init_sock(struct sock *sk)
{
	skb_queue_head_init(&udp_sk(sk)->reader_queue);
	sk->sk_destruct = udp_destruct_sock;
	return 0;
}
EXPORT_SYMBOL_GPL(udp_init_sock);

void skb_consume_udp(struct sock *sk, struct sk_buff *skb, int len)
{
	if (unlikely(READ_ONCE(sk->sk_peek_off) >= 0)) {
		bool slow = lock_sock_fast(sk);

		sk_peek_offset_bwd(sk, len);
		unlock_sock_fast(sk, slow);
	}

	if (!skb_unref(skb))
		return;

	/* In the more common cases we cleared the head states previously,
	 * see __udp_queue_rcv_skb().
	 */
	if (unlikely(udp_skb_has_head_state(skb)))
		skb_release_head_state(skb);
	__consume_stateless_skb(skb);
}
EXPORT_SYMBOL_GPL(skb_consume_udp);

static struct sk_buff *__first_packet_length(struct sock *sk,
					     struct sk_buff_head *rcvq,
					     int *total)
{
	struct sk_buff *skb;

	while ((skb = skb_peek(rcvq)) != NULL) {
		if (udp_lib_checksum_complete(skb)) {
			__UDP_INC_STATS(sock_net(sk), UDP_MIB_CSUMERRORS,
					IS_UDPLITE(sk));
			__UDP_INC_STATS(sock_net(sk), UDP_MIB_INERRORS,
					IS_UDPLITE(sk));
			atomic_inc(&sk->sk_drops);
			__skb_unlink(skb, rcvq);
			*total += skb->truesize;
			kfree_skb(skb);
		} else {
			/* the csum related bits could be changed, refresh
			 * the scratch area
			 */
			udp_set_dev_scratch(skb);
			break;
		}
	}
	return skb;
}

/**
 *	first_packet_length	- return length of first packet in receive queue
 *	@sk: socket
 *
 *	Drops all bad checksum frames, until a valid one is found.
 *	Returns the length of found skb, or -1 if none is found.
 */
static int first_packet_length(struct sock *sk)
{
	struct sk_buff_head *rcvq = &udp_sk(sk)->reader_queue;
	struct sk_buff_head *sk_queue = &sk->sk_receive_queue;
	struct sk_buff *skb;
	int total = 0;
	int res;

	spin_lock_bh(&rcvq->lock);
	skb = __first_packet_length(sk, rcvq, &total);
	if (!skb && !skb_queue_empty(sk_queue)) {
		spin_lock(&sk_queue->lock);
		skb_queue_splice_tail_init(sk_queue, rcvq);
		spin_unlock(&sk_queue->lock);

		skb = __first_packet_length(sk, rcvq, &total);
	}
	res = skb ? skb->len : -1;
	if (total)
		udp_rmem_release(sk, total, 1, false);
	spin_unlock_bh(&rcvq->lock);
	return res;
}

/*
 *	IOCTL requests applicable to the UDP protocol
 */

int udp_ioctl(struct sock *sk, int cmd, unsigned long arg)
{
	switch (cmd) {
	case SIOCOUTQ:
	{
		int amount = sk_wmem_alloc_get(sk);

		return put_user(amount, (int __user *)arg);
	}

	case SIOCINQ:
	{
		int amount = max_t(int, 0, first_packet_length(sk));

		return put_user(amount, (int __user *)arg);
	}

	default:
		return -ENOIOCTLCMD;
	}

	return 0;
}
EXPORT_SYMBOL(udp_ioctl);

struct sk_buff *__skb_recv_udp(struct sock *sk, unsigned int flags,
			       int noblock, int *peeked, int *off, int *err)
{
	struct sk_buff_head *sk_queue = &sk->sk_receive_queue;
	struct sk_buff_head *queue;
	struct sk_buff *last;
	long timeo;
	int error;

	queue = &udp_sk(sk)->reader_queue;
	flags |= noblock ? MSG_DONTWAIT : 0;
	timeo = sock_rcvtimeo(sk, flags & MSG_DONTWAIT);
	do {
		struct sk_buff *skb;

		error = sock_error(sk);
		if (error)
			break;

		error = -EAGAIN;
		*peeked = 0;
		do {
			spin_lock_bh(&queue->lock);
			skb = __skb_try_recv_from_queue(sk, queue, flags,
							udp_skb_destructor,
							peeked, off, err,
							&last);
			if (skb) {
				spin_unlock_bh(&queue->lock);
				return skb;
			}

			if (skb_queue_empty(sk_queue)) {
				spin_unlock_bh(&queue->lock);
				goto busy_check;
			}

			/* refill the reader queue and walk it again
			 * keep both queues locked to avoid re-acquiring
			 * the sk_receive_queue lock if fwd memory scheduling
			 * is needed.
			 */
			spin_lock(&sk_queue->lock);
			skb_queue_splice_tail_init(sk_queue, queue);

			skb = __skb_try_recv_from_queue(sk, queue, flags,
							udp_skb_dtor_locked,
							peeked, off, err,
							&last);
			spin_unlock(&sk_queue->lock);
			spin_unlock_bh(&queue->lock);
			if (skb)
				return skb;

busy_check:
			if (!sk_can_busy_loop(sk))
				break;

			sk_busy_loop(sk, flags & MSG_DONTWAIT);
		} while (!skb_queue_empty(sk_queue));

		/* sk_queue is empty, reader_queue may contain peeked packets */
	} while (timeo &&
		 !__skb_wait_for_more_packets(sk, &error, &timeo,
					      (struct sk_buff *)sk_queue));

	*err = error;
	return NULL;
}
EXPORT_SYMBOL_GPL(__skb_recv_udp);

/*
 * 	This should be easy, if there is something there we
 * 	return it, otherwise we block.
 */

int udp_recvmsg(struct sock *sk, struct msghdr *msg, size_t len, int noblock,
		int flags, int *addr_len)
{
	struct inet_sock *inet = inet_sk(sk);
	DECLARE_SOCKADDR(struct sockaddr_in *, sin, msg->msg_name);
	struct sk_buff *skb;
	unsigned int ulen, copied;
	int peeked, peeking, off;
	int err;
	int is_udplite = IS_UDPLITE(sk);
	bool checksum_valid = false;

	if (flags & MSG_ERRQUEUE)
		return ip_recv_error(sk, msg, len, addr_len);

try_again:
	peeking = flags & MSG_PEEK;
	off = sk_peek_offset(sk, flags);
	skb = __skb_recv_udp(sk, flags, noblock, &peeked, &off, &err);
	if (!skb)
		return err;

	ulen = udp_skb_len(skb);
	copied = len;
	if (copied > ulen - off)
		copied = ulen - off;
	else if (copied < ulen)
		msg->msg_flags |= MSG_TRUNC;

	/*
	 * If checksum is needed at all, try to do it while copying the
	 * data.  If the data is truncated, or if we only want a partial
	 * coverage checksum (UDP-Lite), do it before the copy.
	 */

	if (copied < ulen || peeking ||
	    (is_udplite && UDP_SKB_CB(skb)->partial_cov)) {
		checksum_valid = udp_skb_csum_unnecessary(skb) ||
				!__udp_lib_checksum_complete(skb);
		if (!checksum_valid)
			goto csum_copy_err;
	}

	if (checksum_valid || udp_skb_csum_unnecessary(skb)) {
		if (udp_skb_is_linear(skb))
			err = copy_linear_skb(skb, copied, off, &msg->msg_iter);
		else
			err = skb_copy_datagram_msg(skb, off, msg, copied);
	} else {
		err = skb_copy_and_csum_datagram_msg(skb, off, msg);

		if (err == -EINVAL)
			goto csum_copy_err;
	}

	if (unlikely(err)) {
		if (!peeked) {
			atomic_inc(&sk->sk_drops);
			UDP_INC_STATS(sock_net(sk),
				      UDP_MIB_INERRORS, is_udplite);
		}
		kfree_skb(skb);
		return err;
	}

	if (!peeked)
		UDP_INC_STATS(sock_net(sk),
			      UDP_MIB_INDATAGRAMS, is_udplite);

	sock_recv_ts_and_drops(msg, sk, skb);

	/* Copy the address. */
	if (sin) {
		sin->sin_family = AF_INET;
		sin->sin_port = udp_hdr(skb)->source;
		sin->sin_addr.s_addr = ip_hdr(skb)->saddr;
		memset(sin->sin_zero, 0, sizeof(sin->sin_zero));
		*addr_len = sizeof(*sin);
	}
	if (inet->cmsg_flags)
		ip_cmsg_recv_offset(msg, sk, skb, sizeof(struct udphdr), off);

	err = copied;
	if (flags & MSG_TRUNC)
		err = ulen;

	skb_consume_udp(sk, skb, peeking ? -err : err);
	return err;

csum_copy_err:
	if (!__sk_queue_drop_skb(sk, &udp_sk(sk)->reader_queue, skb, flags,
				 udp_skb_destructor)) {
		UDP_INC_STATS(sock_net(sk), UDP_MIB_CSUMERRORS, is_udplite);
		UDP_INC_STATS(sock_net(sk), UDP_MIB_INERRORS, is_udplite);
	}
	kfree_skb(skb);

	/* starting over for a new packet, but check if we need to yield */
	cond_resched();
	msg->msg_flags &= ~MSG_TRUNC;
	goto try_again;
}

int __udp_disconnect(struct sock *sk, int flags)
{
	struct inet_sock *inet = inet_sk(sk);
	/*
	 *	1003.1g - break association.
	 */

	sk->sk_state = TCP_CLOSE;
	inet->inet_daddr = 0;
	inet->inet_dport = 0;
	sock_rps_reset_rxhash(sk);
	sk->sk_bound_dev_if = 0;
	if (!(sk->sk_userlocks & SOCK_BINDADDR_LOCK))
		inet_reset_saddr(sk);

	if (!(sk->sk_userlocks & SOCK_BINDPORT_LOCK)) {
		sk->sk_prot->unhash(sk);
		inet->inet_sport = 0;
	}
	sk_dst_reset(sk);
	return 0;
}
EXPORT_SYMBOL(__udp_disconnect);

int udp_disconnect(struct sock *sk, int flags)
{
	lock_sock(sk);
	__udp_disconnect(sk, flags);
	release_sock(sk);
	return 0;
}
EXPORT_SYMBOL(udp_disconnect);

void udp_lib_unhash(struct sock *sk)
{
	if (sk_hashed(sk)) {
		struct udp_table *udptable = sk->sk_prot->h.udp_table;
		struct udp_hslot *hslot, *hslot2;

		hslot  = udp_hashslot(udptable, sock_net(sk),
				      udp_sk(sk)->udp_port_hash);
		hslot2 = udp_hashslot2(udptable, udp_sk(sk)->udp_portaddr_hash);

		spin_lock_bh(&hslot->lock);
		if (rcu_access_pointer(sk->sk_reuseport_cb))
			reuseport_detach_sock(sk);
		if (sk_del_node_init_rcu(sk)) {
			hslot->count--;
			inet_sk(sk)->inet_num = 0;
			sock_prot_inuse_add(sock_net(sk), sk->sk_prot, -1);

			spin_lock(&hslot2->lock);
			hlist_del_init_rcu(&udp_sk(sk)->udp_portaddr_node);
			hslot2->count--;
			spin_unlock(&hslot2->lock);
		}
		spin_unlock_bh(&hslot->lock);
	}
}
EXPORT_SYMBOL(udp_lib_unhash);

/*
 * inet_rcv_saddr was changed, we must rehash secondary hash
 */
void udp_lib_rehash(struct sock *sk, u16 newhash)
{
	if (sk_hashed(sk)) {
		struct udp_table *udptable = sk->sk_prot->h.udp_table;
		struct udp_hslot *hslot, *hslot2, *nhslot2;

		hslot2 = udp_hashslot2(udptable, udp_sk(sk)->udp_portaddr_hash);
		nhslot2 = udp_hashslot2(udptable, newhash);
		udp_sk(sk)->udp_portaddr_hash = newhash;

		if (hslot2 != nhslot2 ||
		    rcu_access_pointer(sk->sk_reuseport_cb)) {
			hslot = udp_hashslot(udptable, sock_net(sk),
					     udp_sk(sk)->udp_port_hash);
			/* we must lock primary chain too */
			spin_lock_bh(&hslot->lock);
			if (rcu_access_pointer(sk->sk_reuseport_cb))
				reuseport_detach_sock(sk);

			if (hslot2 != nhslot2) {
				spin_lock(&hslot2->lock);
				hlist_del_init_rcu(&udp_sk(sk)->udp_portaddr_node);
				hslot2->count--;
				spin_unlock(&hslot2->lock);

				spin_lock(&nhslot2->lock);
				hlist_add_head_rcu(&udp_sk(sk)->udp_portaddr_node,
							 &nhslot2->head);
				nhslot2->count++;
				spin_unlock(&nhslot2->lock);
			}

			spin_unlock_bh(&hslot->lock);
		}
	}
}
EXPORT_SYMBOL(udp_lib_rehash);

static void udp_v4_rehash(struct sock *sk)
{
	u16 new_hash = udp4_portaddr_hash(sock_net(sk),
					  inet_sk(sk)->inet_rcv_saddr,
					  inet_sk(sk)->inet_num);
	udp_lib_rehash(sk, new_hash);
}

static int __udp_queue_rcv_skb(struct sock *sk, struct sk_buff *skb)
{
	int rc;

	if (inet_sk(sk)->inet_daddr) {
		sock_rps_save_rxhash(sk, skb);
		sk_mark_napi_id(sk, skb);
		sk_incoming_cpu_update(sk);
	} else {
		sk_mark_napi_id_once(sk, skb);
	}

	rc = __udp_enqueue_schedule_skb(sk, skb);
	if (rc < 0) {
		int is_udplite = IS_UDPLITE(sk);

		/* Note that an ENOMEM error is charged twice */
		if (rc == -ENOMEM)
			UDP_INC_STATS(sock_net(sk), UDP_MIB_RCVBUFERRORS,
					is_udplite);
		UDP_INC_STATS(sock_net(sk), UDP_MIB_INERRORS, is_udplite);
		kfree_skb(skb);
		trace_udp_fail_queue_rcv_skb(rc, sk);
		return -1;
	}

	return 0;
}

static struct static_key udp_encap_needed __read_mostly;
void udp_encap_enable(void)
{
	static_key_enable(&udp_encap_needed);
}
EXPORT_SYMBOL(udp_encap_enable);

/* returns:
 *  -1: error
 *   0: success
 *  >0: "udp encap" protocol resubmission
 *
 * Note that in the success and error cases, the skb is assumed to
 * have either been requeued or freed.
 */
static int udp_queue_rcv_skb(struct sock *sk, struct sk_buff *skb)
{
	struct udp_sock *up = udp_sk(sk);
	int is_udplite = IS_UDPLITE(sk);

	/*
	 *	Charge it to the socket, dropping if the queue is full.
	 */
	if (!xfrm4_policy_check(sk, XFRM_POLICY_IN, skb))
		goto drop;
	nf_reset(skb);

	if (static_key_false(&udp_encap_needed) && up->encap_type) {
		int (*encap_rcv)(struct sock *sk, struct sk_buff *skb);

		/*
		 * This is an encapsulation socket so pass the skb to
		 * the socket's udp_encap_rcv() hook. Otherwise, just
		 * fall through and pass this up the UDP socket.
		 * up->encap_rcv() returns the following value:
		 * =0 if skb was successfully passed to the encap
		 *    handler or was discarded by it.
		 * >0 if skb should be passed on to UDP.
		 * <0 if skb should be resubmitted as proto -N
		 */

		/* if we're overly short, let UDP handle it */
		encap_rcv = ACCESS_ONCE(up->encap_rcv);
		if (encap_rcv) {
			int ret;

			/* Verify checksum before giving to encap */
			if (udp_lib_checksum_complete(skb))
				goto csum_error;

			ret = encap_rcv(sk, skb);
			if (ret <= 0) {
				__UDP_INC_STATS(sock_net(sk),
						UDP_MIB_INDATAGRAMS,
						is_udplite);
				return -ret;
			}
		}

		/* FALLTHROUGH -- it's a UDP Packet */
	}

	/*
	 * 	UDP-Lite specific tests, ignored on UDP sockets
	 */
	if ((is_udplite & UDPLITE_RECV_CC)  &&  UDP_SKB_CB(skb)->partial_cov) {

		/*
		 * MIB statistics other than incrementing the error count are
		 * disabled for the following two types of errors: these depend
		 * on the application settings, not on the functioning of the
		 * protocol stack as such.
		 *
		 * RFC 3828 here recommends (sec 3.3): "There should also be a
		 * way ... to ... at least let the receiving application block
		 * delivery of packets with coverage values less than a value
		 * provided by the application."
		 */
		if (up->pcrlen == 0) {          /* full coverage was set  */
			net_dbg_ratelimited("UDPLite: partial coverage %d while full coverage %d requested\n",
					    UDP_SKB_CB(skb)->cscov, skb->len);
			goto drop;
		}
		/* The next case involves violating the min. coverage requested
		 * by the receiver. This is subtle: if receiver wants x and x is
		 * greater than the buffersize/MTU then receiver will complain
		 * that it wants x while sender emits packets of smaller size y.
		 * Therefore the above ...()->partial_cov statement is essential.
		 */
		if (UDP_SKB_CB(skb)->cscov  <  up->pcrlen) {
			net_dbg_ratelimited("UDPLite: coverage %d too small, need min %d\n",
					    UDP_SKB_CB(skb)->cscov, up->pcrlen);
			goto drop;
		}
	}

	prefetch(&sk->sk_rmem_alloc);
	if (rcu_access_pointer(sk->sk_filter) &&
	    udp_lib_checksum_complete(skb))
			goto csum_error;

	if (sk_filter_trim_cap(sk, skb, sizeof(struct udphdr)))
		goto drop;

	udp_csum_pull_header(skb);

	ipv4_pktinfo_prepare(sk, skb);
	return __udp_queue_rcv_skb(sk, skb);

csum_error:
	__UDP_INC_STATS(sock_net(sk), UDP_MIB_CSUMERRORS, is_udplite);
drop:
	__UDP_INC_STATS(sock_net(sk), UDP_MIB_INERRORS, is_udplite);
	atomic_inc(&sk->sk_drops);
	kfree_skb(skb);
	return -1;
}

/* For TCP sockets, sk_rx_dst is protected by socket lock
 * For UDP, we use xchg() to guard against concurrent changes.
 */
bool udp_sk_rx_dst_set(struct sock *sk, struct dst_entry *dst)
{
	struct dst_entry *old;

	if (dst_hold_safe(dst)) {
		old = xchg(&sk->sk_rx_dst, dst);
		dst_release(old);
		return old != dst;
	}
	return false;
}
EXPORT_SYMBOL(udp_sk_rx_dst_set);

/*
 *	Multicasts and broadcasts go to each listener.
 *
 *	Note: called only from the BH handler context.
 */
static int __udp4_lib_mcast_deliver(struct net *net, struct sk_buff *skb,
				    struct udphdr  *uh,
				    __be32 saddr, __be32 daddr,
				    struct udp_table *udptable,
				    int proto)
{
	struct sock *sk, *first = NULL;
	unsigned short hnum = ntohs(uh->dest);
	struct udp_hslot *hslot = udp_hashslot(udptable, net, hnum);
	unsigned int hash2 = 0, hash2_any = 0, use_hash2 = (hslot->count > 10);
	unsigned int offset = offsetof(typeof(*sk), sk_node);
	int dif = skb->dev->ifindex;
	int sdif = inet_sdif(skb);
	struct hlist_node *node;
	struct sk_buff *nskb;

	if (use_hash2) {
		hash2_any = udp4_portaddr_hash(net, htonl(INADDR_ANY), hnum) &
			    udptable->mask;
		hash2 = udp4_portaddr_hash(net, daddr, hnum) & udptable->mask;
start_lookup:
		hslot = &udptable->hash2[hash2];
		offset = offsetof(typeof(*sk), __sk_common.skc_portaddr_node);
	}

	sk_for_each_entry_offset_rcu(sk, node, &hslot->head, offset) {
		if (!__udp_is_mcast_sock(net, sk, uh->dest, daddr,
					 uh->source, saddr, dif, sdif, hnum))
			continue;

		if (!first) {
			first = sk;
			continue;
		}
		nskb = skb_clone(skb, GFP_ATOMIC);

		if (unlikely(!nskb)) {
			atomic_inc(&sk->sk_drops);
			__UDP_INC_STATS(net, UDP_MIB_RCVBUFERRORS,
					IS_UDPLITE(sk));
			__UDP_INC_STATS(net, UDP_MIB_INERRORS,
					IS_UDPLITE(sk));
			continue;
		}
		if (udp_queue_rcv_skb(sk, nskb) > 0)
			consume_skb(nskb);
	}

	/* Also lookup *:port if we are using hash2 and haven't done so yet. */
	if (use_hash2 && hash2 != hash2_any) {
		hash2 = hash2_any;
		goto start_lookup;
	}

	if (first) {
		if (udp_queue_rcv_skb(first, skb) > 0)
			consume_skb(skb);
	} else {
		kfree_skb(skb);
		__UDP_INC_STATS(net, UDP_MIB_IGNOREDMULTI,
				proto == IPPROTO_UDPLITE);
	}
	return 0;
}

/* Initialize UDP checksum. If exited with zero value (success),
 * CHECKSUM_UNNECESSARY means, that no more checks are required.
 * Otherwise, csum completion requires chacksumming packet body,
 * including udp header and folding it to skb->csum.
 */
static inline int udp4_csum_init(struct sk_buff *skb, struct udphdr *uh,
				 int proto)
{
	int err;

	UDP_SKB_CB(skb)->partial_cov = 0;
	UDP_SKB_CB(skb)->cscov = skb->len;

	if (proto == IPPROTO_UDPLITE) {
		err = udplite_checksum_init(skb, uh);
		if (err)
			return err;
	}

	/* Note, we are only interested in != 0 or == 0, thus the
	 * force to int.
	 */
	return (__force int)skb_checksum_init_zero_check(skb, proto, uh->check,
							 inet_compute_pseudo);
}

/*
 *	All we need to do is get the socket, and then do a checksum.
 */

int __udp4_lib_rcv(struct sk_buff *skb, struct udp_table *udptable,
		   int proto)
{
	struct sock *sk;
	struct udphdr *uh;
	unsigned short ulen;
	struct rtable *rt = skb_rtable(skb);
	__be32 saddr, daddr;
	struct net *net = dev_net(skb->dev);

	/*
	 *  Validate the packet.
	 */
	if (!pskb_may_pull(skb, sizeof(struct udphdr)))
		goto drop;		/* No space for header. */

	uh   = udp_hdr(skb);
	ulen = ntohs(uh->len);
	saddr = ip_hdr(skb)->saddr;
	daddr = ip_hdr(skb)->daddr;

	if (ulen > skb->len)
		goto short_packet;

	if (proto == IPPROTO_UDP) {
		/* UDP validates ulen. */
		if (ulen < sizeof(*uh) || pskb_trim_rcsum(skb, ulen))
			goto short_packet;
		uh = udp_hdr(skb);
	}

	if (udp4_csum_init(skb, uh, proto))
		goto csum_error;

	sk = skb_steal_sock(skb);
	if (sk) {
		struct dst_entry *dst = skb_dst(skb);
		int ret;

		if (unlikely(sk->sk_rx_dst != dst))
			udp_sk_rx_dst_set(sk, dst);

		ret = udp_queue_rcv_skb(sk, skb);
		sock_put(sk);
		/* a return value > 0 means to resubmit the input, but
		 * it wants the return to be -protocol, or 0
		 */
		if (ret > 0)
			return -ret;
		return 0;
	}

	if (rt->rt_flags & (RTCF_BROADCAST|RTCF_MULTICAST))
		return __udp4_lib_mcast_deliver(net, skb, uh,
						saddr, daddr, udptable, proto);

	sk = __udp4_lib_lookup_skb(skb, uh->source, uh->dest, udptable);
	if (sk) {
		int ret;

		if (inet_get_convert_csum(sk) && uh->check && !IS_UDPLITE(sk))
			skb_checksum_try_convert(skb, IPPROTO_UDP, uh->check,
						 inet_compute_pseudo);

		ret = udp_queue_rcv_skb(sk, skb);

		/* a return value > 0 means to resubmit the input, but
		 * it wants the return to be -protocol, or 0
		 */
		if (ret > 0)
			return -ret;
		return 0;
	}

	if (!xfrm4_policy_check(NULL, XFRM_POLICY_IN, skb))
		goto drop;
	nf_reset(skb);

	/* No socket. Drop packet silently, if checksum is wrong */
	if (udp_lib_checksum_complete(skb))
		goto csum_error;

	__UDP_INC_STATS(net, UDP_MIB_NOPORTS, proto == IPPROTO_UDPLITE);
	icmp_send(skb, ICMP_DEST_UNREACH, ICMP_PORT_UNREACH, 0);

	/*
	 * Hmm.  We got an UDP packet to a port to which we
	 * don't wanna listen.  Ignore it.
	 */
	kfree_skb(skb);
	return 0;

short_packet:
	net_dbg_ratelimited("UDP%s: short packet: From %pI4:%u %d/%d to %pI4:%u\n",
			    proto == IPPROTO_UDPLITE ? "Lite" : "",
			    &saddr, ntohs(uh->source),
			    ulen, skb->len,
			    &daddr, ntohs(uh->dest));
	goto drop;

csum_error:
	/*
	 * RFC1122: OK.  Discards the bad packet silently (as far as
	 * the network is concerned, anyway) as per 4.1.3.4 (MUST).
	 */
	net_dbg_ratelimited("UDP%s: bad checksum. From %pI4:%u to %pI4:%u ulen %d\n",
			    proto == IPPROTO_UDPLITE ? "Lite" : "",
			    &saddr, ntohs(uh->source), &daddr, ntohs(uh->dest),
			    ulen);
	__UDP_INC_STATS(net, UDP_MIB_CSUMERRORS, proto == IPPROTO_UDPLITE);
drop:
	__UDP_INC_STATS(net, UDP_MIB_INERRORS, proto == IPPROTO_UDPLITE);
	kfree_skb(skb);
	return 0;
}

/* We can only early demux multicast if there is a single matching socket.
 * If more than one socket found returns NULL
 */
static struct sock *__udp4_lib_mcast_demux_lookup(struct net *net,
						  __be16 loc_port, __be32 loc_addr,
						  __be16 rmt_port, __be32 rmt_addr,
						  int dif, int sdif)
{
	struct sock *sk, *result;
	unsigned short hnum = ntohs(loc_port);
	unsigned int slot = udp_hashfn(net, hnum, udp_table.mask);
	struct udp_hslot *hslot = &udp_table.hash[slot];

	/* Do not bother scanning a too big list */
	if (hslot->count > 10)
		return NULL;

	result = NULL;
	sk_for_each_rcu(sk, &hslot->head) {
		if (__udp_is_mcast_sock(net, sk, loc_port, loc_addr,
					rmt_port, rmt_addr, dif, sdif, hnum)) {
			if (result)
				return NULL;
			result = sk;
		}
	}

	return result;
}

/* For unicast we should only early demux connected sockets or we can
 * break forwarding setups.  The chains here can be long so only check
 * if the first socket is an exact match and if not move on.
 */
static struct sock *__udp4_lib_demux_lookup(struct net *net,
					    __be16 loc_port, __be32 loc_addr,
					    __be16 rmt_port, __be32 rmt_addr,
					    int dif, int sdif)
{
	unsigned short hnum = ntohs(loc_port);
	unsigned int hash2 = udp4_portaddr_hash(net, loc_addr, hnum);
	unsigned int slot2 = hash2 & udp_table.mask;
	struct udp_hslot *hslot2 = &udp_table.hash2[slot2];
	INET_ADDR_COOKIE(acookie, rmt_addr, loc_addr);
	const __portpair ports = INET_COMBINED_PORTS(rmt_port, hnum);
	struct sock *sk;

	udp_portaddr_for_each_entry_rcu(sk, &hslot2->head) {
		if (INET_MATCH(sk, net, acookie, rmt_addr,
			       loc_addr, ports, dif, sdif))
			return sk;
		/* Only check first socket in chain */
		break;
	}
	return NULL;
}

int udp_v4_early_demux(struct sk_buff *skb)
{
	struct net *net = dev_net(skb->dev);
	struct in_device *in_dev = NULL;
	const struct iphdr *iph;
	const struct udphdr *uh;
	struct sock *sk = NULL;
	struct dst_entry *dst;
	int dif = skb->dev->ifindex;
	int sdif = inet_sdif(skb);
	int ours;

	/* validate the packet */
	if (!pskb_may_pull(skb, skb_transport_offset(skb) + sizeof(struct udphdr)))
		return 0;

	iph = ip_hdr(skb);
	uh = udp_hdr(skb);

<<<<<<< HEAD
	if (skb->pkt_type == PACKET_BROADCAST ||
	    skb->pkt_type == PACKET_MULTICAST) {
=======
	if (skb->pkt_type == PACKET_MULTICAST) {
>>>>>>> 287b8e11
		in_dev = __in_dev_get_rcu(skb->dev);

		if (!in_dev)
			return 0;

<<<<<<< HEAD
		/* we are supposed to accept bcast packets */
		if (skb->pkt_type == PACKET_MULTICAST) {
			ours = ip_check_mc_rcu(in_dev, iph->daddr, iph->saddr,
					       iph->protocol);
			if (!ours)
				return 0;
		}
=======
		ours = ip_check_mc_rcu(in_dev, iph->daddr, iph->saddr,
				       iph->protocol);
		if (!ours)
			return 0;
>>>>>>> 287b8e11

		sk = __udp4_lib_mcast_demux_lookup(net, uh->dest, iph->daddr,
						   uh->source, iph->saddr,
						   dif, sdif);
	} else if (skb->pkt_type == PACKET_HOST) {
		sk = __udp4_lib_demux_lookup(net, uh->dest, iph->daddr,
					     uh->source, iph->saddr, dif, sdif);
	}

	if (!sk || !refcount_inc_not_zero(&sk->sk_refcnt))
		return 0;

	skb->sk = sk;
	skb->destructor = sock_efree;
	dst = READ_ONCE(sk->sk_rx_dst);

	if (dst)
		dst = dst_check(dst, 0);
	if (dst) {
		u32 itag = 0;

		/* set noref for now.
		 * any place which wants to hold dst has to call
		 * dst_hold_safe()
		 */
		skb_dst_set_noref(skb, dst);

		/* for unconnected multicast sockets we need to validate
		 * the source on each packet
		 */
		if (!inet_sk(sk)->inet_daddr && in_dev)
			return ip_mc_validate_source(skb, iph->daddr,
						     iph->saddr, iph->tos,
						     skb->dev, in_dev, &itag);
	}
	return 0;
}

int udp_rcv(struct sk_buff *skb)
{
	return __udp4_lib_rcv(skb, &udp_table, IPPROTO_UDP);
}

void udp_destroy_sock(struct sock *sk)
{
	struct udp_sock *up = udp_sk(sk);
	bool slow = lock_sock_fast(sk);
	udp_flush_pending_frames(sk);
	unlock_sock_fast(sk, slow);
	if (static_key_false(&udp_encap_needed) && up->encap_type) {
		void (*encap_destroy)(struct sock *sk);
		encap_destroy = ACCESS_ONCE(up->encap_destroy);
		if (encap_destroy)
			encap_destroy(sk);
	}
}

/*
 *	Socket option code for UDP
 */
int udp_lib_setsockopt(struct sock *sk, int level, int optname,
		       char __user *optval, unsigned int optlen,
		       int (*push_pending_frames)(struct sock *))
{
	struct udp_sock *up = udp_sk(sk);
	int val, valbool;
	int err = 0;
	int is_udplite = IS_UDPLITE(sk);

	if (optlen < sizeof(int))
		return -EINVAL;

	if (get_user(val, (int __user *)optval))
		return -EFAULT;

	valbool = val ? 1 : 0;

	switch (optname) {
	case UDP_CORK:
		if (val != 0) {
			up->corkflag = 1;
		} else {
			up->corkflag = 0;
			lock_sock(sk);
			push_pending_frames(sk);
			release_sock(sk);
		}
		break;

	case UDP_ENCAP:
		switch (val) {
		case 0:
		case UDP_ENCAP_ESPINUDP:
		case UDP_ENCAP_ESPINUDP_NON_IKE:
			up->encap_rcv = xfrm4_udp_encap_rcv;
			/* FALLTHROUGH */
		case UDP_ENCAP_L2TPINUDP:
			up->encap_type = val;
			udp_encap_enable();
			break;
		default:
			err = -ENOPROTOOPT;
			break;
		}
		break;

	case UDP_NO_CHECK6_TX:
		up->no_check6_tx = valbool;
		break;

	case UDP_NO_CHECK6_RX:
		up->no_check6_rx = valbool;
		break;

	/*
	 * 	UDP-Lite's partial checksum coverage (RFC 3828).
	 */
	/* The sender sets actual checksum coverage length via this option.
	 * The case coverage > packet length is handled by send module. */
	case UDPLITE_SEND_CSCOV:
		if (!is_udplite)         /* Disable the option on UDP sockets */
			return -ENOPROTOOPT;
		if (val != 0 && val < 8) /* Illegal coverage: use default (8) */
			val = 8;
		else if (val > USHRT_MAX)
			val = USHRT_MAX;
		up->pcslen = val;
		up->pcflag |= UDPLITE_SEND_CC;
		break;

	/* The receiver specifies a minimum checksum coverage value. To make
	 * sense, this should be set to at least 8 (as done below). If zero is
	 * used, this again means full checksum coverage.                     */
	case UDPLITE_RECV_CSCOV:
		if (!is_udplite)         /* Disable the option on UDP sockets */
			return -ENOPROTOOPT;
		if (val != 0 && val < 8) /* Avoid silly minimal values.       */
			val = 8;
		else if (val > USHRT_MAX)
			val = USHRT_MAX;
		up->pcrlen = val;
		up->pcflag |= UDPLITE_RECV_CC;
		break;

	default:
		err = -ENOPROTOOPT;
		break;
	}

	return err;
}
EXPORT_SYMBOL(udp_lib_setsockopt);

int udp_setsockopt(struct sock *sk, int level, int optname,
		   char __user *optval, unsigned int optlen)
{
	if (level == SOL_UDP  ||  level == SOL_UDPLITE)
		return udp_lib_setsockopt(sk, level, optname, optval, optlen,
					  udp_push_pending_frames);
	return ip_setsockopt(sk, level, optname, optval, optlen);
}

#ifdef CONFIG_COMPAT
int compat_udp_setsockopt(struct sock *sk, int level, int optname,
			  char __user *optval, unsigned int optlen)
{
	if (level == SOL_UDP  ||  level == SOL_UDPLITE)
		return udp_lib_setsockopt(sk, level, optname, optval, optlen,
					  udp_push_pending_frames);
	return compat_ip_setsockopt(sk, level, optname, optval, optlen);
}
#endif

int udp_lib_getsockopt(struct sock *sk, int level, int optname,
		       char __user *optval, int __user *optlen)
{
	struct udp_sock *up = udp_sk(sk);
	int val, len;

	if (get_user(len, optlen))
		return -EFAULT;

	len = min_t(unsigned int, len, sizeof(int));

	if (len < 0)
		return -EINVAL;

	switch (optname) {
	case UDP_CORK:
		val = up->corkflag;
		break;

	case UDP_ENCAP:
		val = up->encap_type;
		break;

	case UDP_NO_CHECK6_TX:
		val = up->no_check6_tx;
		break;

	case UDP_NO_CHECK6_RX:
		val = up->no_check6_rx;
		break;

	/* The following two cannot be changed on UDP sockets, the return is
	 * always 0 (which corresponds to the full checksum coverage of UDP). */
	case UDPLITE_SEND_CSCOV:
		val = up->pcslen;
		break;

	case UDPLITE_RECV_CSCOV:
		val = up->pcrlen;
		break;

	default:
		return -ENOPROTOOPT;
	}

	if (put_user(len, optlen))
		return -EFAULT;
	if (copy_to_user(optval, &val, len))
		return -EFAULT;
	return 0;
}
EXPORT_SYMBOL(udp_lib_getsockopt);

int udp_getsockopt(struct sock *sk, int level, int optname,
		   char __user *optval, int __user *optlen)
{
	if (level == SOL_UDP  ||  level == SOL_UDPLITE)
		return udp_lib_getsockopt(sk, level, optname, optval, optlen);
	return ip_getsockopt(sk, level, optname, optval, optlen);
}

#ifdef CONFIG_COMPAT
int compat_udp_getsockopt(struct sock *sk, int level, int optname,
				 char __user *optval, int __user *optlen)
{
	if (level == SOL_UDP  ||  level == SOL_UDPLITE)
		return udp_lib_getsockopt(sk, level, optname, optval, optlen);
	return compat_ip_getsockopt(sk, level, optname, optval, optlen);
}
#endif
/**
 * 	udp_poll - wait for a UDP event.
 *	@file - file struct
 *	@sock - socket
 *	@wait - poll table
 *
 *	This is same as datagram poll, except for the special case of
 *	blocking sockets. If application is using a blocking fd
 *	and a packet with checksum error is in the queue;
 *	then it could get return from select indicating data available
 *	but then block when reading it. Add special case code
 *	to work around these arguably broken applications.
 */
unsigned int udp_poll(struct file *file, struct socket *sock, poll_table *wait)
{
	unsigned int mask = datagram_poll(file, sock, wait);
	struct sock *sk = sock->sk;

	if (!skb_queue_empty(&udp_sk(sk)->reader_queue))
		mask |= POLLIN | POLLRDNORM;

	sock_rps_record_flow(sk);

	/* Check for false positives due to checksum errors */
	if ((mask & POLLRDNORM) && !(file->f_flags & O_NONBLOCK) &&
	    !(sk->sk_shutdown & RCV_SHUTDOWN) && first_packet_length(sk) == -1)
		mask &= ~(POLLIN | POLLRDNORM);

	return mask;

}
EXPORT_SYMBOL(udp_poll);

int udp_abort(struct sock *sk, int err)
{
	lock_sock(sk);

	sk->sk_err = err;
	sk->sk_error_report(sk);
	__udp_disconnect(sk, 0);

	release_sock(sk);

	return 0;
}
EXPORT_SYMBOL_GPL(udp_abort);

struct proto udp_prot = {
	.name		   = "UDP",
	.owner		   = THIS_MODULE,
	.close		   = udp_lib_close,
	.connect	   = ip4_datagram_connect,
	.disconnect	   = udp_disconnect,
	.ioctl		   = udp_ioctl,
	.init		   = udp_init_sock,
	.destroy	   = udp_destroy_sock,
	.setsockopt	   = udp_setsockopt,
	.getsockopt	   = udp_getsockopt,
	.sendmsg	   = udp_sendmsg,
	.recvmsg	   = udp_recvmsg,
	.sendpage	   = udp_sendpage,
	.release_cb	   = ip4_datagram_release_cb,
	.hash		   = udp_lib_hash,
	.unhash		   = udp_lib_unhash,
	.rehash		   = udp_v4_rehash,
	.get_port	   = udp_v4_get_port,
	.memory_allocated  = &udp_memory_allocated,
	.sysctl_mem	   = sysctl_udp_mem,
	.sysctl_wmem	   = &sysctl_udp_wmem_min,
	.sysctl_rmem	   = &sysctl_udp_rmem_min,
	.obj_size	   = sizeof(struct udp_sock),
	.h.udp_table	   = &udp_table,
#ifdef CONFIG_COMPAT
	.compat_setsockopt = compat_udp_setsockopt,
	.compat_getsockopt = compat_udp_getsockopt,
#endif
	.diag_destroy	   = udp_abort,
};
EXPORT_SYMBOL(udp_prot);

/* ------------------------------------------------------------------------ */
#ifdef CONFIG_PROC_FS

static struct sock *udp_get_first(struct seq_file *seq, int start)
{
	struct sock *sk;
	struct udp_iter_state *state = seq->private;
	struct net *net = seq_file_net(seq);

	for (state->bucket = start; state->bucket <= state->udp_table->mask;
	     ++state->bucket) {
		struct udp_hslot *hslot = &state->udp_table->hash[state->bucket];

		if (hlist_empty(&hslot->head))
			continue;

		spin_lock_bh(&hslot->lock);
		sk_for_each(sk, &hslot->head) {
			if (!net_eq(sock_net(sk), net))
				continue;
			if (sk->sk_family == state->family)
				goto found;
		}
		spin_unlock_bh(&hslot->lock);
	}
	sk = NULL;
found:
	return sk;
}

static struct sock *udp_get_next(struct seq_file *seq, struct sock *sk)
{
	struct udp_iter_state *state = seq->private;
	struct net *net = seq_file_net(seq);

	do {
		sk = sk_next(sk);
	} while (sk && (!net_eq(sock_net(sk), net) || sk->sk_family != state->family));

	if (!sk) {
		if (state->bucket <= state->udp_table->mask)
			spin_unlock_bh(&state->udp_table->hash[state->bucket].lock);
		return udp_get_first(seq, state->bucket + 1);
	}
	return sk;
}

static struct sock *udp_get_idx(struct seq_file *seq, loff_t pos)
{
	struct sock *sk = udp_get_first(seq, 0);

	if (sk)
		while (pos && (sk = udp_get_next(seq, sk)) != NULL)
			--pos;
	return pos ? NULL : sk;
}

static void *udp_seq_start(struct seq_file *seq, loff_t *pos)
{
	struct udp_iter_state *state = seq->private;
	state->bucket = MAX_UDP_PORTS;

	return *pos ? udp_get_idx(seq, *pos-1) : SEQ_START_TOKEN;
}

static void *udp_seq_next(struct seq_file *seq, void *v, loff_t *pos)
{
	struct sock *sk;

	if (v == SEQ_START_TOKEN)
		sk = udp_get_idx(seq, 0);
	else
		sk = udp_get_next(seq, v);

	++*pos;
	return sk;
}

static void udp_seq_stop(struct seq_file *seq, void *v)
{
	struct udp_iter_state *state = seq->private;

	if (state->bucket <= state->udp_table->mask)
		spin_unlock_bh(&state->udp_table->hash[state->bucket].lock);
}

int udp_seq_open(struct inode *inode, struct file *file)
{
	struct udp_seq_afinfo *afinfo = PDE_DATA(inode);
	struct udp_iter_state *s;
	int err;

	err = seq_open_net(inode, file, &afinfo->seq_ops,
			   sizeof(struct udp_iter_state));
	if (err < 0)
		return err;

	s = ((struct seq_file *)file->private_data)->private;
	s->family		= afinfo->family;
	s->udp_table		= afinfo->udp_table;
	return err;
}
EXPORT_SYMBOL(udp_seq_open);

/* ------------------------------------------------------------------------ */
int udp_proc_register(struct net *net, struct udp_seq_afinfo *afinfo)
{
	struct proc_dir_entry *p;
	int rc = 0;

	afinfo->seq_ops.start		= udp_seq_start;
	afinfo->seq_ops.next		= udp_seq_next;
	afinfo->seq_ops.stop		= udp_seq_stop;

	p = proc_create_data(afinfo->name, S_IRUGO, net->proc_net,
			     afinfo->seq_fops, afinfo);
	if (!p)
		rc = -ENOMEM;
	return rc;
}
EXPORT_SYMBOL(udp_proc_register);

void udp_proc_unregister(struct net *net, struct udp_seq_afinfo *afinfo)
{
	remove_proc_entry(afinfo->name, net->proc_net);
}
EXPORT_SYMBOL(udp_proc_unregister);

/* ------------------------------------------------------------------------ */
static void udp4_format_sock(struct sock *sp, struct seq_file *f,
		int bucket)
{
	struct inet_sock *inet = inet_sk(sp);
	__be32 dest = inet->inet_daddr;
	__be32 src  = inet->inet_rcv_saddr;
	__u16 destp	  = ntohs(inet->inet_dport);
	__u16 srcp	  = ntohs(inet->inet_sport);

	seq_printf(f, "%5d: %08X:%04X %08X:%04X"
		" %02X %08X:%08X %02X:%08lX %08X %5u %8d %lu %d %pK %d",
		bucket, src, srcp, dest, destp, sp->sk_state,
		sk_wmem_alloc_get(sp),
		sk_rmem_alloc_get(sp),
		0, 0L, 0,
		from_kuid_munged(seq_user_ns(f), sock_i_uid(sp)),
		0, sock_i_ino(sp),
		refcount_read(&sp->sk_refcnt), sp,
		atomic_read(&sp->sk_drops));
}

int udp4_seq_show(struct seq_file *seq, void *v)
{
	seq_setwidth(seq, 127);
	if (v == SEQ_START_TOKEN)
		seq_puts(seq, "  sl  local_address rem_address   st tx_queue "
			   "rx_queue tr tm->when retrnsmt   uid  timeout "
			   "inode ref pointer drops");
	else {
		struct udp_iter_state *state = seq->private;

		udp4_format_sock(v, seq, state->bucket);
	}
	seq_pad(seq, '\n');
	return 0;
}

static const struct file_operations udp_afinfo_seq_fops = {
	.owner    = THIS_MODULE,
	.open     = udp_seq_open,
	.read     = seq_read,
	.llseek   = seq_lseek,
	.release  = seq_release_net
};

/* ------------------------------------------------------------------------ */
static struct udp_seq_afinfo udp4_seq_afinfo = {
	.name		= "udp",
	.family		= AF_INET,
	.udp_table	= &udp_table,
	.seq_fops	= &udp_afinfo_seq_fops,
	.seq_ops	= {
		.show		= udp4_seq_show,
	},
};

static int __net_init udp4_proc_init_net(struct net *net)
{
	return udp_proc_register(net, &udp4_seq_afinfo);
}

static void __net_exit udp4_proc_exit_net(struct net *net)
{
	udp_proc_unregister(net, &udp4_seq_afinfo);
}

static struct pernet_operations udp4_net_ops = {
	.init = udp4_proc_init_net,
	.exit = udp4_proc_exit_net,
};

int __init udp4_proc_init(void)
{
	return register_pernet_subsys(&udp4_net_ops);
}

void udp4_proc_exit(void)
{
	unregister_pernet_subsys(&udp4_net_ops);
}
#endif /* CONFIG_PROC_FS */

static __initdata unsigned long uhash_entries;
static int __init set_uhash_entries(char *str)
{
	ssize_t ret;

	if (!str)
		return 0;

	ret = kstrtoul(str, 0, &uhash_entries);
	if (ret)
		return 0;

	if (uhash_entries && uhash_entries < UDP_HTABLE_SIZE_MIN)
		uhash_entries = UDP_HTABLE_SIZE_MIN;
	return 1;
}
__setup("uhash_entries=", set_uhash_entries);

void __init udp_table_init(struct udp_table *table, const char *name)
{
	unsigned int i;

	table->hash = alloc_large_system_hash(name,
					      2 * sizeof(struct udp_hslot),
					      uhash_entries,
					      21, /* one slot per 2 MB */
					      0,
					      &table->log,
					      &table->mask,
					      UDP_HTABLE_SIZE_MIN,
					      64 * 1024);

	table->hash2 = table->hash + (table->mask + 1);
	for (i = 0; i <= table->mask; i++) {
		INIT_HLIST_HEAD(&table->hash[i].head);
		table->hash[i].count = 0;
		spin_lock_init(&table->hash[i].lock);
	}
	for (i = 0; i <= table->mask; i++) {
		INIT_HLIST_HEAD(&table->hash2[i].head);
		table->hash2[i].count = 0;
		spin_lock_init(&table->hash2[i].lock);
	}
}

u32 udp_flow_hashrnd(void)
{
	static u32 hashrnd __read_mostly;

	net_get_random_once(&hashrnd, sizeof(hashrnd));

	return hashrnd;
}
EXPORT_SYMBOL(udp_flow_hashrnd);

void __init udp_init(void)
{
	unsigned long limit;
	unsigned int i;

	udp_table_init(&udp_table, "UDP");
	limit = nr_free_buffer_pages() / 8;
	limit = max(limit, 128UL);
	sysctl_udp_mem[0] = limit / 4 * 3;
	sysctl_udp_mem[1] = limit;
	sysctl_udp_mem[2] = sysctl_udp_mem[0] * 2;

	sysctl_udp_rmem_min = SK_MEM_QUANTUM;
	sysctl_udp_wmem_min = SK_MEM_QUANTUM;

	/* 16 spinlocks per cpu */
	udp_busylocks_log = ilog2(nr_cpu_ids) + 4;
	udp_busylocks = kmalloc(sizeof(spinlock_t) << udp_busylocks_log,
				GFP_KERNEL);
	if (!udp_busylocks)
		panic("UDP: failed to alloc udp_busylocks\n");
	for (i = 0; i < (1U << udp_busylocks_log); i++)
		spin_lock_init(udp_busylocks + i);
}<|MERGE_RESOLUTION|>--- conflicted
+++ resolved
@@ -2240,31 +2240,16 @@
 	iph = ip_hdr(skb);
 	uh = udp_hdr(skb);
 
-<<<<<<< HEAD
-	if (skb->pkt_type == PACKET_BROADCAST ||
-	    skb->pkt_type == PACKET_MULTICAST) {
-=======
 	if (skb->pkt_type == PACKET_MULTICAST) {
->>>>>>> 287b8e11
 		in_dev = __in_dev_get_rcu(skb->dev);
 
 		if (!in_dev)
 			return 0;
 
-<<<<<<< HEAD
-		/* we are supposed to accept bcast packets */
-		if (skb->pkt_type == PACKET_MULTICAST) {
-			ours = ip_check_mc_rcu(in_dev, iph->daddr, iph->saddr,
-					       iph->protocol);
-			if (!ours)
-				return 0;
-		}
-=======
 		ours = ip_check_mc_rcu(in_dev, iph->daddr, iph->saddr,
 				       iph->protocol);
 		if (!ours)
 			return 0;
->>>>>>> 287b8e11
 
 		sk = __udp4_lib_mcast_demux_lookup(net, uh->dest, iph->daddr,
 						   uh->source, iph->saddr,
