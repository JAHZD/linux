/*
 *  bus driver for ccw devices
 *
 *    Copyright IBM Corp. 2002, 2008
 *    Author(s): Arnd Bergmann (arndb@de.ibm.com)
 *		 Cornelia Huck (cornelia.huck@de.ibm.com)
 *		 Martin Schwidefsky (schwidefsky@de.ibm.com)
 */

#define KMSG_COMPONENT "cio"
#define pr_fmt(fmt) KMSG_COMPONENT ": " fmt

#include <linux/module.h>
#include <linux/init.h>
#include <linux/spinlock.h>
#include <linux/errno.h>
#include <linux/err.h>
#include <linux/slab.h>
#include <linux/list.h>
#include <linux/device.h>
#include <linux/workqueue.h>
#include <linux/delay.h>
#include <linux/timer.h>
#include <linux/kernel_stat.h>

#include <asm/ccwdev.h>
#include <asm/cio.h>
#include <asm/param.h>		/* HZ */
#include <asm/cmb.h>
#include <asm/isc.h>

#include "chp.h"
#include "cio.h"
#include "cio_debug.h"
#include "css.h"
#include "device.h"
#include "ioasm.h"
#include "io_sch.h"
#include "blacklist.h"
#include "chsc.h"

static struct timer_list recovery_timer;
static DEFINE_SPINLOCK(recovery_lock);
static int recovery_phase;
static const unsigned long recovery_delay[] = { 3, 30, 300 };

static atomic_t ccw_device_init_count = ATOMIC_INIT(0);
static DECLARE_WAIT_QUEUE_HEAD(ccw_device_init_wq);
static struct bus_type ccw_bus_type;

/******************* bus type handling ***********************/

/* The Linux driver model distinguishes between a bus type and
 * the bus itself. Of course we only have one channel
 * subsystem driver and one channel system per machine, but
 * we still use the abstraction. T.R. says it's a good idea. */
static int
ccw_bus_match (struct device * dev, struct device_driver * drv)
{
	struct ccw_device *cdev = to_ccwdev(dev);
	struct ccw_driver *cdrv = to_ccwdrv(drv);
	const struct ccw_device_id *ids = cdrv->ids, *found;

	if (!ids)
		return 0;

	found = ccw_device_id_match(ids, &cdev->id);
	if (!found)
		return 0;

	cdev->id.driver_info = found->driver_info;

	return 1;
}

/* Store modalias string delimited by prefix/suffix string into buffer with
 * specified size. Return length of resulting string (excluding trailing '\0')
 * even if string doesn't fit buffer (snprintf semantics). */
static int snprint_alias(char *buf, size_t size,
			 struct ccw_device_id *id, const char *suffix)
{
	int len;

	len = snprintf(buf, size, "ccw:t%04Xm%02X", id->cu_type, id->cu_model);
	if (len > size)
		return len;
	buf += len;
	size -= len;

	if (id->dev_type != 0)
		len += snprintf(buf, size, "dt%04Xdm%02X%s", id->dev_type,
				id->dev_model, suffix);
	else
		len += snprintf(buf, size, "dtdm%s", suffix);

	return len;
}

/* Set up environment variables for ccw device uevent. Return 0 on success,
 * non-zero otherwise. */
static int ccw_uevent(struct device *dev, struct kobj_uevent_env *env)
{
	struct ccw_device *cdev = to_ccwdev(dev);
	struct ccw_device_id *id = &(cdev->id);
	int ret;
	char modalias_buf[30];

	/* CU_TYPE= */
	ret = add_uevent_var(env, "CU_TYPE=%04X", id->cu_type);
	if (ret)
		return ret;

	/* CU_MODEL= */
	ret = add_uevent_var(env, "CU_MODEL=%02X", id->cu_model);
	if (ret)
		return ret;

	/* The next two can be zero, that's ok for us */
	/* DEV_TYPE= */
	ret = add_uevent_var(env, "DEV_TYPE=%04X", id->dev_type);
	if (ret)
		return ret;

	/* DEV_MODEL= */
	ret = add_uevent_var(env, "DEV_MODEL=%02X", id->dev_model);
	if (ret)
		return ret;

	/* MODALIAS=  */
	snprint_alias(modalias_buf, sizeof(modalias_buf), id, "");
	ret = add_uevent_var(env, "MODALIAS=%s", modalias_buf);
	return ret;
}

static void io_subchannel_irq(struct subchannel *);
static int io_subchannel_probe(struct subchannel *);
static int io_subchannel_remove(struct subchannel *);
static void io_subchannel_shutdown(struct subchannel *);
static int io_subchannel_sch_event(struct subchannel *, int);
static int io_subchannel_chp_event(struct subchannel *, struct chp_link *,
				   int);
static void recovery_func(unsigned long data);

static struct css_device_id io_subchannel_ids[] = {
	{ .match_flags = 0x1, .type = SUBCHANNEL_TYPE_IO, },
	{ /* end of list */ },
};
MODULE_DEVICE_TABLE(css, io_subchannel_ids);

static int io_subchannel_prepare(struct subchannel *sch)
{
	struct ccw_device *cdev;
	/*
	 * Don't allow suspend while a ccw device registration
	 * is still outstanding.
	 */
	cdev = sch_get_cdev(sch);
	if (cdev && !device_is_registered(&cdev->dev))
		return -EAGAIN;
	return 0;
}

static int io_subchannel_settle(void)
{
	int ret;

	ret = wait_event_interruptible(ccw_device_init_wq,
				atomic_read(&ccw_device_init_count) == 0);
	if (ret)
		return -EINTR;
	flush_workqueue(cio_work_q);
	return 0;
}

static struct css_driver io_subchannel_driver = {
	.drv = {
		.owner = THIS_MODULE,
		.name = "io_subchannel",
	},
	.subchannel_type = io_subchannel_ids,
	.irq = io_subchannel_irq,
	.sch_event = io_subchannel_sch_event,
	.chp_event = io_subchannel_chp_event,
	.probe = io_subchannel_probe,
	.remove = io_subchannel_remove,
	.shutdown = io_subchannel_shutdown,
	.prepare = io_subchannel_prepare,
	.settle = io_subchannel_settle,
};

int __init io_subchannel_init(void)
{
	int ret;

	setup_timer(&recovery_timer, recovery_func, 0);
	ret = bus_register(&ccw_bus_type);
	if (ret)
		return ret;
	ret = css_driver_register(&io_subchannel_driver);
	if (ret)
		bus_unregister(&ccw_bus_type);

	return ret;
}


/************************ device handling **************************/

/*
 * A ccw_device has some interfaces in sysfs in addition to the
 * standard ones.
 * The following entries are designed to export the information which
 * resided in 2.4 in /proc/subchannels. Subchannel and device number
 * are obvious, so they don't have an entry :)
 * TODO: Split chpids and pimpampom up? Where is "in use" in the tree?
 */
static ssize_t
chpids_show (struct device * dev, struct device_attribute *attr, char * buf)
{
	struct subchannel *sch = to_subchannel(dev);
	struct chsc_ssd_info *ssd = &sch->ssd_info;
	ssize_t ret = 0;
	int chp;
	int mask;

	for (chp = 0; chp < 8; chp++) {
		mask = 0x80 >> chp;
		if (ssd->path_mask & mask)
			ret += sprintf(buf + ret, "%02x ", ssd->chpid[chp].id);
		else
			ret += sprintf(buf + ret, "00 ");
	}
	ret += sprintf (buf+ret, "\n");
	return min((ssize_t)PAGE_SIZE, ret);
}

static ssize_t
pimpampom_show (struct device * dev, struct device_attribute *attr, char * buf)
{
	struct subchannel *sch = to_subchannel(dev);
	struct pmcw *pmcw = &sch->schib.pmcw;

	return sprintf (buf, "%02x %02x %02x\n",
			pmcw->pim, pmcw->pam, pmcw->pom);
}

static ssize_t
devtype_show (struct device *dev, struct device_attribute *attr, char *buf)
{
	struct ccw_device *cdev = to_ccwdev(dev);
	struct ccw_device_id *id = &(cdev->id);

	if (id->dev_type != 0)
		return sprintf(buf, "%04x/%02x\n",
				id->dev_type, id->dev_model);
	else
		return sprintf(buf, "n/a\n");
}

static ssize_t
cutype_show (struct device *dev, struct device_attribute *attr, char *buf)
{
	struct ccw_device *cdev = to_ccwdev(dev);
	struct ccw_device_id *id = &(cdev->id);

	return sprintf(buf, "%04x/%02x\n",
		       id->cu_type, id->cu_model);
}

static ssize_t
modalias_show (struct device *dev, struct device_attribute *attr, char *buf)
{
	struct ccw_device *cdev = to_ccwdev(dev);
	struct ccw_device_id *id = &(cdev->id);
	int len;

	len = snprint_alias(buf, PAGE_SIZE, id, "\n");

	return len > PAGE_SIZE ? PAGE_SIZE : len;
}

static ssize_t
online_show (struct device *dev, struct device_attribute *attr, char *buf)
{
	struct ccw_device *cdev = to_ccwdev(dev);

	return sprintf(buf, cdev->online ? "1\n" : "0\n");
}

int ccw_device_is_orphan(struct ccw_device *cdev)
{
	return sch_is_pseudo_sch(to_subchannel(cdev->dev.parent));
}

static void ccw_device_unregister(struct ccw_device *cdev)
{
	if (device_is_registered(&cdev->dev)) {
		/* Undo device_add(). */
		device_del(&cdev->dev);
	}
	if (cdev->private->flags.initialized) {
		cdev->private->flags.initialized = 0;
		/* Release reference from device_initialize(). */
		put_device(&cdev->dev);
	}
}

static void io_subchannel_quiesce(struct subchannel *);

/**
 * ccw_device_set_offline() - disable a ccw device for I/O
 * @cdev: target ccw device
 *
 * This function calls the driver's set_offline() function for @cdev, if
 * given, and then disables @cdev.
 * Returns:
 *   %0 on success and a negative error value on failure.
 * Context:
 *  enabled, ccw device lock not held
 */
int ccw_device_set_offline(struct ccw_device *cdev)
{
	struct subchannel *sch;
	int ret, state;

	if (!cdev)
		return -ENODEV;
	if (!cdev->online || !cdev->drv)
		return -EINVAL;

	if (cdev->drv->set_offline) {
		ret = cdev->drv->set_offline(cdev);
		if (ret != 0)
			return ret;
	}
	spin_lock_irq(cdev->ccwlock);
	sch = to_subchannel(cdev->dev.parent);
	cdev->online = 0;
	/* Wait until a final state or DISCONNECTED is reached */
	while (!dev_fsm_final_state(cdev) &&
	       cdev->private->state != DEV_STATE_DISCONNECTED) {
		spin_unlock_irq(cdev->ccwlock);
		wait_event(cdev->private->wait_q, (dev_fsm_final_state(cdev) ||
			   cdev->private->state == DEV_STATE_DISCONNECTED));
		spin_lock_irq(cdev->ccwlock);
	}
	do {
		ret = ccw_device_offline(cdev);
		if (!ret)
			break;
		CIO_MSG_EVENT(0, "ccw_device_offline returned %d, device "
			      "0.%x.%04x\n", ret, cdev->private->dev_id.ssid,
			      cdev->private->dev_id.devno);
		if (ret != -EBUSY)
			goto error;
		state = cdev->private->state;
		spin_unlock_irq(cdev->ccwlock);
		io_subchannel_quiesce(sch);
		spin_lock_irq(cdev->ccwlock);
		cdev->private->state = state;
	} while (ret == -EBUSY);
	spin_unlock_irq(cdev->ccwlock);
	wait_event(cdev->private->wait_q, (dev_fsm_final_state(cdev) ||
		   cdev->private->state == DEV_STATE_DISCONNECTED));
	/* Inform the user if set offline failed. */
	if (cdev->private->state == DEV_STATE_BOXED) {
		pr_warning("%s: The device entered boxed state while "
			   "being set offline\n", dev_name(&cdev->dev));
	} else if (cdev->private->state == DEV_STATE_NOT_OPER) {
		pr_warning("%s: The device stopped operating while "
			   "being set offline\n", dev_name(&cdev->dev));
	}
	/* Give up reference from ccw_device_set_online(). */
	put_device(&cdev->dev);
	return 0;

error:
	cdev->private->state = DEV_STATE_OFFLINE;
	dev_fsm_event(cdev, DEV_EVENT_NOTOPER);
	spin_unlock_irq(cdev->ccwlock);
	/* Give up reference from ccw_device_set_online(). */
	put_device(&cdev->dev);
	return -ENODEV;
}

/**
 * ccw_device_set_online() - enable a ccw device for I/O
 * @cdev: target ccw device
 *
 * This function first enables @cdev and then calls the driver's set_online()
 * function for @cdev, if given. If set_online() returns an error, @cdev is
 * disabled again.
 * Returns:
 *   %0 on success and a negative error value on failure.
 * Context:
 *  enabled, ccw device lock not held
 */
int ccw_device_set_online(struct ccw_device *cdev)
{
	int ret;
	int ret2;

	if (!cdev)
		return -ENODEV;
	if (cdev->online || !cdev->drv)
		return -EINVAL;
	/* Hold on to an extra reference while device is online. */
	if (!get_device(&cdev->dev))
		return -ENODEV;

	spin_lock_irq(cdev->ccwlock);
	ret = ccw_device_online(cdev);
	spin_unlock_irq(cdev->ccwlock);
	if (ret == 0)
		wait_event(cdev->private->wait_q, dev_fsm_final_state(cdev));
	else {
		CIO_MSG_EVENT(0, "ccw_device_online returned %d, "
			      "device 0.%x.%04x\n",
			      ret, cdev->private->dev_id.ssid,
			      cdev->private->dev_id.devno);
		/* Give up online reference since onlining failed. */
		put_device(&cdev->dev);
		return ret;
	}
	spin_lock_irq(cdev->ccwlock);
	/* Check if online processing was successful */
	if ((cdev->private->state != DEV_STATE_ONLINE) &&
	    (cdev->private->state != DEV_STATE_W4SENSE)) {
		spin_unlock_irq(cdev->ccwlock);
		/* Inform the user that set online failed. */
		if (cdev->private->state == DEV_STATE_BOXED) {
			pr_warning("%s: Setting the device online failed "
				   "because it is boxed\n",
				   dev_name(&cdev->dev));
		} else if (cdev->private->state == DEV_STATE_NOT_OPER) {
			pr_warning("%s: Setting the device online failed "
				   "because it is not operational\n",
				   dev_name(&cdev->dev));
		}
		/* Give up online reference since onlining failed. */
		put_device(&cdev->dev);
		return -ENODEV;
	}
	spin_unlock_irq(cdev->ccwlock);
	if (cdev->drv->set_online)
		ret = cdev->drv->set_online(cdev);
	if (ret)
		goto rollback;

	spin_lock_irq(cdev->ccwlock);
	cdev->online = 1;
	spin_unlock_irq(cdev->ccwlock);
	return 0;

rollback:
	spin_lock_irq(cdev->ccwlock);
	/* Wait until a final state or DISCONNECTED is reached */
	while (!dev_fsm_final_state(cdev) &&
	       cdev->private->state != DEV_STATE_DISCONNECTED) {
		spin_unlock_irq(cdev->ccwlock);
		wait_event(cdev->private->wait_q, (dev_fsm_final_state(cdev) ||
			   cdev->private->state == DEV_STATE_DISCONNECTED));
		spin_lock_irq(cdev->ccwlock);
	}
	ret2 = ccw_device_offline(cdev);
	if (ret2)
		goto error;
	spin_unlock_irq(cdev->ccwlock);
	wait_event(cdev->private->wait_q, (dev_fsm_final_state(cdev) ||
		   cdev->private->state == DEV_STATE_DISCONNECTED));
	/* Give up online reference since onlining failed. */
	put_device(&cdev->dev);
	return ret;

error:
	CIO_MSG_EVENT(0, "rollback ccw_device_offline returned %d, "
		      "device 0.%x.%04x\n",
		      ret2, cdev->private->dev_id.ssid,
		      cdev->private->dev_id.devno);
	cdev->private->state = DEV_STATE_OFFLINE;
	spin_unlock_irq(cdev->ccwlock);
	/* Give up online reference since onlining failed. */
	put_device(&cdev->dev);
	return ret;
}

static int online_store_handle_offline(struct ccw_device *cdev)
{
	if (cdev->private->state == DEV_STATE_DISCONNECTED) {
		spin_lock_irq(cdev->ccwlock);
		ccw_device_sched_todo(cdev, CDEV_TODO_UNREG_EVAL);
		spin_unlock_irq(cdev->ccwlock);
		return 0;
	}
	if (cdev->drv && cdev->drv->set_offline)
		return ccw_device_set_offline(cdev);
	return -EINVAL;
}

static int online_store_recog_and_online(struct ccw_device *cdev)
{
	/* Do device recognition, if needed. */
	if (cdev->private->state == DEV_STATE_BOXED) {
		spin_lock_irq(cdev->ccwlock);
		ccw_device_recognition(cdev);
		spin_unlock_irq(cdev->ccwlock);
		wait_event(cdev->private->wait_q,
			   cdev->private->flags.recog_done);
		if (cdev->private->state != DEV_STATE_OFFLINE)
			/* recognition failed */
			return -EAGAIN;
	}
	if (cdev->drv && cdev->drv->set_online)
		return ccw_device_set_online(cdev);
	return -EINVAL;
}

static int online_store_handle_online(struct ccw_device *cdev, int force)
{
	int ret;

	ret = online_store_recog_and_online(cdev);
	if (ret && !force)
		return ret;
	if (force && cdev->private->state == DEV_STATE_BOXED) {
		ret = ccw_device_stlck(cdev);
		if (ret)
			return ret;
		if (cdev->id.cu_type == 0)
			cdev->private->state = DEV_STATE_NOT_OPER;
		ret = online_store_recog_and_online(cdev);
		if (ret)
			return ret;
	}
	return 0;
}

static ssize_t online_store (struct device *dev, struct device_attribute *attr,
			     const char *buf, size_t count)
{
	struct ccw_device *cdev = to_ccwdev(dev);
	int force, ret;
	unsigned long i;

	/* Prevent conflict between multiple on-/offline processing requests. */
	if (atomic_cmpxchg(&cdev->private->onoff, 0, 1) != 0)
		return -EAGAIN;
	/* Prevent conflict between internal I/Os and on-/offline processing. */
	if (!dev_fsm_final_state(cdev) &&
	    cdev->private->state != DEV_STATE_DISCONNECTED) {
		ret = -EAGAIN;
		goto out;
	}
	/* Prevent conflict between pending work and on-/offline processing.*/
	if (work_pending(&cdev->private->todo_work)) {
		ret = -EAGAIN;
		goto out;
	}
	if (!strncmp(buf, "force\n", count)) {
		force = 1;
		i = 1;
		ret = 0;
	} else {
		force = 0;
		ret = kstrtoul(buf, 16, &i);
	}
	if (ret)
		goto out;

	device_lock(dev);
	switch (i) {
	case 0:
		ret = online_store_handle_offline(cdev);
		break;
	case 1:
		ret = online_store_handle_online(cdev, force);
		break;
	default:
		ret = -EINVAL;
	}
	device_unlock(dev);

out:
	atomic_set(&cdev->private->onoff, 0);
	return (ret < 0) ? ret : count;
}

static ssize_t
available_show (struct device *dev, struct device_attribute *attr, char *buf)
{
	struct ccw_device *cdev = to_ccwdev(dev);
	struct subchannel *sch;

	if (ccw_device_is_orphan(cdev))
		return sprintf(buf, "no device\n");
	switch (cdev->private->state) {
	case DEV_STATE_BOXED:
		return sprintf(buf, "boxed\n");
	case DEV_STATE_DISCONNECTED:
	case DEV_STATE_DISCONNECTED_SENSE_ID:
	case DEV_STATE_NOT_OPER:
		sch = to_subchannel(dev->parent);
		if (!sch->lpm)
			return sprintf(buf, "no path\n");
		else
			return sprintf(buf, "no device\n");
	default:
		/* All other states considered fine. */
		return sprintf(buf, "good\n");
	}
}

static ssize_t
initiate_logging(struct device *dev, struct device_attribute *attr,
		 const char *buf, size_t count)
{
	struct subchannel *sch = to_subchannel(dev);
	int rc;

	rc = chsc_siosl(sch->schid);
	if (rc < 0) {
		pr_warning("Logging for subchannel 0.%x.%04x failed with "
			   "errno=%d\n",
			   sch->schid.ssid, sch->schid.sch_no, rc);
		return rc;
	}
	pr_notice("Logging for subchannel 0.%x.%04x was triggered\n",
		  sch->schid.ssid, sch->schid.sch_no);
	return count;
}

static ssize_t vpm_show(struct device *dev, struct device_attribute *attr,
			char *buf)
{
	struct subchannel *sch = to_subchannel(dev);

	return sprintf(buf, "%02x\n", sch->vpm);
}

static DEVICE_ATTR(chpids, 0444, chpids_show, NULL);
static DEVICE_ATTR(pimpampom, 0444, pimpampom_show, NULL);
static DEVICE_ATTR(devtype, 0444, devtype_show, NULL);
static DEVICE_ATTR(cutype, 0444, cutype_show, NULL);
static DEVICE_ATTR(modalias, 0444, modalias_show, NULL);
static DEVICE_ATTR(online, 0644, online_show, online_store);
static DEVICE_ATTR(availability, 0444, available_show, NULL);
static DEVICE_ATTR(logging, 0200, NULL, initiate_logging);
static DEVICE_ATTR(vpm, 0444, vpm_show, NULL);

static struct attribute *io_subchannel_attrs[] = {
	&dev_attr_chpids.attr,
	&dev_attr_pimpampom.attr,
	&dev_attr_logging.attr,
	&dev_attr_vpm.attr,
	NULL,
};

static struct attribute_group io_subchannel_attr_group = {
	.attrs = io_subchannel_attrs,
};

static struct attribute * ccwdev_attrs[] = {
	&dev_attr_devtype.attr,
	&dev_attr_cutype.attr,
	&dev_attr_modalias.attr,
	&dev_attr_online.attr,
	&dev_attr_cmb_enable.attr,
	&dev_attr_availability.attr,
	NULL,
};

static struct attribute_group ccwdev_attr_group = {
	.attrs = ccwdev_attrs,
};

static const struct attribute_group *ccwdev_attr_groups[] = {
	&ccwdev_attr_group,
	NULL,
};

/* this is a simple abstraction for device_register that sets the
 * correct bus type and adds the bus specific files */
static int ccw_device_register(struct ccw_device *cdev)
{
	struct device *dev = &cdev->dev;
	int ret;

	dev->bus = &ccw_bus_type;
	ret = dev_set_name(&cdev->dev, "0.%x.%04x", cdev->private->dev_id.ssid,
			   cdev->private->dev_id.devno);
	if (ret)
		return ret;
	return device_add(dev);
}

static int match_dev_id(struct device *dev, void *data)
{
	struct ccw_device *cdev = to_ccwdev(dev);
	struct ccw_dev_id *dev_id = data;

	return ccw_dev_id_is_equal(&cdev->private->dev_id, dev_id);
}

/**
 * get_ccwdev_by_dev_id() - obtain device from a ccw device id
 * @dev_id: id of the device to be searched
 *
 * This function searches all devices attached to the ccw bus for a device
 * matching @dev_id.
 * Returns:
 *  If a device is found its reference count is increased and returned;
 *  else %NULL is returned.
 */
struct ccw_device *get_ccwdev_by_dev_id(struct ccw_dev_id *dev_id)
{
	struct device *dev;

	dev = bus_find_device(&ccw_bus_type, NULL, dev_id, match_dev_id);

	return dev ? to_ccwdev(dev) : NULL;
}
EXPORT_SYMBOL_GPL(get_ccwdev_by_dev_id);

static void ccw_device_do_unbind_bind(struct ccw_device *cdev)
{
	int ret;

	if (device_is_registered(&cdev->dev)) {
		device_release_driver(&cdev->dev);
		ret = device_attach(&cdev->dev);
		WARN_ON(ret == -ENODEV);
	}
}

static void
ccw_device_release(struct device *dev)
{
	struct ccw_device *cdev;

	cdev = to_ccwdev(dev);
	/* Release reference of parent subchannel. */
	put_device(cdev->dev.parent);
	kfree(cdev->private);
	kfree(cdev);
}

static struct ccw_device * io_subchannel_allocate_dev(struct subchannel *sch)
{
	struct ccw_device *cdev;

	cdev  = kzalloc(sizeof(*cdev), GFP_KERNEL);
	if (cdev) {
		cdev->private = kzalloc(sizeof(struct ccw_device_private),
					GFP_KERNEL | GFP_DMA);
		if (cdev->private)
			return cdev;
	}
	kfree(cdev);
	return ERR_PTR(-ENOMEM);
}

static void ccw_device_todo(struct work_struct *work);

static int io_subchannel_initialize_dev(struct subchannel *sch,
					struct ccw_device *cdev)
{
	cdev->private->cdev = cdev;
	cdev->private->int_class = IRQIO_CIO;
	atomic_set(&cdev->private->onoff, 0);
	cdev->dev.parent = &sch->dev;
	cdev->dev.release = ccw_device_release;
	INIT_WORK(&cdev->private->todo_work, ccw_device_todo);
	cdev->dev.groups = ccwdev_attr_groups;
	/* Do first half of device_register. */
	device_initialize(&cdev->dev);
	if (!get_device(&sch->dev)) {
		/* Release reference from device_initialize(). */
		put_device(&cdev->dev);
		return -ENODEV;
	}
	cdev->private->flags.initialized = 1;
	return 0;
}

static struct ccw_device * io_subchannel_create_ccwdev(struct subchannel *sch)
{
	struct ccw_device *cdev;
	int ret;

	cdev = io_subchannel_allocate_dev(sch);
	if (!IS_ERR(cdev)) {
		ret = io_subchannel_initialize_dev(sch, cdev);
		if (ret)
			cdev = ERR_PTR(ret);
	}
	return cdev;
}

static void io_subchannel_recog(struct ccw_device *, struct subchannel *);

static void sch_create_and_recog_new_device(struct subchannel *sch)
{
	struct ccw_device *cdev;

	/* Need to allocate a new ccw device. */
	cdev = io_subchannel_create_ccwdev(sch);
	if (IS_ERR(cdev)) {
		/* OK, we did everything we could... */
		css_sch_device_unregister(sch);
		return;
	}
	/* Start recognition for the new ccw device. */
	io_subchannel_recog(cdev, sch);
}

/*
 * Register recognized device.
 */
static void io_subchannel_register(struct ccw_device *cdev)
{
	struct subchannel *sch;
	int ret, adjust_init_count = 1;
	unsigned long flags;

	sch = to_subchannel(cdev->dev.parent);
	/*
	 * Check if subchannel is still registered. It may have become
	 * unregistered if a machine check hit us after finishing
	 * device recognition but before the register work could be
	 * queued.
	 */
	if (!device_is_registered(&sch->dev))
		goto out_err;
	css_update_ssd_info(sch);
	/*
	 * io_subchannel_register() will also be called after device
	 * recognition has been done for a boxed device (which will already
	 * be registered). We need to reprobe since we may now have sense id
	 * information.
	 */
	if (device_is_registered(&cdev->dev)) {
		if (!cdev->drv) {
			ret = device_reprobe(&cdev->dev);
			if (ret)
				/* We can't do much here. */
				CIO_MSG_EVENT(0, "device_reprobe() returned"
					      " %d for 0.%x.%04x\n", ret,
					      cdev->private->dev_id.ssid,
					      cdev->private->dev_id.devno);
		}
		adjust_init_count = 0;
		goto out;
	}
	/*
	 * Now we know this subchannel will stay, we can throw
	 * our delayed uevent.
	 */
	dev_set_uevent_suppress(&sch->dev, 0);
	kobject_uevent(&sch->dev.kobj, KOBJ_ADD);
	/* make it known to the system */
	ret = ccw_device_register(cdev);
	if (ret) {
		CIO_MSG_EVENT(0, "Could not register ccw dev 0.%x.%04x: %d\n",
			      cdev->private->dev_id.ssid,
			      cdev->private->dev_id.devno, ret);
		spin_lock_irqsave(sch->lock, flags);
		sch_set_cdev(sch, NULL);
		spin_unlock_irqrestore(sch->lock, flags);
		/* Release initial device reference. */
		put_device(&cdev->dev);
		goto out_err;
	}
out:
	cdev->private->flags.recog_done = 1;
	wake_up(&cdev->private->wait_q);
out_err:
	if (adjust_init_count && atomic_dec_and_test(&ccw_device_init_count))
		wake_up(&ccw_device_init_wq);
}

static void ccw_device_call_sch_unregister(struct ccw_device *cdev)
{
	struct subchannel *sch;

	/* Get subchannel reference for local processing. */
	if (!get_device(cdev->dev.parent))
		return;
	sch = to_subchannel(cdev->dev.parent);
	css_sch_device_unregister(sch);
	/* Release subchannel reference for local processing. */
	put_device(&sch->dev);
}

/*
 * subchannel recognition done. Called from the state machine.
 */
void
io_subchannel_recog_done(struct ccw_device *cdev)
{
	if (css_init_done == 0) {
		cdev->private->flags.recog_done = 1;
		return;
	}
	switch (cdev->private->state) {
	case DEV_STATE_BOXED:
		/* Device did not respond in time. */
	case DEV_STATE_NOT_OPER:
		cdev->private->flags.recog_done = 1;
		/* Remove device found not operational. */
		ccw_device_sched_todo(cdev, CDEV_TODO_UNREG);
		if (atomic_dec_and_test(&ccw_device_init_count))
			wake_up(&ccw_device_init_wq);
		break;
	case DEV_STATE_OFFLINE:
		/* 
		 * We can't register the device in interrupt context so
		 * we schedule a work item.
		 */
		ccw_device_sched_todo(cdev, CDEV_TODO_REGISTER);
		break;
	}
}

static void io_subchannel_recog(struct ccw_device *cdev, struct subchannel *sch)
{
	struct ccw_device_private *priv;

	cdev->ccwlock = sch->lock;

	/* Init private data. */
	priv = cdev->private;
	priv->dev_id.devno = sch->schib.pmcw.dev;
	priv->dev_id.ssid = sch->schid.ssid;
	priv->schid = sch->schid;
	priv->state = DEV_STATE_NOT_OPER;
	INIT_LIST_HEAD(&priv->cmb_list);
	init_waitqueue_head(&priv->wait_q);
	init_timer(&priv->timer);

	/* Increase counter of devices currently in recognition. */
	atomic_inc(&ccw_device_init_count);

	/* Start async. device sensing. */
	spin_lock_irq(sch->lock);
	sch_set_cdev(sch, cdev);
	ccw_device_recognition(cdev);
	spin_unlock_irq(sch->lock);
}

static int ccw_device_move_to_sch(struct ccw_device *cdev,
				  struct subchannel *sch)
{
	struct subchannel *old_sch;
	int rc, old_enabled = 0;

	old_sch = to_subchannel(cdev->dev.parent);
	/* Obtain child reference for new parent. */
	if (!get_device(&sch->dev))
		return -ENODEV;

	if (!sch_is_pseudo_sch(old_sch)) {
		spin_lock_irq(old_sch->lock);
		old_enabled = old_sch->schib.pmcw.ena;
		rc = 0;
		if (old_enabled)
			rc = cio_disable_subchannel(old_sch);
		spin_unlock_irq(old_sch->lock);
		if (rc == -EBUSY) {
			/* Release child reference for new parent. */
			put_device(&sch->dev);
			return rc;
		}
	}

	mutex_lock(&sch->reg_mutex);
	rc = device_move(&cdev->dev, &sch->dev, DPM_ORDER_PARENT_BEFORE_DEV);
	mutex_unlock(&sch->reg_mutex);
	if (rc) {
		CIO_MSG_EVENT(0, "device_move(0.%x.%04x,0.%x.%04x)=%d\n",
			      cdev->private->dev_id.ssid,
			      cdev->private->dev_id.devno, sch->schid.ssid,
			      sch->schib.pmcw.dev, rc);
		if (old_enabled) {
			/* Try to reenable the old subchannel. */
			spin_lock_irq(old_sch->lock);
			cio_enable_subchannel(old_sch, (u32)(addr_t)old_sch);
			spin_unlock_irq(old_sch->lock);
		}
		/* Release child reference for new parent. */
		put_device(&sch->dev);
		return rc;
	}
	/* Clean up old subchannel. */
	if (!sch_is_pseudo_sch(old_sch)) {
		spin_lock_irq(old_sch->lock);
		sch_set_cdev(old_sch, NULL);
		spin_unlock_irq(old_sch->lock);
		css_schedule_eval(old_sch->schid);
	}
	/* Release child reference for old parent. */
	put_device(&old_sch->dev);
	/* Initialize new subchannel. */
	spin_lock_irq(sch->lock);
	cdev->private->schid = sch->schid;
	cdev->ccwlock = sch->lock;
	if (!sch_is_pseudo_sch(sch))
		sch_set_cdev(sch, cdev);
	spin_unlock_irq(sch->lock);
	if (!sch_is_pseudo_sch(sch))
		css_update_ssd_info(sch);
	return 0;
}

static int ccw_device_move_to_orph(struct ccw_device *cdev)
{
	struct subchannel *sch = to_subchannel(cdev->dev.parent);
	struct channel_subsystem *css = to_css(sch->dev.parent);

	return ccw_device_move_to_sch(cdev, css->pseudo_subchannel);
}

static void io_subchannel_irq(struct subchannel *sch)
{
	struct ccw_device *cdev;

	cdev = sch_get_cdev(sch);

	CIO_TRACE_EVENT(6, "IRQ");
	CIO_TRACE_EVENT(6, dev_name(&sch->dev));
	if (cdev)
		dev_fsm_event(cdev, DEV_EVENT_INTERRUPT);
	else
		inc_irq_stat(IRQIO_CIO);
}

void io_subchannel_init_config(struct subchannel *sch)
{
	memset(&sch->config, 0, sizeof(sch->config));
	sch->config.csense = 1;
}

static void io_subchannel_init_fields(struct subchannel *sch)
{
	if (cio_is_console(sch->schid))
		sch->opm = 0xff;
	else
		sch->opm = chp_get_sch_opm(sch);
	sch->lpm = sch->schib.pmcw.pam & sch->opm;
	sch->isc = cio_is_console(sch->schid) ? CONSOLE_ISC : IO_SCH_ISC;

	CIO_MSG_EVENT(6, "Detected device %04x on subchannel 0.%x.%04X"
		      " - PIM = %02X, PAM = %02X, POM = %02X\n",
		      sch->schib.pmcw.dev, sch->schid.ssid,
		      sch->schid.sch_no, sch->schib.pmcw.pim,
		      sch->schib.pmcw.pam, sch->schib.pmcw.pom);

	io_subchannel_init_config(sch);
}

/*
 * Note: We always return 0 so that we bind to the device even on error.
 * This is needed so that our remove function is called on unregister.
 */
static int io_subchannel_probe(struct subchannel *sch)
{
	struct io_subchannel_private *io_priv;
	struct ccw_device *cdev;
	int rc;

	if (cio_is_console(sch->schid)) {
		rc = sysfs_create_group(&sch->dev.kobj,
					&io_subchannel_attr_group);
		if (rc)
			CIO_MSG_EVENT(0, "Failed to create io subchannel "
				      "attributes for subchannel "
				      "0.%x.%04x (rc=%d)\n",
				      sch->schid.ssid, sch->schid.sch_no, rc);
		/*
		 * The console subchannel already has an associated ccw_device.
		 * Throw the delayed uevent for the subchannel, register
		 * the ccw_device and exit.
		 */
		dev_set_uevent_suppress(&sch->dev, 0);
		kobject_uevent(&sch->dev.kobj, KOBJ_ADD);
		cdev = sch_get_cdev(sch);
		rc = ccw_device_register(cdev);
		if (rc) {
			/* Release online reference. */
			put_device(&cdev->dev);
			goto out_schedule;
		}
		if (atomic_dec_and_test(&ccw_device_init_count))
			wake_up(&ccw_device_init_wq);
		return 0;
	}
	io_subchannel_init_fields(sch);
	rc = cio_commit_config(sch);
	if (rc)
		goto out_schedule;
	rc = sysfs_create_group(&sch->dev.kobj,
				&io_subchannel_attr_group);
	if (rc)
		goto out_schedule;
	/* Allocate I/O subchannel private data. */
	io_priv = kzalloc(sizeof(*io_priv), GFP_KERNEL | GFP_DMA);
	if (!io_priv)
		goto out_schedule;

	set_io_private(sch, io_priv);
	css_schedule_eval(sch->schid);
	return 0;

out_schedule:
	spin_lock_irq(sch->lock);
	css_sched_sch_todo(sch, SCH_TODO_UNREG);
	spin_unlock_irq(sch->lock);
	return 0;
}

static int
io_subchannel_remove (struct subchannel *sch)
{
	struct io_subchannel_private *io_priv = to_io_private(sch);
	struct ccw_device *cdev;

	cdev = sch_get_cdev(sch);
	if (!cdev)
		goto out_free;
	io_subchannel_quiesce(sch);
	/* Set ccw device to not operational and drop reference. */
	spin_lock_irq(cdev->ccwlock);
	sch_set_cdev(sch, NULL);
	set_io_private(sch, NULL);
	cdev->private->state = DEV_STATE_NOT_OPER;
	spin_unlock_irq(cdev->ccwlock);
	ccw_device_unregister(cdev);
out_free:
	kfree(io_priv);
	sysfs_remove_group(&sch->dev.kobj, &io_subchannel_attr_group);
	return 0;
}

static void io_subchannel_verify(struct subchannel *sch)
{
	struct ccw_device *cdev;

	cdev = sch_get_cdev(sch);
	if (cdev)
		dev_fsm_event(cdev, DEV_EVENT_VERIFY);
}

static void io_subchannel_terminate_path(struct subchannel *sch, u8 mask)
{
	struct ccw_device *cdev;

	cdev = sch_get_cdev(sch);
	if (!cdev)
		return;
	if (cio_update_schib(sch))
		goto err;
	/* Check for I/O on path. */
	if (scsw_actl(&sch->schib.scsw) == 0 || sch->schib.pmcw.lpum != mask)
		goto out;
	if (cdev->private->state == DEV_STATE_ONLINE) {
		ccw_device_kill_io(cdev);
		goto out;
	}
	if (cio_clear(sch))
		goto err;
out:
	/* Trigger path verification. */
	dev_fsm_event(cdev, DEV_EVENT_VERIFY);
	return;

err:
	dev_fsm_event(cdev, DEV_EVENT_NOTOPER);
}

static int io_subchannel_chp_event(struct subchannel *sch,
				   struct chp_link *link, int event)
{
	struct ccw_device *cdev = sch_get_cdev(sch);
	int mask;

	mask = chp_ssd_get_mask(&sch->ssd_info, link);
	if (!mask)
		return 0;
	switch (event) {
	case CHP_VARY_OFF:
		sch->opm &= ~mask;
		sch->lpm &= ~mask;
		if (cdev)
			cdev->private->path_gone_mask |= mask;
		io_subchannel_terminate_path(sch, mask);
		break;
	case CHP_VARY_ON:
		sch->opm |= mask;
		sch->lpm |= mask;
		if (cdev)
			cdev->private->path_new_mask |= mask;
		io_subchannel_verify(sch);
		break;
	case CHP_OFFLINE:
		if (cio_update_schib(sch))
			return -ENODEV;
		if (cdev)
			cdev->private->path_gone_mask |= mask;
		io_subchannel_terminate_path(sch, mask);
		break;
	case CHP_ONLINE:
		if (cio_update_schib(sch))
			return -ENODEV;
		sch->lpm |= mask & sch->opm;
		if (cdev)
			cdev->private->path_new_mask |= mask;
		io_subchannel_verify(sch);
		break;
	}
	return 0;
}

static void io_subchannel_quiesce(struct subchannel *sch)
{
	struct ccw_device *cdev;
	int ret;

	spin_lock_irq(sch->lock);
	cdev = sch_get_cdev(sch);
	if (cio_is_console(sch->schid))
		goto out_unlock;
	if (!sch->schib.pmcw.ena)
		goto out_unlock;
	ret = cio_disable_subchannel(sch);
	if (ret != -EBUSY)
		goto out_unlock;
	if (cdev->handler)
		cdev->handler(cdev, cdev->private->intparm, ERR_PTR(-EIO));
	while (ret == -EBUSY) {
		cdev->private->state = DEV_STATE_QUIESCE;
		cdev->private->iretry = 255;
		ret = ccw_device_cancel_halt_clear(cdev);
		if (ret == -EBUSY) {
			ccw_device_set_timeout(cdev, HZ/10);
			spin_unlock_irq(sch->lock);
			wait_event(cdev->private->wait_q,
				   cdev->private->state != DEV_STATE_QUIESCE);
			spin_lock_irq(sch->lock);
		}
		ret = cio_disable_subchannel(sch);
	}
out_unlock:
	spin_unlock_irq(sch->lock);
}

static void io_subchannel_shutdown(struct subchannel *sch)
{
	io_subchannel_quiesce(sch);
}

static int device_is_disconnected(struct ccw_device *cdev)
{
	if (!cdev)
		return 0;
	return (cdev->private->state == DEV_STATE_DISCONNECTED ||
		cdev->private->state == DEV_STATE_DISCONNECTED_SENSE_ID);
}

static int recovery_check(struct device *dev, void *data)
{
	struct ccw_device *cdev = to_ccwdev(dev);
	int *redo = data;

	spin_lock_irq(cdev->ccwlock);
	switch (cdev->private->state) {
	case DEV_STATE_DISCONNECTED:
		CIO_MSG_EVENT(3, "recovery: trigger 0.%x.%04x\n",
			      cdev->private->dev_id.ssid,
			      cdev->private->dev_id.devno);
		dev_fsm_event(cdev, DEV_EVENT_VERIFY);
		*redo = 1;
		break;
	case DEV_STATE_DISCONNECTED_SENSE_ID:
		*redo = 1;
		break;
	}
	spin_unlock_irq(cdev->ccwlock);

	return 0;
}

static void recovery_work_func(struct work_struct *unused)
{
	int redo = 0;

	bus_for_each_dev(&ccw_bus_type, NULL, &redo, recovery_check);
	if (redo) {
		spin_lock_irq(&recovery_lock);
		if (!timer_pending(&recovery_timer)) {
			if (recovery_phase < ARRAY_SIZE(recovery_delay) - 1)
				recovery_phase++;
			mod_timer(&recovery_timer, jiffies +
				  recovery_delay[recovery_phase] * HZ);
		}
		spin_unlock_irq(&recovery_lock);
	} else
		CIO_MSG_EVENT(4, "recovery: end\n");
}

static DECLARE_WORK(recovery_work, recovery_work_func);

static void recovery_func(unsigned long data)
{
	/*
	 * We can't do our recovery in softirq context and it's not
	 * performance critical, so we schedule it.
	 */
	schedule_work(&recovery_work);
}

static void ccw_device_schedule_recovery(void)
{
	unsigned long flags;

	CIO_MSG_EVENT(4, "recovery: schedule\n");
	spin_lock_irqsave(&recovery_lock, flags);
	if (!timer_pending(&recovery_timer) || (recovery_phase != 0)) {
		recovery_phase = 0;
		mod_timer(&recovery_timer, jiffies + recovery_delay[0] * HZ);
	}
	spin_unlock_irqrestore(&recovery_lock, flags);
}

static int purge_fn(struct device *dev, void *data)
{
	struct ccw_device *cdev = to_ccwdev(dev);
	struct ccw_dev_id *id = &cdev->private->dev_id;

	spin_lock_irq(cdev->ccwlock);
	if (is_blacklisted(id->ssid, id->devno) &&
	    (cdev->private->state == DEV_STATE_OFFLINE) &&
	    (atomic_cmpxchg(&cdev->private->onoff, 0, 1) == 0)) {
		CIO_MSG_EVENT(3, "ccw: purging 0.%x.%04x\n", id->ssid,
			      id->devno);
		ccw_device_sched_todo(cdev, CDEV_TODO_UNREG);
		atomic_set(&cdev->private->onoff, 0);
	}
	spin_unlock_irq(cdev->ccwlock);
	/* Abort loop in case of pending signal. */
	if (signal_pending(current))
		return -EINTR;

	return 0;
}

/**
 * ccw_purge_blacklisted - purge unused, blacklisted devices
 *
 * Unregister all ccw devices that are offline and on the blacklist.
 */
int ccw_purge_blacklisted(void)
{
	CIO_MSG_EVENT(2, "ccw: purging blacklisted devices\n");
	bus_for_each_dev(&ccw_bus_type, NULL, NULL, purge_fn);
	return 0;
}

void ccw_device_set_disconnected(struct ccw_device *cdev)
{
	if (!cdev)
		return;
	ccw_device_set_timeout(cdev, 0);
	cdev->private->flags.fake_irb = 0;
	cdev->private->state = DEV_STATE_DISCONNECTED;
	if (cdev->online)
		ccw_device_schedule_recovery();
}

void ccw_device_set_notoper(struct ccw_device *cdev)
{
	struct subchannel *sch = to_subchannel(cdev->dev.parent);

	CIO_TRACE_EVENT(2, "notoper");
	CIO_TRACE_EVENT(2, dev_name(&sch->dev));
	ccw_device_set_timeout(cdev, 0);
	cio_disable_subchannel(sch);
	cdev->private->state = DEV_STATE_NOT_OPER;
}

enum io_sch_action {
	IO_SCH_UNREG,
	IO_SCH_ORPH_UNREG,
	IO_SCH_ATTACH,
	IO_SCH_UNREG_ATTACH,
	IO_SCH_ORPH_ATTACH,
	IO_SCH_REPROBE,
	IO_SCH_VERIFY,
	IO_SCH_DISC,
	IO_SCH_NOP,
};

static enum io_sch_action sch_get_action(struct subchannel *sch)
{
	struct ccw_device *cdev;

	cdev = sch_get_cdev(sch);
	if (cio_update_schib(sch)) {
		/* Not operational. */
		if (!cdev)
			return IO_SCH_UNREG;
		if (ccw_device_notify(cdev, CIO_GONE) != NOTIFY_OK)
			return IO_SCH_UNREG;
		return IO_SCH_ORPH_UNREG;
	}
	/* Operational. */
	if (!cdev)
		return IO_SCH_ATTACH;
	if (sch->schib.pmcw.dev != cdev->private->dev_id.devno) {
		if (ccw_device_notify(cdev, CIO_GONE) != NOTIFY_OK)
			return IO_SCH_UNREG_ATTACH;
		return IO_SCH_ORPH_ATTACH;
	}
	if ((sch->schib.pmcw.pam & sch->opm) == 0) {
		if (ccw_device_notify(cdev, CIO_NO_PATH) != NOTIFY_OK)
			return IO_SCH_UNREG;
		return IO_SCH_DISC;
	}
	if (device_is_disconnected(cdev))
		return IO_SCH_REPROBE;
	if (cdev->online && !cdev->private->flags.resuming)
		return IO_SCH_VERIFY;
	if (cdev->private->state == DEV_STATE_NOT_OPER)
		return IO_SCH_UNREG_ATTACH;
	return IO_SCH_NOP;
}

/**
 * io_subchannel_sch_event - process subchannel event
 * @sch: subchannel
 * @process: non-zero if function is called in process context
 *
 * An unspecified event occurred for this subchannel. Adjust data according
 * to the current operational state of the subchannel and device. Return
 * zero when the event has been handled sufficiently or -EAGAIN when this
 * function should be called again in process context.
 */
static int io_subchannel_sch_event(struct subchannel *sch, int process)
{
	unsigned long flags;
	struct ccw_device *cdev;
	struct ccw_dev_id dev_id;
	enum io_sch_action action;
	int rc = -EAGAIN;

	spin_lock_irqsave(sch->lock, flags);
	if (!device_is_registered(&sch->dev))
		goto out_unlock;
	if (work_pending(&sch->todo_work))
		goto out_unlock;
	cdev = sch_get_cdev(sch);
	if (cdev && work_pending(&cdev->private->todo_work))
		goto out_unlock;
	action = sch_get_action(sch);
	CIO_MSG_EVENT(2, "event: sch 0.%x.%04x, process=%d, action=%d\n",
		      sch->schid.ssid, sch->schid.sch_no, process,
		      action);
	/* Perform immediate actions while holding the lock. */
	switch (action) {
	case IO_SCH_REPROBE:
		/* Trigger device recognition. */
		ccw_device_trigger_reprobe(cdev);
		rc = 0;
		goto out_unlock;
	case IO_SCH_VERIFY:
		/* Trigger path verification. */
		io_subchannel_verify(sch);
		rc = 0;
		goto out_unlock;
	case IO_SCH_DISC:
		ccw_device_set_disconnected(cdev);
		rc = 0;
		goto out_unlock;
	case IO_SCH_ORPH_UNREG:
	case IO_SCH_ORPH_ATTACH:
		ccw_device_set_disconnected(cdev);
		break;
	case IO_SCH_UNREG_ATTACH:
	case IO_SCH_UNREG:
		if (!cdev)
			break;
		if (cdev->private->state == DEV_STATE_SENSE_ID) {
			/*
			 * Note: delayed work triggered by this event
			 * and repeated calls to sch_event are synchronized
			 * by the above check for work_pending(cdev).
			 */
			dev_fsm_event(cdev, DEV_EVENT_NOTOPER);
		} else
			ccw_device_set_notoper(cdev);
		break;
	case IO_SCH_NOP:
		rc = 0;
		goto out_unlock;
	default:
		break;
	}
	spin_unlock_irqrestore(sch->lock, flags);
	/* All other actions require process context. */
	if (!process)
		goto out;
	/* Handle attached ccw device. */
	switch (action) {
	case IO_SCH_ORPH_UNREG:
	case IO_SCH_ORPH_ATTACH:
		/* Move ccw device to orphanage. */
		rc = ccw_device_move_to_orph(cdev);
		if (rc)
			goto out;
		break;
	case IO_SCH_UNREG_ATTACH:
		spin_lock_irqsave(sch->lock, flags);
		if (cdev->private->flags.resuming) {
			/* Device will be handled later. */
			rc = 0;
			goto out_unlock;
		}
		sch_set_cdev(sch, NULL);
		spin_unlock_irqrestore(sch->lock, flags);
		/* Unregister ccw device. */
		ccw_device_unregister(cdev);
		break;
	default:
		break;
	}
	/* Handle subchannel. */
	switch (action) {
	case IO_SCH_ORPH_UNREG:
	case IO_SCH_UNREG:
		if (!cdev || !cdev->private->flags.resuming)
			css_sch_device_unregister(sch);
		break;
	case IO_SCH_ORPH_ATTACH:
	case IO_SCH_UNREG_ATTACH:
	case IO_SCH_ATTACH:
		dev_id.ssid = sch->schid.ssid;
		dev_id.devno = sch->schib.pmcw.dev;
		cdev = get_ccwdev_by_dev_id(&dev_id);
		if (!cdev) {
			sch_create_and_recog_new_device(sch);
			break;
		}
		rc = ccw_device_move_to_sch(cdev, sch);
		if (rc) {
			/* Release reference from get_ccwdev_by_dev_id() */
			put_device(&cdev->dev);
			goto out;
		}
		spin_lock_irqsave(sch->lock, flags);
		ccw_device_trigger_reprobe(cdev);
		spin_unlock_irqrestore(sch->lock, flags);
		/* Release reference from get_ccwdev_by_dev_id() */
		put_device(&cdev->dev);
		break;
	default:
		break;
	}
	return 0;

out_unlock:
	spin_unlock_irqrestore(sch->lock, flags);
out:
	return rc;
}

static void ccw_device_set_int_class(struct ccw_device *cdev)
{
	struct ccw_driver *cdrv = cdev->drv;

	/* Note: we interpret class 0 in this context as an uninitialized
	 * field since it translates to a non-I/O interrupt class. */
	if (cdrv->int_class != 0)
		cdev->private->int_class = cdrv->int_class;
	else
		cdev->private->int_class = IRQIO_CIO;
}

#ifdef CONFIG_CCW_CONSOLE
int __init ccw_device_enable_console(struct ccw_device *cdev)
{
	struct subchannel *sch = to_subchannel(cdev->dev.parent);
	int rc;

	if (!cdev->drv || !cdev->handler)
		return -EINVAL;

	io_subchannel_init_fields(sch);
	rc = cio_commit_config(sch);
	if (rc)
		return rc;
	sch->driver = &io_subchannel_driver;
	sch_set_cdev(sch, cdev);
	io_subchannel_recog(cdev, sch);
	/* Now wait for the async. recognition to come to an end. */
	spin_lock_irq(cdev->ccwlock);
	while (!dev_fsm_final_state(cdev))
		ccw_device_wait_idle(cdev);

	/* Hold on to an extra reference while device is online. */
	get_device(&cdev->dev);
	rc = ccw_device_online(cdev);
	if (rc)
		goto out_unlock;

	while (!dev_fsm_final_state(cdev))
		ccw_device_wait_idle(cdev);

	if (cdev->private->state == DEV_STATE_ONLINE)
		cdev->online = 1;
	else
		rc = -EIO;
out_unlock:
	spin_unlock_irq(cdev->ccwlock);
	if (rc) /* Give up online reference since onlining failed. */
		put_device(&cdev->dev);
	return rc;
}

<<<<<<< HEAD
struct ccw_device *ccw_device_probe_console(struct ccw_driver *drv)
=======
struct ccw_device * __init ccw_device_create_console(struct ccw_driver *drv)
>>>>>>> 40dde7e2
{
	struct io_subchannel_private *io_priv;
	struct ccw_device *cdev;
	struct subchannel *sch;

	sch = cio_probe_console();
	if (IS_ERR(sch))
		return ERR_CAST(sch);

	io_priv = kzalloc(sizeof(*io_priv), GFP_KERNEL | GFP_DMA);
	if (!io_priv) {
		put_device(&sch->dev);
		return ERR_PTR(-ENOMEM);
	}
	cdev = io_subchannel_create_ccwdev(sch);
	if (IS_ERR(cdev)) {
		put_device(&sch->dev);
		kfree(io_priv);
		return cdev;
	}
	cdev->drv = drv;
	set_io_private(sch, io_priv);
	ccw_device_set_int_class(cdev);
	return cdev;
}

void __init ccw_device_destroy_console(struct ccw_device *cdev)
{
	struct subchannel *sch = to_subchannel(cdev->dev.parent);
	struct io_subchannel_private *io_priv = to_io_private(sch);

	set_io_private(sch, NULL);
	put_device(&sch->dev);
	put_device(&cdev->dev);
	kfree(io_priv);
}

/**
 * ccw_device_wait_idle() - busy wait for device to become idle
 * @cdev: ccw device
 *
 * Poll until activity control is zero, that is, no function or data
 * transfer is pending/active.
 * Called with device lock being held.
 */
void ccw_device_wait_idle(struct ccw_device *cdev)
{
	struct subchannel *sch = to_subchannel(cdev->dev.parent);

	while (1) {
		cio_tsch(sch);
		if (sch->schib.scsw.cmd.actl == 0)
			break;
		udelay_simple(100);
	}
}

static int ccw_device_pm_restore(struct device *dev);

int ccw_device_force_console(struct ccw_device *cdev)
{
	return ccw_device_pm_restore(&cdev->dev);
}
EXPORT_SYMBOL_GPL(ccw_device_force_console);
#endif

/*
 * get ccw_device matching the busid, but only if owned by cdrv
 */
static int
__ccwdev_check_busid(struct device *dev, void *id)
{
	char *bus_id;

	bus_id = id;

	return (strcmp(bus_id, dev_name(dev)) == 0);
}


/**
 * get_ccwdev_by_busid() - obtain device from a bus id
 * @cdrv: driver the device is owned by
 * @bus_id: bus id of the device to be searched
 *
 * This function searches all devices owned by @cdrv for a device with a bus
 * id matching @bus_id.
 * Returns:
 *  If a match is found, its reference count of the found device is increased
 *  and it is returned; else %NULL is returned.
 */
struct ccw_device *get_ccwdev_by_busid(struct ccw_driver *cdrv,
				       const char *bus_id)
{
	struct device *dev;

	dev = driver_find_device(&cdrv->driver, NULL, (void *)bus_id,
				 __ccwdev_check_busid);

	return dev ? to_ccwdev(dev) : NULL;
}

/************************** device driver handling ************************/

/* This is the implementation of the ccw_driver class. The probe, remove
 * and release methods are initially very similar to the device_driver
 * implementations, with the difference that they have ccw_device
 * arguments.
 *
 * A ccw driver also contains the information that is needed for
 * device matching.
 */
static int
ccw_device_probe (struct device *dev)
{
	struct ccw_device *cdev = to_ccwdev(dev);
	struct ccw_driver *cdrv = to_ccwdrv(dev->driver);
	int ret;

	cdev->drv = cdrv; /* to let the driver call _set_online */
	ccw_device_set_int_class(cdev);
	ret = cdrv->probe ? cdrv->probe(cdev) : -ENODEV;
	if (ret) {
		cdev->drv = NULL;
		cdev->private->int_class = IRQIO_CIO;
		return ret;
	}

	return 0;
}

static int ccw_device_remove(struct device *dev)
{
	struct ccw_device *cdev = to_ccwdev(dev);
	struct ccw_driver *cdrv = cdev->drv;
	int ret;

	if (cdrv->remove)
		cdrv->remove(cdev);

	spin_lock_irq(cdev->ccwlock);
	if (cdev->online) {
		cdev->online = 0;
		ret = ccw_device_offline(cdev);
		spin_unlock_irq(cdev->ccwlock);
		if (ret == 0)
			wait_event(cdev->private->wait_q,
				   dev_fsm_final_state(cdev));
		else
			CIO_MSG_EVENT(0, "ccw_device_offline returned %d, "
				      "device 0.%x.%04x\n",
				      ret, cdev->private->dev_id.ssid,
				      cdev->private->dev_id.devno);
		/* Give up reference obtained in ccw_device_set_online(). */
		put_device(&cdev->dev);
		spin_lock_irq(cdev->ccwlock);
	}
	ccw_device_set_timeout(cdev, 0);
	cdev->drv = NULL;
	cdev->private->int_class = IRQIO_CIO;
	spin_unlock_irq(cdev->ccwlock);
	return 0;
}

static void ccw_device_shutdown(struct device *dev)
{
	struct ccw_device *cdev;

	cdev = to_ccwdev(dev);
	if (cdev->drv && cdev->drv->shutdown)
		cdev->drv->shutdown(cdev);
	disable_cmf(cdev);
}

static int ccw_device_pm_prepare(struct device *dev)
{
	struct ccw_device *cdev = to_ccwdev(dev);

	if (work_pending(&cdev->private->todo_work))
		return -EAGAIN;
	/* Fail while device is being set online/offline. */
	if (atomic_read(&cdev->private->onoff))
		return -EAGAIN;

	if (cdev->online && cdev->drv && cdev->drv->prepare)
		return cdev->drv->prepare(cdev);

	return 0;
}

static void ccw_device_pm_complete(struct device *dev)
{
	struct ccw_device *cdev = to_ccwdev(dev);

	if (cdev->online && cdev->drv && cdev->drv->complete)
		cdev->drv->complete(cdev);
}

static int ccw_device_pm_freeze(struct device *dev)
{
	struct ccw_device *cdev = to_ccwdev(dev);
	struct subchannel *sch = to_subchannel(cdev->dev.parent);
	int ret, cm_enabled;

	/* Fail suspend while device is in transistional state. */
	if (!dev_fsm_final_state(cdev))
		return -EAGAIN;
	if (!cdev->online)
		return 0;
	if (cdev->drv && cdev->drv->freeze) {
		ret = cdev->drv->freeze(cdev);
		if (ret)
			return ret;
	}

	spin_lock_irq(sch->lock);
	cm_enabled = cdev->private->cmb != NULL;
	spin_unlock_irq(sch->lock);
	if (cm_enabled) {
		/* Don't have the css write on memory. */
		ret = ccw_set_cmf(cdev, 0);
		if (ret)
			return ret;
	}
	/* From here on, disallow device driver I/O. */
	spin_lock_irq(sch->lock);
	ret = cio_disable_subchannel(sch);
	spin_unlock_irq(sch->lock);

	return ret;
}

static int ccw_device_pm_thaw(struct device *dev)
{
	struct ccw_device *cdev = to_ccwdev(dev);
	struct subchannel *sch = to_subchannel(cdev->dev.parent);
	int ret, cm_enabled;

	if (!cdev->online)
		return 0;

	spin_lock_irq(sch->lock);
	/* Allow device driver I/O again. */
	ret = cio_enable_subchannel(sch, (u32)(addr_t)sch);
	cm_enabled = cdev->private->cmb != NULL;
	spin_unlock_irq(sch->lock);
	if (ret)
		return ret;

	if (cm_enabled) {
		ret = ccw_set_cmf(cdev, 1);
		if (ret)
			return ret;
	}

	if (cdev->drv && cdev->drv->thaw)
		ret = cdev->drv->thaw(cdev);

	return ret;
}

static void __ccw_device_pm_restore(struct ccw_device *cdev)
{
	struct subchannel *sch = to_subchannel(cdev->dev.parent);

	spin_lock_irq(sch->lock);
	if (cio_is_console(sch->schid)) {
		cio_enable_subchannel(sch, (u32)(addr_t)sch);
		goto out_unlock;
	}
	/*
	 * While we were sleeping, devices may have gone or become
	 * available again. Kick re-detection.
	 */
	cdev->private->flags.resuming = 1;
	cdev->private->path_new_mask = LPM_ANYPATH;
	css_sched_sch_todo(sch, SCH_TODO_EVAL);
	spin_unlock_irq(sch->lock);
	css_wait_for_slow_path();

	/* cdev may have been moved to a different subchannel. */
	sch = to_subchannel(cdev->dev.parent);
	spin_lock_irq(sch->lock);
	if (cdev->private->state != DEV_STATE_ONLINE &&
	    cdev->private->state != DEV_STATE_OFFLINE)
		goto out_unlock;

	ccw_device_recognition(cdev);
	spin_unlock_irq(sch->lock);
	wait_event(cdev->private->wait_q, dev_fsm_final_state(cdev) ||
		   cdev->private->state == DEV_STATE_DISCONNECTED);
	spin_lock_irq(sch->lock);

out_unlock:
	cdev->private->flags.resuming = 0;
	spin_unlock_irq(sch->lock);
}

static int resume_handle_boxed(struct ccw_device *cdev)
{
	cdev->private->state = DEV_STATE_BOXED;
	if (ccw_device_notify(cdev, CIO_BOXED) == NOTIFY_OK)
		return 0;
	ccw_device_sched_todo(cdev, CDEV_TODO_UNREG);
	return -ENODEV;
}

static int resume_handle_disc(struct ccw_device *cdev)
{
	cdev->private->state = DEV_STATE_DISCONNECTED;
	if (ccw_device_notify(cdev, CIO_GONE) == NOTIFY_OK)
		return 0;
	ccw_device_sched_todo(cdev, CDEV_TODO_UNREG);
	return -ENODEV;
}

static int ccw_device_pm_restore(struct device *dev)
{
	struct ccw_device *cdev = to_ccwdev(dev);
	struct subchannel *sch;
	int ret = 0;

	__ccw_device_pm_restore(cdev);
	sch = to_subchannel(cdev->dev.parent);
	spin_lock_irq(sch->lock);
	if (cio_is_console(sch->schid))
		goto out_restore;

	/* check recognition results */
	switch (cdev->private->state) {
	case DEV_STATE_OFFLINE:
	case DEV_STATE_ONLINE:
		cdev->private->flags.donotify = 0;
		break;
	case DEV_STATE_BOXED:
		ret = resume_handle_boxed(cdev);
		if (ret)
			goto out_unlock;
		goto out_restore;
	default:
		ret = resume_handle_disc(cdev);
		if (ret)
			goto out_unlock;
		goto out_restore;
	}
	/* check if the device type has changed */
	if (!ccw_device_test_sense_data(cdev)) {
		ccw_device_update_sense_data(cdev);
		ccw_device_sched_todo(cdev, CDEV_TODO_REBIND);
		ret = -ENODEV;
		goto out_unlock;
	}
	if (!cdev->online)
		goto out_unlock;

	if (ccw_device_online(cdev)) {
		ret = resume_handle_disc(cdev);
		if (ret)
			goto out_unlock;
		goto out_restore;
	}
	spin_unlock_irq(sch->lock);
	wait_event(cdev->private->wait_q, dev_fsm_final_state(cdev));
	spin_lock_irq(sch->lock);

	if (ccw_device_notify(cdev, CIO_OPER) == NOTIFY_BAD) {
		ccw_device_sched_todo(cdev, CDEV_TODO_UNREG);
		ret = -ENODEV;
		goto out_unlock;
	}

	/* reenable cmf, if needed */
	if (cdev->private->cmb) {
		spin_unlock_irq(sch->lock);
		ret = ccw_set_cmf(cdev, 1);
		spin_lock_irq(sch->lock);
		if (ret) {
			CIO_MSG_EVENT(2, "resume: cdev 0.%x.%04x: cmf failed "
				      "(rc=%d)\n", cdev->private->dev_id.ssid,
				      cdev->private->dev_id.devno, ret);
			ret = 0;
		}
	}

out_restore:
	spin_unlock_irq(sch->lock);
	if (cdev->online && cdev->drv && cdev->drv->restore)
		ret = cdev->drv->restore(cdev);
	return ret;

out_unlock:
	spin_unlock_irq(sch->lock);
	return ret;
}

static const struct dev_pm_ops ccw_pm_ops = {
	.prepare = ccw_device_pm_prepare,
	.complete = ccw_device_pm_complete,
	.freeze = ccw_device_pm_freeze,
	.thaw = ccw_device_pm_thaw,
	.restore = ccw_device_pm_restore,
};

static struct bus_type ccw_bus_type = {
	.name   = "ccw",
	.match  = ccw_bus_match,
	.uevent = ccw_uevent,
	.probe  = ccw_device_probe,
	.remove = ccw_device_remove,
	.shutdown = ccw_device_shutdown,
	.pm = &ccw_pm_ops,
};

/**
 * ccw_driver_register() - register a ccw driver
 * @cdriver: driver to be registered
 *
 * This function is mainly a wrapper around driver_register().
 * Returns:
 *   %0 on success and a negative error value on failure.
 */
int ccw_driver_register(struct ccw_driver *cdriver)
{
	struct device_driver *drv = &cdriver->driver;

	drv->bus = &ccw_bus_type;

	return driver_register(drv);
}

/**
 * ccw_driver_unregister() - deregister a ccw driver
 * @cdriver: driver to be deregistered
 *
 * This function is mainly a wrapper around driver_unregister().
 */
void ccw_driver_unregister(struct ccw_driver *cdriver)
{
	driver_unregister(&cdriver->driver);
}

static void ccw_device_todo(struct work_struct *work)
{
	struct ccw_device_private *priv;
	struct ccw_device *cdev;
	struct subchannel *sch;
	enum cdev_todo todo;

	priv = container_of(work, struct ccw_device_private, todo_work);
	cdev = priv->cdev;
	sch = to_subchannel(cdev->dev.parent);
	/* Find out todo. */
	spin_lock_irq(cdev->ccwlock);
	todo = priv->todo;
	priv->todo = CDEV_TODO_NOTHING;
	CIO_MSG_EVENT(4, "cdev_todo: cdev=0.%x.%04x todo=%d\n",
		      priv->dev_id.ssid, priv->dev_id.devno, todo);
	spin_unlock_irq(cdev->ccwlock);
	/* Perform todo. */
	switch (todo) {
	case CDEV_TODO_ENABLE_CMF:
		cmf_reenable(cdev);
		break;
	case CDEV_TODO_REBIND:
		ccw_device_do_unbind_bind(cdev);
		break;
	case CDEV_TODO_REGISTER:
		io_subchannel_register(cdev);
		break;
	case CDEV_TODO_UNREG_EVAL:
		if (!sch_is_pseudo_sch(sch))
			css_schedule_eval(sch->schid);
		/* fall-through */
	case CDEV_TODO_UNREG:
		if (sch_is_pseudo_sch(sch))
			ccw_device_unregister(cdev);
		else
			ccw_device_call_sch_unregister(cdev);
		break;
	default:
		break;
	}
	/* Release workqueue ref. */
	put_device(&cdev->dev);
}

/**
 * ccw_device_sched_todo - schedule ccw device operation
 * @cdev: ccw device
 * @todo: todo
 *
 * Schedule the operation identified by @todo to be performed on the slow path
 * workqueue. Do nothing if another operation with higher priority is already
 * scheduled. Needs to be called with ccwdev lock held.
 */
void ccw_device_sched_todo(struct ccw_device *cdev, enum cdev_todo todo)
{
	CIO_MSG_EVENT(4, "cdev_todo: sched cdev=0.%x.%04x todo=%d\n",
		      cdev->private->dev_id.ssid, cdev->private->dev_id.devno,
		      todo);
	if (cdev->private->todo >= todo)
		return;
	cdev->private->todo = todo;
	/* Get workqueue ref. */
	if (!get_device(&cdev->dev))
		return;
	if (!queue_work(cio_work_q, &cdev->private->todo_work)) {
		/* Already queued, release workqueue ref. */
		put_device(&cdev->dev);
	}
}

/**
 * ccw_device_siosl() - initiate logging
 * @cdev: ccw device
 *
 * This function is used to invoke model-dependent logging within the channel
 * subsystem.
 */
int ccw_device_siosl(struct ccw_device *cdev)
{
	struct subchannel *sch = to_subchannel(cdev->dev.parent);

	return chsc_siosl(sch->schid);
}
EXPORT_SYMBOL_GPL(ccw_device_siosl);

MODULE_LICENSE("GPL");
EXPORT_SYMBOL(ccw_device_set_online);
EXPORT_SYMBOL(ccw_device_set_offline);
EXPORT_SYMBOL(ccw_driver_register);
EXPORT_SYMBOL(ccw_driver_unregister);
EXPORT_SYMBOL(get_ccwdev_by_busid);<|MERGE_RESOLUTION|>--- conflicted
+++ resolved
@@ -1624,11 +1624,7 @@
 	return rc;
 }
 
-<<<<<<< HEAD
-struct ccw_device *ccw_device_probe_console(struct ccw_driver *drv)
-=======
 struct ccw_device * __init ccw_device_create_console(struct ccw_driver *drv)
->>>>>>> 40dde7e2
 {
 	struct io_subchannel_private *io_priv;
 	struct ccw_device *cdev;
