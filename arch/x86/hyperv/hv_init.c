--- conflicted
+++ resolved
@@ -85,11 +85,8 @@
 u32 *hv_vp_index;
 EXPORT_SYMBOL_GPL(hv_vp_index);
 
-<<<<<<< HEAD
-=======
 u32 hv_max_vp_index;
 
->>>>>>> 9abd04af
 static int hv_cpu_init(unsigned int cpu)
 {
 	u64 msr_vp_index;
@@ -98,12 +95,9 @@
 
 	hv_vp_index[smp_processor_id()] = msr_vp_index;
 
-<<<<<<< HEAD
-=======
 	if (msr_vp_index > hv_max_vp_index)
 		hv_max_vp_index = msr_vp_index;
 
->>>>>>> 9abd04af
 	return 0;
 }
 
@@ -128,15 +122,6 @@
 	if (!hv_vp_index)
 		return;
 
-<<<<<<< HEAD
-	/* Allocate percpu VP index */
-	hv_vp_index = kmalloc_array(num_possible_cpus(), sizeof(*hv_vp_index),
-				    GFP_KERNEL);
-	if (!hv_vp_index)
-		return;
-
-=======
->>>>>>> 9abd04af
 	if (cpuhp_setup_state(CPUHP_AP_ONLINE_DYN, "x86/hyperv_init:online",
 			      hv_cpu_init, NULL) < 0)
 		goto free_vp_index;
