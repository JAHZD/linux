/*
 * ARM/ARM64 generic CPU idle driver.
 *
 * Copyright (C) 2014 ARM Ltd.
 * Author: Lorenzo Pieralisi <lorenzo.pieralisi@arm.com>
 *
 * This program is free software; you can redistribute it and/or modify
 * it under the terms of the GNU General Public License version 2 as
 * published by the Free Software Foundation.
 */

#define pr_fmt(fmt) "CPUidle arm: " fmt

#include <linux/cpuidle.h>
#include <linux/cpumask.h>
#include <linux/cpu_pm.h>
#include <linux/kernel.h>
#include <linux/module.h>
#include <linux/of.h>
#include <linux/slab.h>
#include <linux/topology.h>

#include <asm/cpuidle.h>

#include "dt_idle_states.h"

/*
 * arm_enter_idle_state - Programs CPU to enter the specified state
 *
 * dev: cpuidle device
 * drv: cpuidle driver
 * idx: state index
 *
 * Called from the CPUidle framework to program the device to the
 * specified target state selected by the governor.
 */
static int arm_enter_idle_state(struct cpuidle_device *dev,
				struct cpuidle_driver *drv, int idx)
{
	/*
	 * Pass idle state index to arm_cpuidle_suspend which in turn
	 * will call the CPU ops suspend protocol with idle index as a
	 * parameter.
	 */
	return CPU_PM_CPU_IDLE_ENTER(arm_cpuidle_suspend, idx);
}

static struct cpuidle_driver arm_idle_driver __initdata = {
	.name = "arm_idle",
	.owner = THIS_MODULE,
	/*
	 * State at index 0 is standby wfi and considered standard
	 * on all ARM platforms. If in some platforms simple wfi
	 * can't be used as "state 0", DT bindings must be implemented
	 * to work around this issue and allow installing a special
	 * handler for idle state index 0.
	 */
	.states[0] = {
		.enter                  = arm_enter_idle_state,
		.exit_latency           = 1,
		.target_residency       = 1,
		.power_usage		= UINT_MAX,
		.name                   = "WFI",
		.desc                   = "ARM WFI",
	}
};

static const struct of_device_id arm_idle_state_match[] __initconst = {
	{ .compatible = "arm,idle-state",
	  .data = arm_enter_idle_state },
	{ },
};

/*
 * arm_idle_init_cpu
 *
 * Registers the arm specific cpuidle driver with the cpuidle
 * framework. It relies on core code to parse the idle states
 * and initialize them using driver data structures accordingly.
 */
static int __init arm_idle_init_cpu(int cpu)
{
	int ret;
	struct cpuidle_driver *drv;
	struct cpuidle_device *dev;

	drv = kmemdup(&arm_idle_driver, sizeof(*drv), GFP_KERNEL);
	if (!drv)
		return -ENOMEM;

<<<<<<< HEAD
		drv = kmemdup(&arm_idle_driver, sizeof(*drv), GFP_KERNEL);
		if (!drv) {
			ret = -ENOMEM;
			goto out_fail;
		}

		drv->cpumask = (struct cpumask *)cpumask_of(cpu);

		/*
		 * Initialize idle states data, starting at index 1.  This
		 * driver is DT only, if no DT idle states are detected (ret
		 * == 0) let the driver initialization fail accordingly since
		 * there is no reason to initialize the idle driver if only
		 * wfi is supported.
		 */
		ret = dt_init_idle_driver(drv, arm_idle_state_match, 1);
		if (ret <= 0) {
			ret = ret ? : -ENODEV;
			goto init_fail;
		}

		ret = cpuidle_register_driver(drv);
		if (ret) {
			pr_err("Failed to register cpuidle driver\n");
			goto init_fail;
		}

		/*
		 * Call arch CPU operations in order to initialize
		 * idle states suspend back-end specific data
		 */
		ret = arm_cpuidle_init(cpu);

		/*
		 * Skip the cpuidle device initialization if the reported
		 * failure is a HW misconfiguration/breakage (-ENXIO).
		 */
		if (ret == -ENXIO)
			continue;

		if (ret) {
			pr_err("CPU %d failed to init idle CPU ops\n", cpu);
			goto out_fail;
		}
=======
	drv->cpumask = (struct cpumask *)cpumask_of(cpu);

	/*
	 * Initialize idle states data, starting at index 1.  This
	 * driver is DT only, if no DT idle states are detected (ret
	 * == 0) let the driver initialization fail accordingly since
	 * there is no reason to initialize the idle driver if only
	 * wfi is supported.
	 */
	ret = dt_init_idle_driver(drv, arm_idle_state_match, 1);
	if (ret <= 0) {
		ret = ret ? : -ENODEV;
		goto out_kfree_drv;
	}
>>>>>>> 9abd04af

	ret = cpuidle_register_driver(drv);
	if (ret) {
		pr_err("Failed to register cpuidle driver\n");
		goto out_kfree_drv;
	}

	/*
	 * Call arch CPU operations in order to initialize
	 * idle states suspend back-end specific data
	 */
	ret = arm_cpuidle_init(cpu);

	/*
	 * Skip the cpuidle device initialization if the reported
	 * failure is a HW misconfiguration/breakage (-ENXIO).
	 */
	if (ret == -ENXIO)
		return 0;

	if (ret) {
		pr_err("CPU %d failed to init idle CPU ops\n", cpu);
		goto out_unregister_drv;
	}

	dev = kzalloc(sizeof(*dev), GFP_KERNEL);
	if (!dev) {
		pr_err("Failed to allocate cpuidle device\n");
		ret = -ENOMEM;
		goto out_unregister_drv;
	}
	dev->cpu = cpu;

	ret = cpuidle_register_device(dev);
	if (ret) {
		pr_err("Failed to register cpuidle device for CPU %d\n",
		       cpu);
		goto out_kfree_dev;
	}

	return 0;

out_kfree_dev:
	kfree(dev);
out_unregister_drv:
	cpuidle_unregister_driver(drv);
out_kfree_drv:
	kfree(drv);
	return ret;
}

/*
 * arm_idle_init - Initializes arm cpuidle driver
 *
 * Initializes arm cpuidle driver for all CPUs, if any CPU fails
 * to register cpuidle driver then rollback to cancel all CPUs
 * registeration.
 */
static int __init arm_idle_init(void)
{
	int cpu, ret;
	struct cpuidle_driver *drv;
	struct cpuidle_device *dev;

	for_each_possible_cpu(cpu) {
		ret = arm_idle_init_cpu(cpu);
		if (ret)
			goto out_fail;
	}

	return 0;
<<<<<<< HEAD
init_fail:
	kfree(drv);
=======

>>>>>>> 9abd04af
out_fail:
	while (--cpu >= 0) {
		dev = per_cpu(cpuidle_devices, cpu);
		drv = cpuidle_get_cpu_driver(dev);
		cpuidle_unregister_device(dev);
		cpuidle_unregister_driver(drv);
		kfree(dev);
		kfree(drv);
	}

	return ret;
}
device_initcall(arm_idle_init);<|MERGE_RESOLUTION|>--- conflicted
+++ resolved
@@ -88,52 +88,6 @@
 	if (!drv)
 		return -ENOMEM;
 
-<<<<<<< HEAD
-		drv = kmemdup(&arm_idle_driver, sizeof(*drv), GFP_KERNEL);
-		if (!drv) {
-			ret = -ENOMEM;
-			goto out_fail;
-		}
-
-		drv->cpumask = (struct cpumask *)cpumask_of(cpu);
-
-		/*
-		 * Initialize idle states data, starting at index 1.  This
-		 * driver is DT only, if no DT idle states are detected (ret
-		 * == 0) let the driver initialization fail accordingly since
-		 * there is no reason to initialize the idle driver if only
-		 * wfi is supported.
-		 */
-		ret = dt_init_idle_driver(drv, arm_idle_state_match, 1);
-		if (ret <= 0) {
-			ret = ret ? : -ENODEV;
-			goto init_fail;
-		}
-
-		ret = cpuidle_register_driver(drv);
-		if (ret) {
-			pr_err("Failed to register cpuidle driver\n");
-			goto init_fail;
-		}
-
-		/*
-		 * Call arch CPU operations in order to initialize
-		 * idle states suspend back-end specific data
-		 */
-		ret = arm_cpuidle_init(cpu);
-
-		/*
-		 * Skip the cpuidle device initialization if the reported
-		 * failure is a HW misconfiguration/breakage (-ENXIO).
-		 */
-		if (ret == -ENXIO)
-			continue;
-
-		if (ret) {
-			pr_err("CPU %d failed to init idle CPU ops\n", cpu);
-			goto out_fail;
-		}
-=======
 	drv->cpumask = (struct cpumask *)cpumask_of(cpu);
 
 	/*
@@ -148,7 +102,6 @@
 		ret = ret ? : -ENODEV;
 		goto out_kfree_drv;
 	}
->>>>>>> 9abd04af
 
 	ret = cpuidle_register_driver(drv);
 	if (ret) {
@@ -220,12 +173,7 @@
 	}
 
 	return 0;
-<<<<<<< HEAD
-init_fail:
-	kfree(drv);
-=======
 
->>>>>>> 9abd04af
 out_fail:
 	while (--cpu >= 0) {
 		dev = per_cpu(cpuidle_devices, cpu);
